--- conflicted
+++ resolved
@@ -1,3 +1,10 @@
+'''
+Descripttion: 
+version: 
+Author: bloom0705
+LastEditors: bloom0705
+E-mail: 809127446@qq.com
+'''
 # Copyright 2023 Ant Group Co., Ltd.
 #
 # Licensed under the Apache License, Version 2.0 (the "License");
@@ -11,15 +18,7 @@
 # WITHOUT WARRANTIES OR CONDITIONS OF ANY KIND, either express or implied.
 # See the License for the specific language governing permissions and
 # limitations under the License.
-<<<<<<< HEAD
-from .qpldp_aggregator import QPLDPAggregator
-
-__all__ = [
-    "QPLDPAggregator",
-]
-=======
 from .ldp_aggregator import LDPAggregator
 from .lldp_aggregator import LLDPAggregator
 
-__all__ = ["LDPAggregator", "LLDPAggregator"]
->>>>>>> 45f1868c
+__all__ = ["LDPAggregator", "LLDPAggregator", "QPLDPAggregator"]