--- conflicted
+++ resolved
@@ -1700,7 +1700,6 @@
   },
   {
    "attachments": {},
-<<<<<<< HEAD
    "cell_type": "markdown",
    "metadata": {},
    "source": [
@@ -1709,8 +1708,6 @@
   },
   {
    "attachments": {},
-=======
->>>>>>> 15d3c42a
    "cell_type": "markdown",
    "metadata": {},
    "source": [
