--- conflicted
+++ resolved
@@ -1,3218 +1,1710 @@
-<<<<<<< HEAD
-{
- "cells": [
-  {
-   "cell_type": "markdown",
-   "metadata": {},
-   "source": [
-    "# Split Learning—Bank Marketing"
-   ]
-  },
-  {
-   "cell_type": "markdown",
-   "metadata": {},
-   "source": [
-    ">The following codes are demos only. It's **NOT for production** due to system security concerns, please **DO NOT** use it directly in production."
-   ]
-  },
-  {
-   "cell_type": "markdown",
-   "metadata": {},
-   "source": [
-    "In this tutorial, we will use the bank's marketing model as an example to show how to accomplish split learning in vertical scenarios under the `SecretFlow` framework.\n",
-    "`SecretFlow` provides a user-friendly API that makes it easy to apply your Keras model or PyTorch model to split learning scenarios to complete joint modeling tasks for vertical scenarios.\n",
-    "\n",
-    "In this tutorial we will show you how to turn your existing 'Keras' model into a split learning model under `Secretflow` to complete federated multi-party modeling tasks."
-   ]
-  },
-  {
-   "cell_type": "markdown",
-   "metadata": {},
-   "source": [
-    "## What is Split Learning？"
-   ]
-  },
-  {
-   "cell_type": "markdown",
-   "metadata": {},
-   "source": [
-    "The core idea of split learning is to split the network structure. Each device (silo) retains only a part of the network structure, and the sub-network structure of all devices is combined together to form a complete network model. \n",
-    "In the training process, different devices (silos) only perform forward or reverse calculation on the local network structure, and transfer the calculation results to the next device. Multiple devices complete the training through joint model until convergence.\n",
-    "\n",
-    " <img alt=\"split_learning_tutorial.png\" src=\"resources/split_learning_tutorial.png\" width=\"600\">  \n"
-   ]
-  },
-  {
-   "cell_type": "markdown",
-   "metadata": {},
-   "source": [
-    "**Alice**：have *data\\_alice*，*model\\_base\\_alice*  \n",
-    "**Bob**: have *data\\_bob*，*model\\_base\\_bob*，*model\\_fuse*  \n",
-    "\n",
-    "1. **Alice** uses its data to get *hidden0* through *model\\_base\\_Alice* and send it to Bob. \n",
-    "2. **Bob** gets *hidden1* with its data through *model\\_base\\_bob*.\n",
-    "3. *hidden\\_0* and *hidden\\_1* are input to the *AggLayer* for aggregation, and the aggregated *hidden\\_merge* is the output.\n",
-    "4. **Bob** input *hidden\\_merge* to *model\\_fuse*, get the gradient with *label* and send it back.\n",
-    "5. The gradient is split into two parts *g\\_0*, *g\\_1* through *AggLayer*, which are sent to **Alice** and **Bob** respectively.\n",
-    "6. Then **Alice** and **Bob** update their local base net with *g\\_0* or *g\\_1*.\n"
-   ]
-  },
-  {
-   "cell_type": "markdown",
-   "metadata": {},
-   "source": [
-    "## Task"
-   ]
-  },
-  {
-   "cell_type": "markdown",
-   "metadata": {},
-   "source": [
-    "Marketing is the banking industry in the ever-changing market environment, to meet the needs of customers, to achieve business objectives of the overall operation and sales activities. In the current environment of big data, data analysis provides a more effective analysis means for the banking industry. Customer demand analysis, understanding of target market trends and more macro market strategies can provide the basis and direction.  \n",
-    "  \n",
-    "The data from [kaggle](https://www.kaggle.com/janiobachmann/bank-marketing-dataset) is a set of classic marketing data bank, is a Portuguese bank agency telephone direct marketing activities, The target variable is whether the customer subscribes to deposit product."
-   ]
-  },
-  {
-   "cell_type": "markdown",
-   "metadata": {},
-   "source": [
-    "## Data\n",
-    "\n",
-    "1. The total sample size was 11162, including 8929 training set and 2233 test set\n",
-    "2. Feature dim is 16, target is binary classification\n",
-    "3. We have cut the data in advance. Alice holds the 4-dimensional basic attribute features, Bob holds the 12-dimensional bank transaction features, and only Alice holds the corresponding label"
-   ]
-  },
-  {
-   "cell_type": "markdown",
-   "metadata": {},
-   "source": [
-    "Let's start by looking at what our bank's marketing data look like?  \n",
-    "\n",
-    "The original data is divided into Bank Alice and Bank Bob, which stores in Alice and Bob respectively. Here, CSV is the original data that has only been separated without pre-processing, we will use `secretflow preprocess` for FedData preprocess"
-   ]
-  },
-  {
-   "cell_type": "code",
-   "execution_count": 1,
-   "metadata": {
-    "ExecuteTime": {
-     "start_time": "2023-04-24T10:20:52.540750Z",
-     "end_time": "2023-04-24T10:20:58.618980Z"
-    }
-   },
-   "outputs": [
-    {
-     "name": "stderr",
-     "output_type": "stream",
-     "text": [
-      "2023-04-24 10:20:58,140\tINFO worker.py:1538 -- Started a local Ray instance.\n"
-     ]
-    }
-   ],
-   "source": [
-    "%load_ext autoreload\n",
-    "%autoreload 2\n",
-    "\n",
-    "import secretflow as sf\n",
-    "import matplotlib.pyplot as plt\n",
-    "\n",
-    "sf.shutdown()\n",
-    "sf.init(['alice', 'bob'], address='local')\n",
-    "alice, bob = sf.PYU('alice'), sf.PYU('bob')"
-   ]
-  },
-  {
-   "cell_type": "markdown",
-   "metadata": {},
-   "source": [
-    "### prepare data"
-   ]
-  },
-  {
-   "cell_type": "code",
-   "execution_count": 2,
-   "metadata": {
-    "ExecuteTime": {
-     "start_time": "2023-04-24T10:20:58.610952Z",
-     "end_time": "2023-04-24T10:20:58.722704Z"
-    }
-   },
-   "outputs": [],
-   "source": [
-    "import pandas as pd\n",
-    "from secretflow.utils.simulation.datasets import dataset\n",
-    "\n",
-    "df = pd.read_csv(dataset('bank_marketing'), sep=';')"
-   ]
-  },
-  {
-   "cell_type": "markdown",
-   "metadata": {},
-   "source": [
-    "We assume that Alice is a new bank, and they only have the basic information of the user and purchased the label of financial products from other bank."
-   ]
-  },
-  {
-   "cell_type": "code",
-   "execution_count": 3,
-   "metadata": {
-    "ExecuteTime": {
-     "start_time": "2023-04-24T10:20:58.721903Z",
-     "end_time": "2023-04-24T10:20:58.764321Z"
-    }
-   },
-   "outputs": [
-    {
-     "data": {
-      "text/plain": "      age            job  marital  education   y\n0      30     unemployed  married    primary  no\n1      33       services  married  secondary  no\n2      35     management   single   tertiary  no\n3      30     management  married   tertiary  no\n4      59    blue-collar  married  secondary  no\n...   ...            ...      ...        ...  ..\n4516   33       services  married  secondary  no\n4517   57  self-employed  married   tertiary  no\n4518   57     technician  married  secondary  no\n4519   28    blue-collar  married  secondary  no\n4520   44   entrepreneur   single   tertiary  no\n\n[4521 rows x 5 columns]",
-      "text/html": "<div>\n<style scoped>\n    .dataframe tbody tr th:only-of-type {\n        vertical-align: middle;\n    }\n\n    .dataframe tbody tr th {\n        vertical-align: top;\n    }\n\n    .dataframe thead th {\n        text-align: right;\n    }\n</style>\n<table border=\"1\" class=\"dataframe\">\n  <thead>\n    <tr style=\"text-align: right;\">\n      <th></th>\n      <th>age</th>\n      <th>job</th>\n      <th>marital</th>\n      <th>education</th>\n      <th>y</th>\n    </tr>\n  </thead>\n  <tbody>\n    <tr>\n      <th>0</th>\n      <td>30</td>\n      <td>unemployed</td>\n      <td>married</td>\n      <td>primary</td>\n      <td>no</td>\n    </tr>\n    <tr>\n      <th>1</th>\n      <td>33</td>\n      <td>services</td>\n      <td>married</td>\n      <td>secondary</td>\n      <td>no</td>\n    </tr>\n    <tr>\n      <th>2</th>\n      <td>35</td>\n      <td>management</td>\n      <td>single</td>\n      <td>tertiary</td>\n      <td>no</td>\n    </tr>\n    <tr>\n      <th>3</th>\n      <td>30</td>\n      <td>management</td>\n      <td>married</td>\n      <td>tertiary</td>\n      <td>no</td>\n    </tr>\n    <tr>\n      <th>4</th>\n      <td>59</td>\n      <td>blue-collar</td>\n      <td>married</td>\n      <td>secondary</td>\n      <td>no</td>\n    </tr>\n    <tr>\n      <th>...</th>\n      <td>...</td>\n      <td>...</td>\n      <td>...</td>\n      <td>...</td>\n      <td>...</td>\n    </tr>\n    <tr>\n      <th>4516</th>\n      <td>33</td>\n      <td>services</td>\n      <td>married</td>\n      <td>secondary</td>\n      <td>no</td>\n    </tr>\n    <tr>\n      <th>4517</th>\n      <td>57</td>\n      <td>self-employed</td>\n      <td>married</td>\n      <td>tertiary</td>\n      <td>no</td>\n    </tr>\n    <tr>\n      <th>4518</th>\n      <td>57</td>\n      <td>technician</td>\n      <td>married</td>\n      <td>secondary</td>\n      <td>no</td>\n    </tr>\n    <tr>\n      <th>4519</th>\n      <td>28</td>\n      <td>blue-collar</td>\n      <td>married</td>\n      <td>secondary</td>\n      <td>no</td>\n    </tr>\n    <tr>\n      <th>4520</th>\n      <td>44</td>\n      <td>entrepreneur</td>\n      <td>single</td>\n      <td>tertiary</td>\n      <td>no</td>\n    </tr>\n  </tbody>\n</table>\n<p>4521 rows × 5 columns</p>\n</div>"
-     },
-     "execution_count": 3,
-     "metadata": {},
-     "output_type": "execute_result"
-    }
-   ],
-   "source": [
-    "alice_data = df[[\"age\", \"job\", \"marital\", \"education\", \"y\"]]\n",
-    "alice_data"
-   ]
-  },
-  {
-   "cell_type": "markdown",
-   "metadata": {},
-   "source": [
-    "Bob is an old bank, they have the user's account balance, house, loan, and recent marketing feedback"
-   ]
-  },
-  {
-   "cell_type": "code",
-   "execution_count": 4,
-   "metadata": {
-    "ExecuteTime": {
-     "start_time": "2023-04-24T10:20:58.746285Z",
-     "end_time": "2023-04-24T10:20:58.901868Z"
-    }
-   },
-   "outputs": [
-    {
-     "data": {
-      "text/plain": "     default  balance housing loan   contact  day month  duration  campaign  \\\n0         no     1787      no   no  cellular   19   oct        79         1   \n1         no     4789     yes  yes  cellular   11   may       220         1   \n2         no     1350     yes   no  cellular   16   apr       185         1   \n3         no     1476     yes  yes   unknown    3   jun       199         4   \n4         no        0     yes   no   unknown    5   may       226         1   \n...      ...      ...     ...  ...       ...  ...   ...       ...       ...   \n4516      no     -333     yes   no  cellular   30   jul       329         5   \n4517     yes    -3313     yes  yes   unknown    9   may       153         1   \n4518      no      295      no   no  cellular   19   aug       151        11   \n4519      no     1137      no   no  cellular    6   feb       129         4   \n4520      no     1136     yes  yes  cellular    3   apr       345         2   \n\n      pdays  previous poutcome  \n0        -1         0  unknown  \n1       339         4  failure  \n2       330         1  failure  \n3        -1         0  unknown  \n4        -1         0  unknown  \n...     ...       ...      ...  \n4516     -1         0  unknown  \n4517     -1         0  unknown  \n4518     -1         0  unknown  \n4519    211         3    other  \n4520    249         7    other  \n\n[4521 rows x 12 columns]",
-      "text/html": "<div>\n<style scoped>\n    .dataframe tbody tr th:only-of-type {\n        vertical-align: middle;\n    }\n\n    .dataframe tbody tr th {\n        vertical-align: top;\n    }\n\n    .dataframe thead th {\n        text-align: right;\n    }\n</style>\n<table border=\"1\" class=\"dataframe\">\n  <thead>\n    <tr style=\"text-align: right;\">\n      <th></th>\n      <th>default</th>\n      <th>balance</th>\n      <th>housing</th>\n      <th>loan</th>\n      <th>contact</th>\n      <th>day</th>\n      <th>month</th>\n      <th>duration</th>\n      <th>campaign</th>\n      <th>pdays</th>\n      <th>previous</th>\n      <th>poutcome</th>\n    </tr>\n  </thead>\n  <tbody>\n    <tr>\n      <th>0</th>\n      <td>no</td>\n      <td>1787</td>\n      <td>no</td>\n      <td>no</td>\n      <td>cellular</td>\n      <td>19</td>\n      <td>oct</td>\n      <td>79</td>\n      <td>1</td>\n      <td>-1</td>\n      <td>0</td>\n      <td>unknown</td>\n    </tr>\n    <tr>\n      <th>1</th>\n      <td>no</td>\n      <td>4789</td>\n      <td>yes</td>\n      <td>yes</td>\n      <td>cellular</td>\n      <td>11</td>\n      <td>may</td>\n      <td>220</td>\n      <td>1</td>\n      <td>339</td>\n      <td>4</td>\n      <td>failure</td>\n    </tr>\n    <tr>\n      <th>2</th>\n      <td>no</td>\n      <td>1350</td>\n      <td>yes</td>\n      <td>no</td>\n      <td>cellular</td>\n      <td>16</td>\n      <td>apr</td>\n      <td>185</td>\n      <td>1</td>\n      <td>330</td>\n      <td>1</td>\n      <td>failure</td>\n    </tr>\n    <tr>\n      <th>3</th>\n      <td>no</td>\n      <td>1476</td>\n      <td>yes</td>\n      <td>yes</td>\n      <td>unknown</td>\n      <td>3</td>\n      <td>jun</td>\n      <td>199</td>\n      <td>4</td>\n      <td>-1</td>\n      <td>0</td>\n      <td>unknown</td>\n    </tr>\n    <tr>\n      <th>4</th>\n      <td>no</td>\n      <td>0</td>\n      <td>yes</td>\n      <td>no</td>\n      <td>unknown</td>\n      <td>5</td>\n      <td>may</td>\n      <td>226</td>\n      <td>1</td>\n      <td>-1</td>\n      <td>0</td>\n      <td>unknown</td>\n    </tr>\n    <tr>\n      <th>...</th>\n      <td>...</td>\n      <td>...</td>\n      <td>...</td>\n      <td>...</td>\n      <td>...</td>\n      <td>...</td>\n      <td>...</td>\n      <td>...</td>\n      <td>...</td>\n      <td>...</td>\n      <td>...</td>\n      <td>...</td>\n    </tr>\n    <tr>\n      <th>4516</th>\n      <td>no</td>\n      <td>-333</td>\n      <td>yes</td>\n      <td>no</td>\n      <td>cellular</td>\n      <td>30</td>\n      <td>jul</td>\n      <td>329</td>\n      <td>5</td>\n      <td>-1</td>\n      <td>0</td>\n      <td>unknown</td>\n    </tr>\n    <tr>\n      <th>4517</th>\n      <td>yes</td>\n      <td>-3313</td>\n      <td>yes</td>\n      <td>yes</td>\n      <td>unknown</td>\n      <td>9</td>\n      <td>may</td>\n      <td>153</td>\n      <td>1</td>\n      <td>-1</td>\n      <td>0</td>\n      <td>unknown</td>\n    </tr>\n    <tr>\n      <th>4518</th>\n      <td>no</td>\n      <td>295</td>\n      <td>no</td>\n      <td>no</td>\n      <td>cellular</td>\n      <td>19</td>\n      <td>aug</td>\n      <td>151</td>\n      <td>11</td>\n      <td>-1</td>\n      <td>0</td>\n      <td>unknown</td>\n    </tr>\n    <tr>\n      <th>4519</th>\n      <td>no</td>\n      <td>1137</td>\n      <td>no</td>\n      <td>no</td>\n      <td>cellular</td>\n      <td>6</td>\n      <td>feb</td>\n      <td>129</td>\n      <td>4</td>\n      <td>211</td>\n      <td>3</td>\n      <td>other</td>\n    </tr>\n    <tr>\n      <th>4520</th>\n      <td>no</td>\n      <td>1136</td>\n      <td>yes</td>\n      <td>yes</td>\n      <td>cellular</td>\n      <td>3</td>\n      <td>apr</td>\n      <td>345</td>\n      <td>2</td>\n      <td>249</td>\n      <td>7</td>\n      <td>other</td>\n    </tr>\n  </tbody>\n</table>\n<p>4521 rows × 12 columns</p>\n</div>"
-     },
-     "execution_count": 4,
-     "metadata": {},
-     "output_type": "execute_result"
-    }
-   ],
-   "source": [
-    "bob_data = df[[\"default\", \"balance\", \"housing\", \"loan\", \"contact\", \n",
-    "             \"day\",\"month\",\"duration\",\"campaign\",\"pdays\",\"previous\",\"poutcome\"]]\n",
-    "bob_data"
-   ]
-  },
-  {
-   "cell_type": "markdown",
-   "metadata": {},
-   "source": [
-    "## Create Secretflow Environment"
-   ]
-  },
-  {
-   "cell_type": "markdown",
-   "metadata": {},
-   "source": [
-    "Create 2 entities in the Secretflow environment [Alice, Bob]\n",
-    "Where 'Alice' and 'Bob' are two PYU\n",
-    "Once you've constructed the two objects, you can happily start Splitting Learning"
-   ]
-  },
-  {
-   "cell_type": "markdown",
-   "metadata": {},
-   "source": [
-    "### Import Dependency"
-   ]
-  },
-  {
-   "cell_type": "code",
-   "execution_count": 5,
-   "metadata": {
-    "ExecuteTime": {
-     "start_time": "2023-04-24T10:20:58.799320Z",
-     "end_time": "2023-04-24T10:21:00.546979Z"
-    }
-   },
-   "outputs": [
-    {
-     "name": "stderr",
-     "output_type": "stream",
-     "text": [
-      "2023-04-24 10:20:59.841732: E tensorflow/stream_executor/cuda/cuda_blas.cc:2981] Unable to register cuBLAS factory: Attempting to register factory for plugin cuBLAS when one has already been registered\n",
-      "2023-04-24 10:21:00.576963: W tensorflow/stream_executor/platform/default/dso_loader.cc:64] Could not load dynamic library 'libnvinfer.so.7'; dlerror: libnvinfer.so.7: cannot open shared object file: No such file or directory\n",
-      "2023-04-24 10:21:00.577064: W tensorflow/stream_executor/platform/default/dso_loader.cc:64] Could not load dynamic library 'libnvinfer_plugin.so.7'; dlerror: libnvinfer_plugin.so.7: cannot open shared object file: No such file or directory\n",
-      "2023-04-24 10:21:00.577078: W tensorflow/compiler/tf2tensorrt/utils/py_utils.cc:38] TF-TRT Warning: Cannot dlopen some TensorRT libraries. If you would like to use Nvidia GPU with TensorRT, please make sure the missing libraries mentioned above are installed properly.\n"
-     ]
-    }
-   ],
-   "source": [
-    "from secretflow.data.split import train_test_split\n",
-    "from secretflow.ml.nn import SLModel"
-   ]
-  },
-  {
-   "cell_type": "markdown",
-   "metadata": {},
-   "source": [
-    "## Prepare Data"
-   ]
-  },
-  {
-   "cell_type": "markdown",
-   "metadata": {},
-   "source": [
-    "**Build Federated Table**\n",
-    "\n",
-    "\n",
-    "Federated table is a virtual concept that cross multiple parties, We define `VDataFrame` for vertical setting\n",
-    "\n",
-    "1. The data of all parties in a federated table is stored locally and is not allowed to go out of the domain.\n",
-    "\n",
-    "2. No one has access to data store except the party that owns the data.\n",
-    "\n",
-    "3. Any operation of the federated table will be scheduled by the driver to each worker, and the execution instructions will be delivered layer by layer until the Python Runtime of the specific worker. The framework ensures that only `worker.device` and `Object.device` can operate data at the same time.\n",
-    "\n",
-    "4. Federated tables are designed to management and manipulation multi-party data from a central perspective.\n",
-    "\n",
-    "5. Interfaces to `Federated Table` are aligned to `pandas.DataFrame` to reduce the cost of multi-party data operations.\n",
-    "\n",
-    "6. The SecretFlow framework provides Plain&Ciphertext hybrid programming capabilities. Vertical federated tables are built using `SPU`, and `MPC-PSI` is used to safely get intersection and align data from all parties.\n",
-    "\n",
-    "<img alt=\"vdataframe.png\" src=\"resources/vdataframe.png\" width=\"600\">  \n",
-    "\n"
-   ]
-  },
-  {
-   "cell_type": "markdown",
-   "metadata": {},
-   "source": [
-    "VDataFrame provides `read_csv` interface similar to pandas, except that `secretflow.read_csv` receives a dictionary that defines the path of data for both parties. We can use `secretflow.vertical.read_csv` to build the `VDataFrame`.\n",
-    "```\n",
-    "read_csv(file_dict,delimiter,ppu,keys,drop_key)\n",
-    "    filepath: Path of the participant file. The address can be a relative or absolute path to a local file\n",
-    "    ppu: PPU Device for PSI; If this parameter is not specified, data must be prealigned\n",
-    "    keys: Key for intersection\n",
-    "```"
-   ]
-  },
-  {
-   "cell_type": "markdown",
-   "metadata": {},
-   "source": [
-    "Create spu object"
-   ]
-  },
-  {
-   "cell_type": "code",
-   "execution_count": 6,
-   "metadata": {
-    "ExecuteTime": {
-     "start_time": "2023-04-24T10:21:00.573860Z",
-     "end_time": "2023-04-24T10:21:00.634898Z"
-    }
-   },
-   "outputs": [],
-   "source": [
-    "spu = sf.SPU(sf.utils.testing.cluster_def(['alice', 'bob']))"
-   ]
-  },
-  {
-   "cell_type": "code",
-   "execution_count": 7,
-   "metadata": {
-    "ExecuteTime": {
-     "start_time": "2023-04-24T10:21:00.659211Z",
-     "end_time": "2023-04-24T10:21:00.780683Z"
-    }
-   },
-   "outputs": [],
-   "source": [
-    "from secretflow.utils.simulation.datasets import load_bank_marketing\n",
-    "\n",
-    "# Alice has the first four features,\n",
-    "# while bob has the left features\n",
-    "data = load_bank_marketing(parts={alice: (0, 4), bob: (4, 16)}, axis=1)\n",
-    "# Alice holds the label.\n",
-    "label = load_bank_marketing(parts={alice: (16, 17)}, axis=1)"
-   ]
-  },
-  {
-   "cell_type": "markdown",
-   "metadata": {},
-   "source": [
-    "`data` is a vertically federated table. It only has the `Schema` of all the data globally"
-   ]
-  },
-  {
-   "cell_type": "markdown",
-   "metadata": {},
-   "source": [
-    "Let's take a closer look at VDF data management \n",
-    "\n",
-    "As can be seen from an example, the `age` field belongs to Alice, so the corresponding column can be obtained in the partition of Alice, but Bob will report `KeyError` error when trying to obtain age.  \n",
-    "There is a concept of `Partition`, which is a data fragment defined by us. Each Partition has its own device to which it belongs, and only the device that belongs can operate data."
-   ]
-  },
-  {
-   "cell_type": "code",
-   "execution_count": 8,
-   "metadata": {
-    "ExecuteTime": {
-     "start_time": "2023-04-24T10:21:00.771681Z",
-     "end_time": "2023-04-24T10:21:02.113978Z"
-    }
-   },
-   "outputs": [
-    {
-     "data": {
-      "text/plain": "<secretflow.device.device.pyu.PYUObject at 0x7fb54bc6d250>"
-     },
-     "execution_count": 8,
-     "metadata": {},
-     "output_type": "execute_result"
-    }
-   ],
-   "source": [
-    "data['age'].partitions[alice].data"
-   ]
-  },
-  {
-   "cell_type": "code",
-   "execution_count": 9,
-   "metadata": {
-    "ExecuteTime": {
-     "start_time": "2023-04-24T10:21:02.110945Z",
-     "end_time": "2023-04-24T10:21:02.172944Z"
-    }
-   },
-   "outputs": [],
-   "source": [
-    "# You can uncomment this and you will get a KeyError.\n",
-    "# data['age'].partitions[bob]"
-   ]
-  },
-  {
-   "cell_type": "markdown",
-   "metadata": {},
-   "source": [
-    "We then do data preprocessing on the `VDataFrame`.。  \n",
-    "Here we take `LabelEncoder` and `MinMaxScaler` as examples. These two preprocessor functions have corresponding concepts in `SkLearn` and their use methods are similar to those in `SkLearn`"
-   ]
-  },
-  {
-   "cell_type": "code",
-   "execution_count": 10,
-   "metadata": {
-    "ExecuteTime": {
-     "start_time": "2023-04-24T10:21:02.179947Z",
-     "end_time": "2023-04-24T10:21:02.235531Z"
-    }
-   },
-   "outputs": [],
-   "source": [
-    "from secretflow.preprocessing.scaler import MinMaxScaler\n",
-    "from secretflow.preprocessing.encoder import LabelEncoder"
-   ]
-  },
-  {
-   "cell_type": "code",
-   "execution_count": 11,
-   "metadata": {
-    "ExecuteTime": {
-     "start_time": "2023-04-24T10:21:02.234534Z",
-     "end_time": "2023-04-24T10:21:04.183444Z"
-    }
-   },
-   "outputs": [
-    {
-     "name": "stdout",
-     "output_type": "stream",
-     "text": [
-      "\u001B[2m\u001B[36m(SPURuntime pid=240157)\u001B[0m 2023-04-24 10:21:03.623 [error] [context.cc:operator():132] connect to rank=0 failed with error [external/yacl/yacl/link/transport/channel_brpc.cc:368] send, rpc failed=112, message=[E111]Fail to connect Socket{id=0 addr=127.0.0.1:34003} (0x0x4821fc0): Connection refused [R1][E112]Not connected to 127.0.0.1:34003 yet, server_id=0 [R2][E112]Not connected to 127.0.0.1:34003 yet, server_id=0 [R3][E112]Not connected to 127.0.0.1:34003 yet, server_id=0\n"
-     ]
-    }
-   ],
-   "source": [
-    "encoder = LabelEncoder()\n",
-    "data['job'] = encoder.fit_transform(data['job'])\n",
-    "data['marital'] = encoder.fit_transform(data['marital'])\n",
-    "data['education'] = encoder.fit_transform(data['education'])\n",
-    "data['default'] = encoder.fit_transform(data['default'])\n",
-    "data['housing'] = encoder.fit_transform(data['housing'])\n",
-    "data['loan'] = encoder.fit_transform(data['loan'])\n",
-    "data['contact'] = encoder.fit_transform(data['contact'])\n",
-    "data['poutcome'] = encoder.fit_transform(data['poutcome'])\n",
-    "data['month'] = encoder.fit_transform(data['month'])\n",
-    "label = encoder.fit_transform(label)"
-   ]
-  },
-  {
-   "cell_type": "code",
-   "execution_count": 12,
-   "metadata": {
-    "ExecuteTime": {
-     "start_time": "2023-04-24T10:21:04.183444Z",
-     "end_time": "2023-04-24T10:21:04.225413Z"
-    }
-   },
-   "outputs": [
-    {
-     "name": "stdout",
-     "output_type": "stream",
-     "text": [
-      "label= <class 'secretflow.data.vertical.dataframe.VDataFrame'>,\n",
-      "data = <class 'secretflow.data.vertical.dataframe.VDataFrame'>\n"
-     ]
-    }
-   ],
-   "source": [
-    "print(f\"label= {type(label)},\\ndata = {type(data)}\")"
-   ]
-  },
-  {
-   "cell_type": "markdown",
-   "metadata": {},
-   "source": [
-    "Standardize data via MinMaxScaler"
-   ]
-  },
-  {
-   "cell_type": "code",
-   "execution_count": 13,
-   "metadata": {
-    "ExecuteTime": {
-     "start_time": "2023-04-24T10:21:04.230378Z",
-     "end_time": "2023-04-24T10:21:04.361376Z"
-    }
-   },
-   "outputs": [],
-   "source": [
-    "scaler = MinMaxScaler()\n",
-    "\n",
-    "data = scaler.fit_transform(data)\n"
-   ]
-  },
-  {
-   "cell_type": "markdown",
-   "metadata": {},
-   "source": [
-    "Next we divide the data set into train-set and test-set"
-   ]
-  },
-  {
-   "cell_type": "code",
-   "execution_count": 14,
-   "metadata": {
-    "ExecuteTime": {
-     "start_time": "2023-04-24T10:21:04.354410Z",
-     "end_time": "2023-04-24T10:21:04.428427Z"
-    }
-   },
-   "outputs": [
-    {
-     "name": "stderr",
-     "output_type": "stream",
-     "text": [
-      "\u001B[2m\u001B[36m(_run pid=239859)\u001B[0m /home/limingbo/.conda/envs/sf/lib/python3.8/site-packages/sklearn/base.py:443: UserWarning: X has feature names, but MinMaxScaler was fitted without feature names\n",
-      "\u001B[2m\u001B[36m(_run pid=239859)\u001B[0m   warnings.warn(\n",
-      "\u001B[2m\u001B[36m(_run pid=239859)\u001B[0m /home/limingbo/.conda/envs/sf/lib/python3.8/site-packages/sklearn/base.py:443: UserWarning: X has feature names, but MinMaxScaler was fitted without feature names\n",
-      "\u001B[2m\u001B[36m(_run pid=239859)\u001B[0m   warnings.warn(\n"
-     ]
-    }
-   ],
-   "source": [
-    "from secretflow.data.split import train_test_split\n",
-    "random_state = 1234\n",
-    "train_data,test_data = train_test_split(data, train_size=0.8, random_state=random_state)\n",
-    "train_label,test_label = train_test_split(label, train_size=0.8, random_state=random_state)"
-   ]
-  },
-  {
-   "cell_type": "markdown",
-   "metadata": {},
-   "source": [
-    "**Summary:** At this point, we have completed the definition of **federated tables**, **data preprocessing**, and **training set and test set partitioning**\n",
-    "The secretFlow framework defines a set of operations to be built on the federated table (its logical counterpart is `pandas.DataFrame`). The secretflow framework defines a set of operations to be built on the federated table (its logical counterpart is `sklearn`) Refer to our documentation and API introduction to learn more about other features"
-   ]
-  },
-  {
-   "cell_type": "markdown",
-   "metadata": {},
-   "source": [
-    "## Introduce Model"
-   ]
-  },
-  {
-   "cell_type": "markdown",
-   "metadata": {},
-   "source": [
-    "**local version**: \n",
-    "For this task, a basic DNN can be completed, input 16-dimensional features, through a DNN network, output the probability of positive and negative samples.\n",
-    "\n",
-    "\n",
-    "**Federate version**：\n",
-    "* Alice：\n",
-    "    - base_net: Input 4-dimensional feature and go through a DNN network to get hidden\n",
-    "    - fuse_net: Receive hidden features calculated by Alice and Bob, input them to FUSENET for feature fusion, and complete the forward process and backward process\n",
-    "* Bob：\n",
-    "    - base_net: Input 12-dimensional features, get hidden through a DNN network, and then send hidden to Alice to complete the following operation"
-   ]
-  },
-  {
-   "cell_type": "markdown",
-   "metadata": {},
-   "source": [
-    "### Define Model"
-   ]
-  },
-  {
-   "cell_type": "markdown",
-   "metadata": {},
-   "source": [
-    "Next we start creating the federated model \n",
-    "we define SLTFModel and SLTorchModel(WIP), which are used to build split learning of vertical scene. We define a simple and easy to use extensible interface, which can easily transform your existing Model into SF-Model, and then conduct vertical scene federation modeling"
-   ]
-  },
-  {
-   "cell_type": "markdown",
-   "metadata": {},
-   "source": [
-    "Split learning is to break up a model so that one part is executed locally on the data and the other part is executed on the label side.\n",
-    "First let's define the locally executed model -- base_model"
-   ]
-  },
-  {
-   "cell_type": "code",
-   "execution_count": 15,
-   "metadata": {
-    "ExecuteTime": {
-     "start_time": "2023-04-24T10:21:04.423376Z",
-     "end_time": "2023-04-24T10:21:04.509376Z"
-    }
-   },
-   "outputs": [],
-   "source": [
-    "def create_base_model(input_dim, output_dim,  name='base_model'):\n",
-    "    # Create model\n",
-    "    def create_model():\n",
-    "        from tensorflow import keras\n",
-    "        from tensorflow.keras import layers\n",
-    "        import tensorflow as tf\n",
-    "        model = keras.Sequential(\n",
-    "            [\n",
-    "                keras.Input(shape=input_dim),\n",
-    "                layers.Dense(100,activation =\"relu\" ),\n",
-    "                layers.Dense(output_dim, activation=\"relu\"),\n",
-    "            ]\n",
-    "        )\n",
-    "        # Compile model\n",
-    "        model.summary()\n",
-    "        model.compile(loss='binary_crossentropy',\n",
-    "                      optimizer='adam',\n",
-    "                      metrics=[\"accuracy\",tf.keras.metrics.AUC()])\n",
-    "        return model\n",
-    "    return create_model\n"
-   ]
-  },
-  {
-   "cell_type": "markdown",
-   "metadata": {},
-   "source": [
-    "We use create_base_model to create their base models for 'Alice' and 'Bob', respectively"
-   ]
-  },
-  {
-   "cell_type": "code",
-   "execution_count": 16,
-   "metadata": {
-    "ExecuteTime": {
-     "start_time": "2023-04-24T10:21:04.498376Z",
-     "end_time": "2023-04-24T10:21:04.562202Z"
-    }
-   },
-   "outputs": [],
-   "source": [
-    "# prepare model\n",
-    "hidden_size = 64\n",
-    "# get the number of features of each party.\n",
-    "# When the input data changes, the network automatically adjusts to the input data\n",
-    "alice_input_feature_num = train_data.values.partition_shape()[alice][1]\n",
-    "bob_input_feature_num = train_data.values.partition_shape()[bob][1]\n",
-    "\n",
-    "model_base_alice = create_base_model(alice_input_feature_num, hidden_size)\n",
-    "model_base_bob = create_base_model(bob_input_feature_num, hidden_size)"
-   ]
-  },
-  {
-   "cell_type": "code",
-   "execution_count": 17,
-   "metadata": {
-    "ExecuteTime": {
-     "start_time": "2023-04-24T10:21:04.561376Z",
-     "end_time": "2023-04-24T10:21:08.529104Z"
-    }
-   },
-   "outputs": [
-    {
-     "name": "stdout",
-     "output_type": "stream",
-     "text": [
-      "Model: \"sequential\"\n",
-      "_________________________________________________________________\n",
-      " Layer (type)                Output Shape              Param #   \n",
-      "=================================================================\n",
-      " dense (Dense)               (None, 100)               500       \n",
-      "                                                                 \n",
-      " dense_1 (Dense)             (None, 64)                6464      \n",
-      "                                                                 \n",
-      "=================================================================\n",
-      "Total params: 6,964\n",
-      "Trainable params: 6,964\n",
-      "Non-trainable params: 0\n",
-      "_________________________________________________________________\n",
-      "Model: \"sequential_1\"\n",
-      "_________________________________________________________________\n",
-      " Layer (type)                Output Shape              Param #   \n",
-      "=================================================================\n",
-      " dense_2 (Dense)             (None, 100)               1300      \n",
-      "                                                                 \n",
-      " dense_3 (Dense)             (None, 64)                6464      \n",
-      "                                                                 \n",
-      "=================================================================\n",
-      "Total params: 7,764\n",
-      "Trainable params: 7,764\n",
-      "Non-trainable params: 0\n",
-      "_________________________________________________________________\n"
-     ]
-    },
-    {
-     "data": {
-      "text/plain": "<keras.engine.sequential.Sequential at 0x7fb54bc6d610>"
-     },
-     "execution_count": 17,
-     "metadata": {},
-     "output_type": "execute_result"
-    }
-   ],
-   "source": [
-    "model_base_alice()\n",
-    "model_base_bob()"
-   ]
-  },
-  {
-   "cell_type": "markdown",
-   "metadata": {},
-   "source": [
-    "Next we define the side with the label, or the server-side model -- fuse_model\n",
-    "In the definition of fuse_model, we need to correctly define `loss`, `optimizer`, and `metrics`. This is compatible with all configurations of your existing Keras model"
-   ]
-  },
-  {
-   "cell_type": "code",
-   "execution_count": 18,
-   "metadata": {
-    "ExecuteTime": {
-     "start_time": "2023-04-24T10:21:08.516084Z",
-     "end_time": "2023-04-24T10:21:08.567138Z"
-    }
-   },
-   "outputs": [],
-   "source": [
-    "def create_fuse_model(input_dim, output_dim, party_nums, name='fuse_model'):\n",
-    "    def create_model():\n",
-    "        from tensorflow import keras\n",
-    "        from tensorflow.keras import layers\n",
-    "        import tensorflow as tf\n",
-    "        # input\n",
-    "        input_layers = []\n",
-    "        for i in range(party_nums):\n",
-    "            input_layers.append(keras.Input(input_dim,))\n",
-    "        \n",
-    "        merged_layer = layers.concatenate(input_layers)\n",
-    "        fuse_layer = layers.Dense(64, activation='relu')(merged_layer)\n",
-    "        output = layers.Dense(output_dim, activation='sigmoid')(fuse_layer)\n",
-    "\n",
-    "        model = keras.Model(inputs=input_layers, outputs=output)\n",
-    "        model.summary()\n",
-    "        \n",
-    "        model.compile(loss='binary_crossentropy',\n",
-    "                      optimizer='adam',\n",
-    "                      metrics=[\"accuracy\",tf.keras.metrics.AUC()])\n",
-    "        return model\n",
-    "    return create_model"
-   ]
-  },
-  {
-   "cell_type": "code",
-   "execution_count": 19,
-   "metadata": {
-    "ExecuteTime": {
-     "start_time": "2023-04-24T10:21:08.553106Z",
-     "end_time": "2023-04-24T10:21:08.567138Z"
-    }
-   },
-   "outputs": [],
-   "source": [
-    "model_fuse = create_fuse_model(\n",
-    "    input_dim=hidden_size, party_nums=2, output_dim=1)"
-   ]
-  },
-  {
-   "cell_type": "code",
-   "execution_count": 20,
-   "metadata": {
-    "ExecuteTime": {
-     "start_time": "2023-04-24T10:21:08.556071Z",
-     "end_time": "2023-04-24T10:21:08.709104Z"
-    }
-   },
-   "outputs": [
-    {
-     "name": "stdout",
-     "output_type": "stream",
-     "text": [
-      "Model: \"model\"\n",
-      "__________________________________________________________________________________________________\n",
-      " Layer (type)                   Output Shape         Param #     Connected to                     \n",
-      "==================================================================================================\n",
-      " input_3 (InputLayer)           [(None, 64)]         0           []                               \n",
-      "                                                                                                  \n",
-      " input_4 (InputLayer)           [(None, 64)]         0           []                               \n",
-      "                                                                                                  \n",
-      " concatenate (Concatenate)      (None, 128)          0           ['input_3[0][0]',                \n",
-      "                                                                  'input_4[0][0]']                \n",
-      "                                                                                                  \n",
-      " dense_4 (Dense)                (None, 64)           8256        ['concatenate[0][0]']            \n",
-      "                                                                                                  \n",
-      " dense_5 (Dense)                (None, 1)            65          ['dense_4[0][0]']                \n",
-      "                                                                                                  \n",
-      "==================================================================================================\n",
-      "Total params: 8,321\n",
-      "Trainable params: 8,321\n",
-      "Non-trainable params: 0\n",
-      "__________________________________________________________________________________________________\n"
-     ]
-    },
-    {
-     "data": {
-      "text/plain": "<keras.engine.functional.Functional at 0x7fb548506d00>"
-     },
-     "execution_count": 20,
-     "metadata": {},
-     "output_type": "execute_result"
-    }
-   ],
-   "source": [
-    "model_fuse()"
-   ]
-  },
-  {
-   "cell_type": "markdown",
-   "metadata": {},
-   "source": [
-    "### Create Split Learning Model\n",
-    "Secretflow provides the split learning model `SLModel`\n",
-    "To initial SLModel only need 3 parameters\n",
-    "* base_model_dict: A dictionary needs to be passed in all clients participating in the training along with base_model mappings\n",
-    "* device_y: PYU, which device has label\n",
-    "* model_fuse: The fusion model"
-   ]
-  },
-  {
-   "cell_type": "markdown",
-   "metadata": {},
-   "source": [
-    "Define base_model_dict  \n",
-    "```python\n",
-    "base_model_dict:Dict[PYU,model_fn]\n",
-    "```"
-   ]
-  },
-  {
-   "cell_type": "code",
-   "execution_count": 21,
-   "metadata": {
-    "ExecuteTime": {
-     "start_time": "2023-04-24T10:21:08.702070Z",
-     "end_time": "2023-04-24T10:21:08.747105Z"
-    }
-   },
-   "outputs": [],
-   "source": [
-    "base_model_dict = {\n",
-    "    alice: model_base_alice,\n",
-    "    bob:   model_base_bob\n",
-    "}"
-   ]
-  },
-  {
-   "cell_type": "code",
-   "execution_count": 22,
-   "metadata": {
-    "ExecuteTime": {
-     "start_time": "2023-04-24T10:21:08.747105Z",
-     "end_time": "2023-04-24T10:21:08.769119Z"
-    }
-   },
-   "outputs": [],
-   "source": [
-    "from secretflow.security.privacy import DPStrategy, GaussianEmbeddingDP, LabelDP\n",
-    "\n",
-    "# Define DP operations\n",
-    "train_batch_size = 128\n",
-    "gaussian_embedding_dp = GaussianEmbeddingDP(\n",
-    "    noise_multiplier=0.5,\n",
-    "    l2_norm_clip=1.0,\n",
-    "    batch_size=train_batch_size,\n",
-    "    num_samples=train_data.values.partition_shape()[alice][0],\n",
-    "    is_secure_generator=False,\n",
-    ")\n",
-    "dp_strategy_alice = DPStrategy(embedding_dp=gaussian_embedding_dp)\n",
-    "label_dp = LabelDP(eps=64.0)\n",
-    "dp_strategy_bob = DPStrategy(label_dp=label_dp)\n",
-    "dp_strategy_dict = {alice: dp_strategy_alice, bob: dp_strategy_bob}\n",
-    "dp_spent_step_freq = 10"
-   ]
-  },
-  {
-   "cell_type": "code",
-   "execution_count": 23,
-   "metadata": {
-    "ExecuteTime": {
-     "start_time": "2023-04-24T10:21:08.763071Z",
-     "end_time": "2023-04-24T10:21:10.616673Z"
-    }
-   },
-   "outputs": [
-    {
-     "name": "stderr",
-     "output_type": "stream",
-     "text": [
-      "INFO:root:Create proxy actor <class 'secretflow.ml.nn.sl.backend.tensorflow.sl_base.PYUSLTFModel'> with party alice.\n",
-      "INFO:root:Create proxy actor <class 'secretflow.ml.nn.sl.backend.tensorflow.sl_base.PYUSLTFModel'> with party bob.\n"
-     ]
-    }
-   ],
-   "source": [
-    "sl_model = SLModel(\n",
-    "    base_model_dict=base_model_dict, \n",
-    "    device_y=alice,  \n",
-    "    model_fuse=model_fuse,\n",
-    "    dp_strategy_dict=dp_strategy_dict,)"
-   ]
-  },
-  {
-   "cell_type": "code",
-   "execution_count": 24,
-   "metadata": {
-    "ExecuteTime": {
-     "start_time": "2023-04-24T10:21:10.616673Z",
-     "end_time": "2023-04-24T10:21:10.676836Z"
-    }
-   },
-   "outputs": [
-    {
-     "data": {
-      "text/plain": "(           age       job  marital  education\n 1426  0.279412  0.181818      0.5   0.333333\n 416   0.176471  0.636364      1.0   0.333333\n 3977  0.264706  0.000000      0.5   0.666667\n 2291  0.338235  0.000000      0.5   0.333333\n 257   0.132353  0.909091      1.0   0.333333\n ...        ...       ...      ...        ...\n 1508  0.264706  0.818182      1.0   0.333333\n 979   0.544118  0.090909      0.0   0.000000\n 3494  0.455882  0.090909      0.5   0.000000\n 42    0.485294  0.090909      0.5   0.333333\n 1386  0.455882  0.636364      0.5   0.333333\n \n [905 rows x 4 columns],\n       y\n 1426  0\n 416   0\n 3977  0\n 2291  0\n 257   0\n ...  ..\n 1508  0\n 979   0\n 3494  0\n 42    0\n 1386  0\n \n [905 rows x 1 columns])"
-     },
-     "execution_count": 24,
-     "metadata": {},
-     "output_type": "execute_result"
-    }
-   ],
-   "source": [
-    "sf.reveal(test_data.partitions[alice].data), sf.reveal(test_label.partitions[alice].data)"
-   ]
-  },
-  {
-   "cell_type": "code",
-   "execution_count": 25,
-   "metadata": {
-    "ExecuteTime": {
-     "start_time": "2023-04-24T10:21:10.676836Z",
-     "end_time": "2023-04-24T10:21:10.741546Z"
-    }
-   },
-   "outputs": [
-    {
-     "data": {
-      "text/plain": "(           age       job  marital  education\n 1106  0.235294  0.090909      0.5   0.333333\n 1309  0.176471  0.363636      0.5   0.333333\n 2140  0.411765  0.272727      1.0   0.666667\n 2134  0.573529  0.454545      0.5   0.333333\n 960   0.485294  0.818182      0.5   0.333333\n ...        ...       ...      ...        ...\n 664   0.397059  0.090909      1.0   0.333333\n 3276  0.235294  0.181818      0.5   0.666667\n 1318  0.220588  0.818182      0.5   0.333333\n 723   0.220588  0.636364      0.5   0.333333\n 2863  0.176471  0.363636      1.0   0.666667\n \n [3616 rows x 4 columns],\n       y\n 1106  0\n 1309  0\n 2140  1\n 2134  0\n 960   0\n ...  ..\n 664   0\n 3276  0\n 1318  0\n 723   0\n 2863  0\n \n [3616 rows x 1 columns])"
-     },
-     "execution_count": 25,
-     "metadata": {},
-     "output_type": "execute_result"
-    }
-   ],
-   "source": [
-    "sf.reveal(train_data.partitions[alice].data), sf.reveal(train_label.partitions[alice].data)"
-   ]
-  },
-  {
-   "cell_type": "code",
-   "execution_count": 26,
-   "metadata": {
-    "ExecuteTime": {
-     "start_time": "2023-04-24T10:21:10.740546Z",
-     "end_time": "2023-04-24T10:21:24.716740Z"
-    }
-   },
-   "outputs": [
-    {
-     "name": "stderr",
-     "output_type": "stream",
-     "text": [
-      "INFO:root:SL Train Params: {'self': <secretflow.ml.nn.sl.sl_model.SLModel object at 0x7fb548492910>, 'x': VDataFrame(partitions={alice: Partition(data=<secretflow.device.device.pyu.PYUObject object at 0x7fb54bc8ff10>), bob: Partition(data=<secretflow.device.device.pyu.PYUObject object at 0x7fb54bc8b970>)}, aligned=True), 'y': VDataFrame(partitions={alice: Partition(data=<secretflow.device.device.pyu.PYUObject object at 0x7fb54bc6cfd0>)}, aligned=True), 'batch_size': 128, 'epochs': 10, 'verbose': 1, 'callbacks': None, 'validation_data': (VDataFrame(partitions={alice: Partition(data=<secretflow.device.device.pyu.PYUObject object at 0x7fb54bc8f610>), bob: Partition(data=<secretflow.device.device.pyu.PYUObject object at 0x7fb54bc8b8e0>)}, aligned=True), VDataFrame(partitions={alice: Partition(data=<secretflow.device.device.pyu.PYUObject object at 0x7fb54bc6c970>)}, aligned=True)), 'shuffle': True, 'sample_weight': None, 'validation_freq': 1, 'dp_spent_step_freq': 10, 'dataset_builder': None, 'audit_log_dir': None, 'audit_log_params': {}, 'random_seed': 13780}\n",
-      "\u001B[2m\u001B[36m(pid=240300)\u001B[0m 2023-04-24 10:21:13.143944: E tensorflow/stream_executor/cuda/cuda_blas.cc:2981] Unable to register cuBLAS factory: Attempting to register factory for plugin cuBLAS when one has already been registered\n",
-      "\u001B[2m\u001B[36m(pid=240309)\u001B[0m 2023-04-24 10:21:13.339222: E tensorflow/stream_executor/cuda/cuda_blas.cc:2981] Unable to register cuBLAS factory: Attempting to register factory for plugin cuBLAS when one has already been registered\n",
-      "\u001B[2m\u001B[36m(pid=240300)\u001B[0m 2023-04-24 10:21:13.923649: W tensorflow/stream_executor/platform/default/dso_loader.cc:64] Could not load dynamic library 'libnvinfer.so.7'; dlerror: libnvinfer.so.7: cannot open shared object file: No such file or directory\n",
-      "\u001B[2m\u001B[36m(pid=240300)\u001B[0m 2023-04-24 10:21:13.923745: W tensorflow/stream_executor/platform/default/dso_loader.cc:64] Could not load dynamic library 'libnvinfer_plugin.so.7'; dlerror: libnvinfer_plugin.so.7: cannot open shared object file: No such file or directory\n",
-      "\u001B[2m\u001B[36m(pid=240300)\u001B[0m 2023-04-24 10:21:13.923756: W tensorflow/compiler/tf2tensorrt/utils/py_utils.cc:38] TF-TRT Warning: Cannot dlopen some TensorRT libraries. If you would like to use Nvidia GPU with TensorRT, please make sure the missing libraries mentioned above are installed properly.\n",
-      "\u001B[2m\u001B[36m(pid=240309)\u001B[0m 2023-04-24 10:21:14.119980: W tensorflow/stream_executor/platform/default/dso_loader.cc:64] Could not load dynamic library 'libnvinfer.so.7'; dlerror: libnvinfer.so.7: cannot open shared object file: No such file or directory\n",
-      "\u001B[2m\u001B[36m(pid=240309)\u001B[0m 2023-04-24 10:21:14.120083: W tensorflow/stream_executor/platform/default/dso_loader.cc:64] Could not load dynamic library 'libnvinfer_plugin.so.7'; dlerror: libnvinfer_plugin.so.7: cannot open shared object file: No such file or directory\n",
-      "\u001B[2m\u001B[36m(pid=240309)\u001B[0m 2023-04-24 10:21:14.120095: W tensorflow/compiler/tf2tensorrt/utils/py_utils.cc:38] TF-TRT Warning: Cannot dlopen some TensorRT libraries. If you would like to use Nvidia GPU with TensorRT, please make sure the missing libraries mentioned above are installed properly.\n",
-      "\u001B[2m\u001B[36m(PYUSLTFModel pid=240300)\u001B[0m 2023-04-24 10:21:16.143007: E tensorflow/stream_executor/cuda/cuda_driver.cc:265] failed call to cuInit: CUDA_ERROR_NO_DEVICE: no CUDA-capable device is detected\n",
-      "\u001B[2m\u001B[36m(PYUSLTFModel pid=240309)\u001B[0m 2023-04-24 10:21:16.357362: E tensorflow/stream_executor/cuda/cuda_driver.cc:265] failed call to cuInit: CUDA_ERROR_NO_DEVICE: no CUDA-capable device is detected\n"
-     ]
-    },
-    {
-     "name": "stdout",
-     "output_type": "stream",
-     "text": [
-      "\u001B[2m\u001B[36m(PYUSLTFModel pid=240300)\u001B[0m Model: \"sequential\"\n",
-      "\u001B[2m\u001B[36m(PYUSLTFModel pid=240300)\u001B[0m _________________________________________________________________\n",
-      "\u001B[2m\u001B[36m(PYUSLTFModel pid=240300)\u001B[0m  Layer (type)                Output Shape              Param #   \n",
-      "\u001B[2m\u001B[36m(PYUSLTFModel pid=240300)\u001B[0m =================================================================\n",
-      "\u001B[2m\u001B[36m(PYUSLTFModel pid=240300)\u001B[0m  dense (Dense)               (None, 100)               500       \n",
-      "\u001B[2m\u001B[36m(PYUSLTFModel pid=240300)\u001B[0m                                                                  \n",
-      "\u001B[2m\u001B[36m(PYUSLTFModel pid=240300)\u001B[0m  dense_1 (Dense)             (None, 64)                6464      \n",
-      "\u001B[2m\u001B[36m(PYUSLTFModel pid=240300)\u001B[0m                                                                  \n",
-      "\u001B[2m\u001B[36m(PYUSLTFModel pid=240300)\u001B[0m =================================================================\n",
-      "\u001B[2m\u001B[36m(PYUSLTFModel pid=240300)\u001B[0m Total params: 6,964\n",
-      "\u001B[2m\u001B[36m(PYUSLTFModel pid=240300)\u001B[0m Trainable params: 6,964\n",
-      "\u001B[2m\u001B[36m(PYUSLTFModel pid=240300)\u001B[0m Non-trainable params: 0\n",
-      "\u001B[2m\u001B[36m(PYUSLTFModel pid=240300)\u001B[0m _________________________________________________________________\n",
-      "\u001B[2m\u001B[36m(PYUSLTFModel pid=240300)\u001B[0m Model: \"model\"\n",
-      "\u001B[2m\u001B[36m(PYUSLTFModel pid=240300)\u001B[0m __________________________________________________________________________________________________\n",
-      "\u001B[2m\u001B[36m(PYUSLTFModel pid=240300)\u001B[0m  Layer (type)                   Output Shape         Param #     Connected to                     \n",
-      "\u001B[2m\u001B[36m(PYUSLTFModel pid=240300)\u001B[0m ==================================================================================================\n",
-      "\u001B[2m\u001B[36m(PYUSLTFModel pid=240300)\u001B[0m  input_2 (InputLayer)           [(None, 64)]         0           []                               \n",
-      "\u001B[2m\u001B[36m(PYUSLTFModel pid=240300)\u001B[0m                                                                                                   \n",
-      "\u001B[2m\u001B[36m(PYUSLTFModel pid=240300)\u001B[0m  input_3 (InputLayer)           [(None, 64)]         0           []                               \n",
-      "\u001B[2m\u001B[36m(PYUSLTFModel pid=240300)\u001B[0m                                                                                                   \n",
-      "\u001B[2m\u001B[36m(PYUSLTFModel pid=240300)\u001B[0m  concatenate (Concatenate)      (None, 128)          0           ['input_2[0][0]',                \n",
-      "\u001B[2m\u001B[36m(PYUSLTFModel pid=240300)\u001B[0m                                                                   'input_3[0][0]']                \n",
-      "\u001B[2m\u001B[36m(PYUSLTFModel pid=240300)\u001B[0m                                                                                                   \n",
-      "\u001B[2m\u001B[36m(PYUSLTFModel pid=240300)\u001B[0m  dense_2 (Dense)                (None, 64)           8256        ['concatenate[0][0]']            \n",
-      "\u001B[2m\u001B[36m(PYUSLTFModel pid=240300)\u001B[0m                                                                                                   \n",
-      "\u001B[2m\u001B[36m(PYUSLTFModel pid=240300)\u001B[0m  dense_3 (Dense)                (None, 1)            65          ['dense_2[0][0]']                \n",
-      "\u001B[2m\u001B[36m(PYUSLTFModel pid=240300)\u001B[0m                                                                                                   \n",
-      "\u001B[2m\u001B[36m(PYUSLTFModel pid=240300)\u001B[0m ==================================================================================================\n",
-      "\u001B[2m\u001B[36m(PYUSLTFModel pid=240300)\u001B[0m Total params: 8,321\n",
-      "\u001B[2m\u001B[36m(PYUSLTFModel pid=240300)\u001B[0m Trainable params: 8,321\n",
-      "\u001B[2m\u001B[36m(PYUSLTFModel pid=240300)\u001B[0m Non-trainable params: 0\n",
-      "\u001B[2m\u001B[36m(PYUSLTFModel pid=240300)\u001B[0m __________________________________________________________________________________________________\n"
-     ]
-    },
-    {
-     "name": "stderr",
-     "output_type": "stream",
-     "text": [
-      "  7%|▋         | 2/29 [00:00<00:02, 13.20it/s]"
-     ]
-    },
-    {
-     "name": "stdout",
-     "output_type": "stream",
-     "text": [
-      "\u001B[2m\u001B[36m(PYUSLTFModel pid=240309)\u001B[0m Model: \"sequential\"\n",
-      "\u001B[2m\u001B[36m(PYUSLTFModel pid=240309)\u001B[0m _________________________________________________________________\n",
-      "\u001B[2m\u001B[36m(PYUSLTFModel pid=240309)\u001B[0m  Layer (type)                Output Shape              Param #   \n",
-      "\u001B[2m\u001B[36m(PYUSLTFModel pid=240309)\u001B[0m =================================================================\n",
-      "\u001B[2m\u001B[36m(PYUSLTFModel pid=240309)\u001B[0m  dense (Dense)               (None, 100)               1300      \n",
-      "\u001B[2m\u001B[36m(PYUSLTFModel pid=240309)\u001B[0m                                                                  \n",
-      "\u001B[2m\u001B[36m(PYUSLTFModel pid=240309)\u001B[0m  dense_1 (Dense)             (None, 64)                6464      \n",
-      "\u001B[2m\u001B[36m(PYUSLTFModel pid=240309)\u001B[0m                                                                  \n",
-      "\u001B[2m\u001B[36m(PYUSLTFModel pid=240309)\u001B[0m =================================================================\n",
-      "\u001B[2m\u001B[36m(PYUSLTFModel pid=240309)\u001B[0m Total params: 7,764\n",
-      "\u001B[2m\u001B[36m(PYUSLTFModel pid=240309)\u001B[0m Trainable params: 7,764\n",
-      "\u001B[2m\u001B[36m(PYUSLTFModel pid=240309)\u001B[0m Non-trainable params: 0\n",
-      "\u001B[2m\u001B[36m(PYUSLTFModel pid=240309)\u001B[0m _________________________________________________________________\n"
-     ]
-    },
-    {
-     "name": "stderr",
-     "output_type": "stream",
-     "text": [
-      "100%|██████████| 29/29 [00:03<00:00,  9.22it/s, epoch: 1/10 -  train_loss:0.4876196086406708  train_accuracy:0.779037594795227  train_auc_1:0.523348331451416  val_loss:0.3805972635746002  val_accuracy:0.8729282021522522  val_auc_1:0.6476444602012634 ]\n",
-      "100%|██████████| 29/29 [00:00<00:00, 42.60it/s, epoch: 2/10 -  train_loss:0.3252045810222626  train_accuracy:0.8960129022598267  train_auc_1:0.6373960375785828  val_loss:0.3656504452228546  val_accuracy:0.8729282021522522  val_auc_1:0.6615355014801025 ]\n",
-      "100%|██████████| 29/29 [00:00<00:00, 42.80it/s, epoch: 3/10 -  train_loss:0.33422568440437317  train_accuracy:0.8832964897155762  train_auc_1:0.7038192749023438  val_loss:0.358445405960083  val_accuracy:0.8729282021522522  val_auc_1:0.6819758415222168 ]\n",
-      "100%|██████████| 29/29 [00:00<00:00, 42.65it/s, epoch: 4/10 -  train_loss:0.31387007236480713  train_accuracy:0.88606196641922  train_auc_1:0.7519825100898743  val_loss:0.3427862823009491  val_accuracy:0.8729282021522522  val_auc_1:0.7419042587280273 ]\n",
-      "100%|██████████| 29/29 [00:00<00:00, 45.85it/s, epoch: 5/10 -  train_loss:0.2894230782985687  train_accuracy:0.8866150379180908  train_auc_1:0.8085392713546753  val_loss:0.33072948455810547  val_accuracy:0.870718240737915  val_auc_1:0.7843313217163086 ]\n",
-      "100%|██████████| 29/29 [00:00<00:00, 44.84it/s, epoch: 6/10 -  train_loss:0.27044418454170227  train_accuracy:0.8869742751121521  train_auc_1:0.8391960859298706  val_loss:0.3120502531528473  val_accuracy:0.8674033284187317  val_auc_1:0.8096477389335632 ]\n",
-      "100%|██████████| 29/29 [00:00<00:00, 42.93it/s, epoch: 7/10 -  train_loss:0.25070708990097046  train_accuracy:0.8962942361831665  train_auc_1:0.8619815707206726  val_loss:0.31437328457832336  val_accuracy:0.8718231916427612  val_auc_1:0.838728666305542 ]\n",
-      "100%|██████████| 29/29 [00:00<00:00, 43.73it/s, epoch: 8/10 -  train_loss:0.25882866978645325  train_accuracy:0.8933189511299133  train_auc_1:0.8460560441017151  val_loss:0.2909625768661499  val_accuracy:0.8773480653762817  val_auc_1:0.8433351516723633 ]\n",
-      "100%|██████████| 29/29 [00:00<00:00, 45.62it/s, epoch: 9/10 -  train_loss:0.254334032535553  train_accuracy:0.8940818309783936  train_auc_1:0.8722440004348755  val_loss:0.2853069305419922  val_accuracy:0.8828729391098022  val_auc_1:0.8439790606498718 ]\n",
-      "100%|██████████| 29/29 [00:00<00:00, 50.14it/s, epoch: 10/10 -  train_loss:0.24358023703098297  train_accuracy:0.8957411646842957  train_auc_1:0.8758358359336853  val_loss:0.2825777232646942  val_accuracy:0.8784530162811279  val_auc_1:0.8505613803863525 ]\n"
-     ]
-    }
-   ],
-   "source": [
-    "history =  sl_model.fit(train_data,\n",
-    "             train_label,\n",
-    "             validation_data=(test_data,test_label),\n",
-    "             epochs=10, \n",
-    "             batch_size=train_batch_size,\n",
-    "             shuffle=True,\n",
-    "             verbose=1,\n",
-    "             validation_freq=1,\n",
-    "             dp_spent_step_freq=dp_spent_step_freq,)"
-   ]
-  },
-  {
-   "cell_type": "markdown",
-   "metadata": {
-    "collapsed": false
-   },
-   "source": [
-    "Let's visualize the training process"
-   ]
-  },
-  {
-   "cell_type": "code",
-   "execution_count": 27,
-   "metadata": {
-    "ExecuteTime": {
-     "start_time": "2023-04-24T10:21:24.741564Z",
-     "end_time": "2023-04-24T10:21:24.777702Z"
-    },
-    "collapsed": false
-   },
-   "outputs": [
-    {
-     "name": "stdout",
-     "output_type": "stream",
-     "text": [
-      "{'train_loss': [0.4876196, 0.32520458, 0.33422568, 0.31387007, 0.28942308, 0.27044418, 0.2507071, 0.25882867, 0.25433403, 0.24358024], 'train_accuracy': [0.7790376, 0.8960129, 0.8832965, 0.88606197, 0.88661504, 0.8869743, 0.89629424, 0.89331895, 0.89408183, 0.89574116], 'train_auc_1': [0.52334833, 0.63739604, 0.7038193, 0.7519825, 0.8085393, 0.8391961, 0.8619816, 0.84605604, 0.872244, 0.87583584], 'val_loss': [0.38059726, 0.36565045, 0.3584454, 0.34278628, 0.33072948, 0.31205025, 0.31437328, 0.29096258, 0.28530693, 0.28257772], 'val_accuracy': [0.8729282, 0.8729282, 0.8729282, 0.8729282, 0.87071824, 0.8674033, 0.8718232, 0.87734807, 0.88287294, 0.878453], 'val_auc_1': [0.64764446, 0.6615355, 0.68197584, 0.74190426, 0.7843313, 0.80964774, 0.83872867, 0.84333515, 0.84397906, 0.8505614]}\n",
-      "dict_keys(['train_loss', 'train_accuracy', 'train_auc_1', 'val_loss', 'val_accuracy', 'val_auc_1'])\n"
-     ]
-    }
-   ],
-   "source": [
-    "print(history)\n",
-    "print(history.keys())"
-   ]
-  },
-  {
-   "cell_type": "code",
-   "execution_count": 28,
-   "metadata": {
-    "ExecuteTime": {
-     "start_time": "2023-04-24T10:21:24.777702Z",
-     "end_time": "2023-04-24T10:21:25.168441Z"
-    },
-    "collapsed": false
-   },
-   "outputs": [
-    {
-     "data": {
-      "text/plain": "<Figure size 640x480 with 1 Axes>",
-      "image/png": "iVBORw0KGgoAAAANSUhEUgAAAj8AAAHHCAYAAABQhTneAAAAOXRFWHRTb2Z0d2FyZQBNYXRwbG90bGliIHZlcnNpb24zLjcuMSwgaHR0cHM6Ly9tYXRwbG90bGliLm9yZy/bCgiHAAAACXBIWXMAAA9hAAAPYQGoP6dpAABg70lEQVR4nO3dd3hUVf7H8fek90JCGoSOBJAWSkQUaVJEFMWOiyK/ddfCLk0XLNhFRJRVUNRV7L2wLgoIEVSUooQOoUMIkISS3jNzf38MCUYIbZLcTObzep77JHPn3pvvJeh8OOfccyyGYRiIiIiIuAg3swsQERERqU0KPyIiIuJSFH5ERETEpSj8iIiIiEtR+BERERGXovAjIiIiLkXhR0RERFyKwo+IiIi4FIUfERERcSkKPyLi9CwWC48//vh5n7dv3z4sFgvvvPPOGY9bvnw5FouF5cuXX1B9IlK3KPyISLV45513sFgsWCwWVqxYccr7hmEQGxuLxWLh6quvNqFCERE7hR8RqVY+Pj589NFHp+z/8ccfSU1Nxdvb24SqREROUvgRkWp11VVX8fnnn1NWVlZp/0cffUTXrl2JiooyqTIRETuFHxGpVrfeeivHjh1jyZIlFftKSkr44osvuO222057Tn5+PhMnTiQ2NhZvb2/atGnDCy+8gGEYlY4rLi5m/PjxNGzYkMDAQK655hpSU1NPe82DBw9y1113ERkZibe3N+3bt+ftt9+uvhsFPv/8c7p27Yqvry/h4eHcfvvtHDx4sNIxaWlpjB49msaNG+Pt7U10dDTXXnst+/btqzjm999/Z9CgQYSHh+Pr60vz5s256667qrVWETnJw+wCRKR+adasGT179uTjjz9myJAhACxcuJDs7GxuueUWXn755UrHG4bBNddcw7JlyxgzZgydO3dm8eLFPPDAAxw8eJCXXnqp4tj/+7//44MPPuC2227j0ksv5YcffmDo0KGn1JCens4ll1yCxWLh/vvvp2HDhixcuJAxY8aQk5PDuHHjHL7Pd955h9GjR9O9e3emTZtGeno6//73v/nll19Yt24dISEhAIwYMYItW7YwduxYmjVrRkZGBkuWLCElJaXi9cCBA2nYsCGTJ08mJCSEffv28dVXXzlco4hUwRARqQbz5s0zAOO3334zZs+ebQQGBhoFBQWGYRjGjTfeaPTt29cwDMNo2rSpMXTo0Irz5s+fbwDG008/Xel6N9xwg2GxWIxdu3YZhmEY69evNwDj3nvvrXTcbbfdZgDGY489VrFvzJgxRnR0tHH06NFKx95yyy1GcHBwRV179+41AGPevHlnvLdly5YZgLFs2TLDMAyjpKTEiIiIMC6++GKjsLCw4rgFCxYYgDF16lTDMAwjMzPTAIwZM2ZUee2vv/664s9NRGqHur1EpNrddNNNFBYWsmDBAnJzc1mwYEGVXV7fffcd7u7u/OMf/6i0f+LEiRiGwcKFCyuOA0457s+tOIZh8OWXXzJs2DAMw+Do0aMV26BBg8jOziYpKcmh+/v999/JyMjg3nvvxcfHp2L/0KFDiYuL49tvvwXA19cXLy8vli9fTmZm5mmvVd5CtGDBAkpLSx2qS0TOjcKPiFS7hg0bMmDAAD766CO++uorrFYrN9xww2mP3b9/PzExMQQGBlba37Zt24r3y7+6ubnRsmXLSse1adOm0usjR46QlZXFG2+8QcOGDStto0ePBiAjI8Oh+yuv6c8/GyAuLq7ifW9vb6ZPn87ChQuJjIykd+/ePP/886SlpVUcf8UVVzBixAieeOIJwsPDufbaa5k3bx7FxcUO1SgiVdOYHxGpEbfddht//etfSUtLY8iQIRUtHDXNZrMBcPvtt3PHHXec9piOHTvWSi1gb5kaNmwY8+fPZ/HixTz66KNMmzaNH374gS5dumCxWPjiiy9YtWoV//vf/1i8eDF33XUXM2fOZNWqVQQEBNRarSKuQi0/IlIjrrvuOtzc3Fi1alWVXV4ATZs25dChQ+Tm5lban5ycXPF++Vebzcbu3bsrHbd9+/ZKr8ufBLNarQwYMOC0W0REhEP3Vl7Tn392+b7y98u1bNmSiRMn8v3337N582ZKSkqYOXNmpWMuueQSnnnmGX7//Xc+/PBDtmzZwieffOJQnSJyego/IlIjAgICeO2113j88ccZNmxYlcddddVVWK1WZs+eXWn/Sy+9hMViqXhirPzrn58WmzVrVqXX7u7ujBgxgi+//JLNmzef8vOOHDlyIbdTSbdu3YiIiGDu3LmVuqcWLlzItm3bKp5AKygooKioqNK5LVu2JDAwsOK8zMzMUx7p79y5M4C6vkRqiLq9RKTGVNXt9EfDhg2jb9++PPzww+zbt49OnTrx/fff89///pdx48ZVjPHp3Lkzt956K6+++irZ2dlceumlJCYmsmvXrlOu+dxzz7Fs2TISEhL461//Srt27Th+/DhJSUksXbqU48ePO3Rfnp6eTJ8+ndGjR3PFFVdw6623Vjzq3qxZM8aPHw/Ajh076N+/PzfddBPt2rXDw8ODr7/+mvT0dG655RYA3n33XV599VWuu+46WrZsSW5uLm+++SZBQUFcddVVDtUpIqen8CMipnJzc+Obb75h6tSpfPrpp8ybN49mzZoxY8YMJk6cWOnYt99+m4YNG/Lhhx8yf/58+vXrx7fffktsbGyl4yIjI1mzZg1PPvkkX331Fa+++iphYWG0b9+e6dOnV0vdd955J35+fjz33HP861//wt/fn+uuu47p06dXjG+KjY3l1ltvJTExkffffx8PDw/i4uL47LPPGDFiBGAf8LxmzRo++eQT0tPTCQ4OpkePHnz44Yc0b968WmoVkcosxp/bW0VERETqMY35EREREZei8CMiIiIuReFHREREXIrCj4iIiLgUhR8RERFxKQo/IiIi4lI0z89p2Gw2Dh06RGBgIBaLxexyRERE5BwYhkFubi4xMTG4uVXdvqPwcxqHDh06ZdI0ERERcQ4HDhygcePGVb6v8HMagYGBgP0PLygoyORqRERE5Fzk5OQQGxtb8TleFYWf0yjv6goKClL4ERERcTJnG7KiAc8iIiLiUhR+RERExKUo/IiIiIhL0ZgfERGRWmK1WiktLTW7DKfl6emJu7u7w9dR+BEREalhhmGQlpZGVlaW2aU4vZCQEKKiohyah0/hR0REpIaVB5+IiAj8/Pw0ge4FMAyDgoICMjIyAIiOjr7gayn8iIiI1CCr1VoRfMLCwswux6n5+voCkJGRQURExAV3gWnAs4iISA0qH+Pj5+dnciX1Q/mfoyNjpxR+REREaoG6uqpHdfw5KvyIiIiIS1H4ERERkVrTrFkzZs2aZWoNCj8iIiJyCovFcsbt8ccfv6Dr/vbbb9x9993VW+x50tNetchmM9hzNI9QPy/CArzNLkdERKRKhw8frvj+008/ZerUqWzfvr1iX0BAQMX3hmFgtVrx8Dh7rGjYsGH1FnoB1PJTi+79MIkBL/7Ego2Hz36wiIiIiaKioiq24OBgLBZLxevk5GQCAwNZuHAhXbt2xdvbmxUrVrB7926uvfZaIiMjCQgIoHv37ixdurTSdf/c7WWxWPjPf/7Dddddh5+fH61bt+abb76p0XtT+KlFbaODAEhKyTS5EhERMZNhGBSUlJmyGYZRbfcxefJknnvuObZt20bHjh3Jy8vjqquuIjExkXXr1jF48GCGDRtGSkrKGa/zxBNPcNNNN7Fx40auuuoqRo4cyfHjx6utzj9Tt1ctim8aAsDa/Qo/IiKurLDUSrupi0352VufHISfV/V8/D/55JNceeWVFa8bNGhAp06dKl4/9dRTfP3113zzzTfcf//9VV7nzjvv5NZbbwXg2Wef5eWXX2bNmjUMHjy4Wur8M7X81KLOsSFYLJCaWUhGbpHZ5YiIiDikW7dulV7n5eUxadIk2rZtS0hICAEBAWzbtu2sLT8dO3as+N7f35+goKCKZSxqglp+alGgjydtIgNJTsslaX8Wgy+OMrskERExga+nO1ufHGTaz64u/v7+lV5PmjSJJUuW8MILL9CqVSt8fX254YYbKCkpOeN1PD09K722WCzYbLZqq/PPFH5qWZcmofbwk5Kp8CMi4qIsFku1dT3VJb/88gt33nkn1113HWBvCdq3b5+5RZ2Gur1qWXyTEACSNO5HRETqmdatW/PVV1+xfv16NmzYwG233VajLTgXSuGnlnVtGgrAxoPZlJTVvb8QIiIiF+rFF18kNDSUSy+9lGHDhjFo0CDi4+PNLusUFqM6n3mrJ3JycggODiY7O5ugoKBqvbZhGMQ/tYTMglK+vvdSujQJrdbri4hI3VJUVMTevXtp3rw5Pj4+Zpfj9M7053mun99q+allFoulIvAkpWSZW4yIiIgLUvgxQXnXlyY7FBERqX0KPybookHPIiIiplH4MUGnxiG4u1k4nF3E4exCs8sRERFxKQo/JvD39iAuKhCApP1Z5hYjIiLiYhR+TBJ/YtCz1vkSERGpXQo/JtGgZxEREXMo/JikvOVny6FsikqtJlcjIiLiOhR+TBLbwJfwAC9KrQabD2abXY6IiIjLUPgxicViqWj9UdeXiIjUR3369GHcuHFml3EKhR8TxTfVoGcREambhg0bxuDBg0/73s8//4zFYmHjxo21XFX1UPgxUfwflrnQEmsiIlKXjBkzhiVLlpCamnrKe/PmzaNbt2507NjRhMocp/Bjoo6Ng/Fws3Akt5jUTE12KCIidcfVV19Nw4YNeeeddyrtz8vL4/PPP2f48OHceuutNGrUCD8/Pzp06MDHH39sTrHnSeHHRD6e7rSPsa86q3E/IiIuxDCgJN+c7Rx7Gjw8PBg1ahTvvPNOpd6Jzz//HKvVyu23307Xrl359ttv2bx5M3fffTd/+ctfWLNmTU39qVUbD7MLcHVdmoSyITWbpP2ZXNu5kdnliIhIbSgtgGdjzPnZDx0CL/9zOvSuu+5ixowZ/Pjjj/Tp0wewd3mNGDGCpk2bMmnSpIpjx44dy+LFi/nss8/o0aNHTVRebdTyY7KTkx1mmVuIiIjIn8TFxXHppZfy9ttvA7Br1y5+/vlnxowZg9Vq5amnnqJDhw40aNCAgIAAFi9eTEpKislVn51afkxW/sTX1sM5FJSU4eelX4mISL3n6WdvgTHrZ5+HMWPGMHbsWObMmcO8efNo2bIlV1xxBdOnT+ff//43s2bNokOHDvj7+zNu3DhKSkpqqPDqo09ak8UE+xAZ5E16TjEbU7O5pEWY2SWJiEhNs1jOuevJbDfddBP//Oc/+eijj3jvvfe45557sFgs/PLLL1x77bXcfvvtANhsNnbs2EG7du1Mrvjs1O1lMovFonW+RESkzgoICODmm29mypQpHD58mDvvvBOA1q1bs2TJEn799Ve2bdvG3/72N9LT080t9hwp/NQBFfP9aLJDERGpg8aMGUNmZiaDBg0iJsY+UPuRRx4hPj6eQYMG0adPH6Kiohg+fLi5hZ4jdXvVAfFNK092aLFYTK5IRETkpJ49e54yGW+DBg2YP3/+Gc9bvnx5zRXlALX81AHtY4LwcnfjeH4J+48VmF2OiIhIvabwUwd4e7hzcSP7ZIda50tERKRmKfzUERr0LCIiUjsUfuqI8kHPavkRERGpWQo/dUT5oOcd6bnkFZeZXI2IiFS3Pw8YlgtTHX+OCj91RGSQD41CfLEZsOFAltnliIhINfH09ASgoEAPtFSH8j/H8j/XC6FH3euQ+KahHMwqZO3+THq1Cje7HBERqQbu7u6EhISQkZEBgJ+fn6Y0uQCGYVBQUEBGRgYhISG4u7tf8LUUfuqQ+CYh/G/DIQ16FhGpZ6KiogAqApBcuJCQkIo/zwul8FOHlD/xtS4lC5vNwM1N/zIQEakPLBYL0dHRREREUFpaanY5TsvT09OhFp9yCj91SNvoIHw83cguLGXP0TxaRQSaXZKIiFQjd3f3avnwFsdowHMd4unuRsdGIQAk7c8ytRYREZH6SuGnjonXZIciIiI1SuGnjolvEgJoskMREZGaovBTx5S3/OzMyCO7UIPiREREqpvCTx0THuBN0zA/ANZrskMREZFqp/BTB2mdLxERkZqj8FMHxVfM96PwIyIiUt0Ufuqg8kHP61KysNq0EJ6IiEh1Mj38zJkzh2bNmuHj40NCQgJr1qw5p/M++eQTLBYLw4cPr7T/zjvvxGKxVNoGDx5cA5XXnDaRgfh5uZNXXMbOjFyzyxEREalXTA0/n376KRMmTOCxxx4jKSmJTp06MWjQoLOufbJv3z4mTZrE5Zdfftr3Bw8ezOHDhyu2jz/+uCbKrzEe7m50jg0BNNmhiIhIdTM1/Lz44ov89a9/ZfTo0bRr1465c+fi5+fH22+/XeU5VquVkSNH8sQTT9CiRYvTHuPt7U1UVFTFFhoaWlO3UGM06FlERKRmmBZ+SkpKWLt2LQMGDDhZjJsbAwYMYOXKlVWe9+STTxIREcGYMWOqPGb58uVERETQpk0b7rnnHo4dO1attdeG+KYhgAY9i4iIVDfTFjY9evQoVquVyMjISvsjIyNJTk4+7TkrVqzgrbfeYv369VVed/DgwVx//fU0b96c3bt389BDDzFkyBBWrlxZ5WJyxcXFFBcXV7zOyck5/xuqZl1i7S0/e47mczy/hAb+XiZXJCIiUj84zaruubm5/OUvf+HNN98kPDy8yuNuueWWiu87dOhAx44dadmyJcuXL6d///6nPWfatGk88cQT1V6zI0L9vWjR0J89R/JZl5JJ/7aRZz9JREREzsq0bq/w8HDc3d1JT0+vtD89PZ2oqKhTjt+9ezf79u1j2LBheHh44OHhwXvvvcc333yDh4cHu3fvPu3PadGiBeHh4ezatavKWqZMmUJ2dnbFduDAAcdurpqUj/vRIqciIiLVx7Tw4+XlRdeuXUlMTKzYZ7PZSExMpGfPnqccHxcXx6ZNm1i/fn3Fds0119C3b1/Wr19PbGzsaX9Oamoqx44dIzo6uspavL29CQoKqrTVBV3LV3jXE18iIiLVxtRurwkTJnDHHXfQrVs3evTowaxZs8jPz2f06NEAjBo1ikaNGjFt2jR8fHy4+OKLK50fEhICULE/Ly+PJ554ghEjRhAVFcXu3bt58MEHadWqFYMGDarVe6sO5S0/6w9kUWa14eFu+rRMIiIiTs/U8HPzzTdz5MgRpk6dSlpaGp07d2bRokUVg6BTUlJwczv3D3x3d3c2btzIu+++S1ZWFjExMQwcOJCnnnoKb2/vmrqNGtM6IoBAbw9yi8tITsvl4kbBZpckIiLi9CyGYWj9hD/JyckhODiY7Oxs07vA/vLWan7eeZSnrm3PX3o2M7UWERGRuuxcP7/Vj1LHabJDERGR6qXwU8dVDHpOyTK3EBERkXpC4aeO69wkBIsFUo4XcCS3+OwniIiIyBkp/NRxQT6etI4IADTfj4iISHVQ+HECJ7u+FH5EREQcpfDjBLqUz/SsQc8iIiIOU/hxAuVPfG1MzaakzGZyNSIiIs5N4ccJtAj3J8TPk+IyG9sOm7/ivIiIiDNT+HECbm4WusSGAJrvR0RExFEKP05CK7yLiIhUD4UfJ1H+xNc6TXYoIiLiEIUfJ9EpNgQ3CxzMKiQtu8jsckRERJyWwo+T8Pf2IC7Kvkibur5EREQunMKPE4lvGgJovh8RERFHKPw4kYoV3tXyIyIicsEUfpxI+aDnLQdzKC6zmlyNiIiIc1L4cSJNGvgR5u9FidXG5oOa7FBERORCKPw4EYvFonW+REREHKTw42S0wruIiIhjFH6cTHyTEMAefgzDMLcYERERJ6Tw42Q6Ng7Bw81Cek4xB7MKzS5HRETE6Sj8OBlfL3faxZRPdphlbjEiIiJOSOHHCcVr0LOIiMgFU/hxQl3+MO5HREREzo/CjxMqf+Jr66EcCks02aGIiMj5UPhxQo1CfIkI9KbMZrAxNcvsckRERJyKwo8TslgsJ8f9aNCziIjIeVH4cVKa7FBEROTCKPw4qfimIYD9iS9NdigiInLuFH6cVPuYYLzc3TiWX0LK8QKzyxEREXEaCj9OysfTnfaNyic7VNeXiIjIuVL4cWLlg57XarJDERGRc6bw48QqBj3vzzK3EBERESei8OPEylt+ktNyyC8uM7kaERER56Dw48Sign2ICfbBZsCGA1lmlyMiIuIUFH6cXLzm+xERETkvCj9OToOeRUREzo/Cj5Mrb/lZdyBLkx2KiIicA4UfJ9cuOghvDzeyCkrZczTf7HJERETqPIUfJ+fl4UbHxsGAur5ERETOhcJPPVA+7medBj2LiIiclcJPPRCvyQ5FRETOmcJPPVDe8rMjI5ecolKTqxEREanbFH7qgYaB3jRp4IdhwPqULLPLERERqdMUfuqJ+CYhgCY7FBERORuFn3qifNyPnvgSERE5M4WfeqJ83M/6A1nYbJrsUEREpCoKP/VEXFQgfl7u5BaVsetIntnliIiI1FkKP/WEh7smOxQRETkXCj/1SNeK+X4UfkRERKqi8FOPlI/70RNfIiIiVVP4qUe6nAg/u4/kk1VQYnI1IiIidZPCTz3SwN+LFuH+AKzTZIciIiKnpfBTz5S3/mjQs4iIyOkp/NQz8U1DAI37ERERqYrCTz1T/sTXhgNZlFltJlcjIiJS9yj81DOtIwIJ8PYgv8TK9vRcs8sRERGpcxR+6hl3NwtdKhY5zTK1FhERkbrI9PAzZ84cmjVrho+PDwkJCaxZs+aczvvkk0+wWCwMHz680n7DMJg6dSrR0dH4+voyYMAAdu7cWQOV113lg57XadCziIjIKUwNP59++ikTJkzgscceIykpiU6dOjFo0CAyMjLOeN6+ffuYNGkSl19++SnvPf/887z88svMnTuX1atX4+/vz6BBgygqKqqp26hz4k+0/KzVoGcREZFTmBp+XnzxRf76178yevRo2rVrx9y5c/Hz8+Ptt9+u8hyr1crIkSN54oknaNGiRaX3DMNg1qxZPPLII1x77bV07NiR9957j0OHDjF//vwavpu6o7zlZ/+xAo7mFZtcjYiISN1iWvgpKSlh7dq1DBgw4GQxbm4MGDCAlStXVnnek08+SUREBGPGjDnlvb1795KWllbpmsHBwSQkJJzxmvVNsK8nrSMCAE12KCIi8mceZv3go0ePYrVaiYyMrLQ/MjKS5OTk056zYsUK3nrrLdavX3/a99PS0iqu8edrlr93OsXFxRQXn2whycnJOZdbqNPim4SyMyOPtfszubJd5NlPEBERcRGmD3g+V7m5ufzlL3/hzTffJDw8vFqvPW3aNIKDgyu22NjYar2+GSpWeNe4HxERkUpMa/kJDw/H3d2d9PT0SvvT09OJioo65fjdu3ezb98+hg0bVrHPZrNP4ufh4cH27dsrzktPTyc6OrrSNTt37lxlLVOmTGHChAkVr3Nycpw+AJXP9LwxNYtSqw1Pd6fJuSIiIjXKtE9ELy8vunbtSmJiYsU+m81GYmIiPXv2POX4uLg4Nm3axPr16yu2a665hr59+7J+/XpiY2Np3rw5UVFRla6Zk5PD6tWrT3vNct7e3gQFBVXanF2L8ACCfDwoKrWx7bDzd+OJiIhUF9NafgAmTJjAHXfcQbdu3ejRowezZs0iPz+f0aNHAzBq1CgaNWrEtGnT8PHx4eKLL650fkhICECl/ePGjePpp5+mdevWNG/enEcffZSYmJhT5gOq79zcLMQ3DWX59iMk7c+kY+MQs0sSERGpE0wNPzfffDNHjhxh6tSppKWl0blzZxYtWlQxYDklJQU3t/NrnHrwwQfJz8/n7rvvJisri8suu4xFixbh4+NTE7dQp8U3ORF+UrK4s5fZ1YiIiNQNFsMwDLOLqGtycnIIDg4mOzvbqbvAVuw8yu1vraZRiC+/TO5ndjkiIiI16lw/vzUKth7rFBuMmwUOZhWSnuM6M1yLiIicicJPPRbo48lFkYEAJGmdLxEREUDhp96L13w/IiIilSj81HNdm5SHnyxzCxEREakjFH7qufKWn02p2RSXWU2uRkRExHwKP/VcszA/Gvh7UWK1seWQJjsUERFR+KnnLBYL8U1CAA16FhERAYUfl9CliQY9i4iIlFP4cQEVK7zvzzK3EBERkTpA4ccFdGwcjLubhbScIg5lFZpdjoiIiKkUflyAn5cHbaPtkx2u1bgfERFxcQo/LqKrxv2IiIgACj8u4+RMz1nmFiIiImIyhR8XEX+i5WfLwWyKSjXZoYiIuC6FHxfRONSXhoHelNkMNh3MNrscERER0yj8uAhNdigiImKn8ONCyru+9MSXiIi4MoUfF9L1D4OeDcMwuRoRERFzKPzUJpsVTAwdFzcKxtPdwtG8Yg4c12SHIiLimhR+atOmz+HVS2D1G1BU+4OOfTzdaR8TDGi+HxERcV0KP7Vp/YdwJBkWPgAz28I3/4DDG2q1hHhNdigiIi5O4ac23fwBDJkBDeOgNB+S3oXXe8Ob/WH9R1Ba811R8U1DAA16FhER16XwU5t8giHhbrh3Fdz5HVw8Atw84eDvMP8eeLEtLH4Yju2usRLKBz0np+VSUFJWYz9HRESkrlL4MYPFAs16wQ1vw4St0H8qBDeBwkxYORteiYf3hsO2/4G1egNKdLAv0cE+WG0GGw5oskMREXE9Cj9mC4iAyyfCP9fDrZ9C64GABfYsg09vh1kdYPl0yDlcbT9S435ERMSVKfzUFW7u0GYwjPzcHoQuGw9+4ZB7CJY/Cy+1h0//AnuWO/y4fMUipxr3IyIiLkjhpy4KbQYDHrd3iY14C5r0BMMK276B966F2d1g5Rx7N9kFqFjmIiVTkx2KiIjLUfipyzy8ocMNcNciuOdX6P5/4BUIx3bB4ofsj8vPvw8Orj2vy7aPCcbLw43MglL2Hs2voeJFRETqJoUfZxHZHobOhInb4OqXILIDlBXC+g/gzX7w+hWQ9B6UFJz1Ul4ebnRsVD7ZYVYNFy4iIlK3XFD4OXDgAKmpqRWv16xZw7hx43jjjTeqrTCpgncgdLsL/v4zjFkCHW8Gdy84vB6+GQsz42Dhv+DIjjNepmLcjwY9i4iIi7mg8HPbbbexbNkyANLS0rjyyitZs2YNDz/8ME8++WS1FihVsFggtgdc/wZMSIYrn7SPFSrOhtVzYU53eOdq2PI1WEtPOb1i3I8GPYuIiIu5oPCzefNmevToAcBnn33GxRdfzK+//sqHH37IO++8U531ybnwD4Ne/4Sx6+D2L6HNVWBxg30/w+d32p8U++FpyD7ZWlf+uPv29Fxyi04NRyIiIvXVBYWf0tJSvL29AVi6dCnXXHMNAHFxcRw+XH3z0ch5cnODVgPg1o/hnxuh9wMQEAl56fDTDPucQR/fBruWEhHgReNQXwwD1h/IMrtyERGRWnNB4ad9+/bMnTuXn3/+mSVLljB48GAADh06RFhYWLUWKBcoJBb6PQLjt8CN70Czy8GwwfZv4YMR8Eo8DwQsJpQckvZnmV2tiIhIrbEYFzDRy/Lly7nuuuvIycnhjjvu4O233wbgoYceIjk5ma+++qraC61NOTk5BAcHk52dTVBQkNnlVJ8j2+H3t2H9x/axQUCx4cnv/r3pdcu/7GOILBaTixQREbkw5/r5fUHhB8BqtZKTk0NoaGjFvn379uHn50dERMSFXLLOqLfhp1xJPmz+koJf38Dv6KaT+yM7QPe7oMNN4B1gXn0iIiIX4Fw/vy+o26uwsJDi4uKK4LN//35mzZrF9u3bnT74uAQvf4gfhec9P3Gj9Rk+L+uNzd0b0jfBgvH2x+W/nQjpW82uVEREpNpdUPi59tpree+99wDIysoiISGBmTNnMnz4cF577bVqLVBqjqe7G26Nu/JA2d/5b79EGPQshLWCklz47T/wWk94ezBs/BzKis0uV0REpFpcUPhJSkri8ssvB+CLL74gMjKS/fv389577/Hyyy9Xa4FSs8onO1x52AY974P7f4dR/4W214DFHVJWwlf/By+2g6WPQ+Z+cwsWERFxkMeFnFRQUEBgYCAA33//Pddffz1ubm5ccskl7N+vD0dn0rVJ+UzPWfYdFgu06GPfcg7Zl8xY+659dfkVL8GKWdD6Sug2Bpr3Bi8/kyoXERG5MBcUflq1asX8+fO57rrrWLx4MePHjwcgIyOjfg4Qrse6nJjpeVdGHtkFpQT7eZ58MygG+kyGyyfBjoXw21uwZxns/N6+WdyhYRuI7gzRnSCmM0RerMHSIiJSp11Q+Jk6dSq33XYb48ePp1+/fvTs2ROwtwJ16dKlWguUmhUW4E2zMD/2HSsg6UAmfducZsC6uwe0HWbfju22Py6/6QvIS4OMrfZtw0cnDrZA+EX2IBTd6UQw6mhfk0xERKQOuOBH3dPS0jh8+DCdOnXCzc0+dGjNmjUEBQURFxdXrUXWtnr/qPufTPhsPV8lHeQf/VoxYWCbczvJMCA3zb6g6qH1cHiD/fvc083wbbEPpC5vHSoPRD7B1XULIiIi5/z5fUEtPwBRUVFERUVVrO7euHHjivW+xLnENwnlq6SDJ8f9nAuLBYKi7VubISf356afDEKH1tu/5hyEYzvt2+YvTh7boEXlLrPoTuAbioiISE26oPBjs9l4+umnmTlzJnl5eQAEBgYyceJEHn744YqWIHEO5YucrkvJxGozcHdzYJbnwEgIHAgXDTy5L+/IiUC0zv710AbIToHje+zblj/MCB7S9A+tQ50gpgv4NbjwekRERP7kgsLPww8/zFtvvcVzzz1Hr169AFixYgWPP/44RUVFPPPMM9VapNSsNlGB+Hu5k19iZUd6Lm2jq7mrL6AhtB5g38rlH4O0DSdbhw5vgMx9kLXfvm3978ljg5tATKcTY4i62MORf3j11igiIi7jgsb8xMTEMHfu3IrV3Mv997//5d577+XgwYPVVqAZXG3MD8DI/6zil13HeOa6ixmZ0NScIgozT7QQ/SEUHd9z+mODGtlbh/44sDowstZKFRGRuqdGx/wcP378tIOa4+LiOH78+IVcUkzWtUkov+w6xtr9meaFH9/Qk3MMlSvMgrRNlQdWH9tlH0eUc9C+Sn25wOiTQag8FAVGa7FWERGp5ILCT6dOnZg9e/YpsznPnj2bjh07VkthUru6NC0f95NlbiF/5hsCzS+3b+WKc+HwxsoDq4/usD9plnsYdiw6eax/ROXWoZjO9lYjBSIREZd1QeHn+eefZ+jQoSxdurRijp+VK1dy4MABvvvuu2otUGpHfKw9/Ow9ms+xvGLCArxNrugMvAOhWS/7Vq44D9I3V37s/kgy5GecnJSxnF945cfuW/QBH9fo3hQRkQsMP1dccQU7duxgzpw5JCcnA3D99ddz99138/TTT1es+yXOI9jPk1YRAezKyGNdShYD2jnZ+BnvAGhyiX0rV1JgD0R/HEOUsQ0KjsLuRPsG4BUIXUZCj7shrKUZ1YuISC264EkOT2fDhg3Ex8djtVqr65KmcMUBzwAPfrGBz35P5d4+LXlwsHNPVFml0iJI33Lysft9KyoPqm49EBL+Di37qWtMRMTJ1Pgkh1L/xDcJ5bPfU1m7P9PsUmqOpw807mrfAGw2+3plq1+HnYtPdpGFX2RvCep0q9YqExGpZzQboVToemLQ88bUbMqsNpOrqSVubtCqP4z8DMYmQcI99m6wozvgu0nwYjtY9BAc32t2pSIiUk0UfqRCy4YBBPl4UFhqJTkt1+xyal9YSxjyHEzcBkNmQIOWUJwNq+bAy13g41thz3L7umYiIuK0zqvb6/rrrz/j+1lZWY7UIiZzc7PQuUkoP+04wtr9mVzcyEUXHvUOhIS7ofv/2QdFr54Lu5bC9u/sW8M4SPgbdLwZvPzNrlZERM7TebX8BAcHn3Fr2rQpo0aNqqlapRZ0PbHOV1JKPR73c67c3KD1lXD7l3D/7/YxQF4B9kfoF4yHF9vC949A5n6zKxURkfNQrU971Reu+rQXwM87j/CXt9YQ28CXnx/sZ3Y5dU9RNqz/yD5AOvPEOCCLG7S5yv6UWLPL9JSYiIhJzvXz2/QxP3PmzKFZs2b4+PiQkJDAmjVrqjz2q6++olu3boSEhODv70/nzp15//33Kx1z5513YrFYKm2DBw+u6duoNzrHhmCxwIHjhWTkFpldTt3jEwyX3ANj18Ktn0KLvmDYIHkBvHs1vNYL1r4LpYVmVyoiIlUwNfx8+umnTJgwgccee4ykpCQ6derEoEGDyMjIOO3xDRo04OGHH2blypVs3LiR0aNHM3r0aBYvXlzpuMGDB3P48OGK7eOPP66N26kXAn08aRMZCEDS/ixzi6nL3NyhzWAYNR/uXQ3d7gJPP8jYAv/7h71LbOnjkJ1qdqUiIvInpnZ7JSQk0L17d2bPng2AzWYjNjaWsWPHMnny5HO6Rnx8PEOHDuWpp54C7C0/WVlZzJ8//4LrcuVuL4ApX23i4zUp/K13C6Zc1dbscpxHYSas+wDWvAFZKfZ9Fndoe7W9S6xJT3WJiYjUoDrf7VVSUsLatWsZMGDAyWLc3BgwYAArV6486/mGYZCYmMj27dvp3bt3pfeWL19OREQEbdq04Z577uHYsWNnvFZxcTE5OTmVNlcW3yQEoH5PdlgTfEPh0rHwj/Vwy0fQvDcYVtj6X5g3BF6/3B6OStWdKCJiJtPCz9GjR7FarURGVl5DKjIykrS0tCrPy87OJiAgAC8vL4YOHcorr7zClVdeWfH+4MGDee+990hMTGT69On8+OOPDBky5IxLbkybNq3SU2uxsbGO36ATq5js8GA2JWUuMtlhdXJzh7ihcMf/4J5fIf4O8PCFtE3w3/vgpXaQ+BTkHDK7UhERl+R0y1sEBgayfv168vLySExMZMKECbRo0YI+ffoAcMstt1Qc26FDBzp27EjLli1Zvnw5/fv3P+01p0yZwoQJEype5+TkuHQAah7uT6ifJ5kFpWw9nEPn2BCzS3Jeke3hmpdhwOOQ9B789h/IPgA/vwC/zIK219i7xGJ7qEtMRKSWmNbyEx4ejru7O+np6ZX2p6enExUVVeV5bm5utGrVis6dOzNx4kRuuOEGpk2bVuXxLVq0IDw8nF27dlV5jLe3N0FBQZU2V2axWIg/Md+Pur6qiV8DuGycvUvspveh6WVgK4MtX8HbA+GNPrD+YygrNrlQEZH6z7Tw4+XlRdeuXUlMTKzYZ7PZSExMpGfPnud8HZvNRnFx1R8YqampHDt2jOjoaIfqdTXxTTXZYY1w94B218Dob+HvK6DL7eDuDYfXw/y/w0vtYdmzkFt116+IiDjG1EfdJ0yYwJtvvsm7777Ltm3buOeee8jPz2f06NEAjBo1iilTplQcP23aNJYsWcKePXvYtm0bM2fO5P333+f2228HIC8vjwceeIBVq1axb98+EhMTufbaa2nVqhWDBg0y5R6dVZcTg56T1PJTc6I6wLVzYMI26D8VAmMg/wj8OB1euhi+/CukrjW7ShGResfUMT8333wzR44cYerUqaSlpdG5c2cWLVpUMQg6JSUFN7eT+Sw/P597772X1NRUfH19iYuL44MPPuDmm28GwN3dnY0bN/Luu++SlZVFTEwMAwcO5KmnnsLb29uUe3RWnRqH4O5m4XB2EYezC4kO9jW7pPrLPwwunwiX/sM+WeKquXBgFWz6zL416mYfF9TuWvDwMrtaERGnp+UtTsPV5/kpN/Tln9lyKIc5t8UztKO6DWvVoXWw+g3Y/AVYS+z7AiKh2xjoNhoCIsytT0SkDqrz8/xI3adBzyaK6QLXvQbjt0LfRyAgCvLSYfmz9nFBX//dHpBEROS8KfxIlbpq0LP5AhrCFQ/AuE0w4i1o3N3eErThY/sTYm8NhM1fgrXU7EpFRJyG083zI7WnvOVny6Fsikqt+Hi6m1yRC/Pwgg432LfUtbDmddj8FRxYbd8Co6HzbdBuuH0gteYMEhGpklp+pEqxDXwJD/Ci1Gqw+WC22eVIucZd4fo3YPwW6DMF/CMg9zD8PNO+hMYr8bD0CTi8ATSkT0TkFAo/UqU/Tnaorq86KDAS+kyG8Zvhhrch7mrw8IHje2DFi/B6b3i5Cyx5zD4+SEFIRARQt5ecRXzTUL7fmk7S/iyzS5GqeHjDxSPsW3Ee7FwMW+bDziWQude+jMYvsyC0mf1x+XbD7QOq1TUmIi5K4UfOqOKJr5RMDMPAog/Mus074E9B6HvYOh92fA+Z++CXf9u3kCYngtB10CheQUhEXIrCj5xRx8bBeLhZOJJbTGpmIbEN/MwuSc6VdwBcfL19K8m3twRtnQ87FkNWCvz6in0LbmJfcqPdcGjcTUFIROo9hR85Ix9Pd9rHBLEhNZuklEyFH2fl5Q/th9u3kgLYtQS2/he2L4LsFFg5274FNba3CLUfbp9Z2k3DAkWk/lH4kbOKbxpqDz/7M7m2cyOzyxFHefmd6PK6FkoLYddS+xihHYsgJxVWzbFvQY1OHte4h4KQiNQbCj9yVvFNQpn3yz6SUrLMLkWqm6cvtB1m30oLYVfiiRahhZBzEFa9at8CY052jcUmKAiJiFNT+JGzij8x0/PWwzkUlJTh56W/NvWSpy+0vdq+lRbB7h/sY4S2L4TcQ7B6rn0LiDoZhJpcAm6a/FJEnIs+xeSsYoJ9iAryIS2niI2p2VzSIszskqSmefpA3FX2rawYdi+zB6Hk7yAvDda8Yd8CIqHtNfYxQk16KgiJiFNQ+JGzslgsxDcN4btNaSSlZCr8uBoPb2gz2L6VFcOe5fYxQtu/tS+2+tub9s0/wt591n44NO2lICQidZbCj5yT+Cah9vDj5Cu822wGOzJyWb3nOKv2HCM5LZdLWoQx/srWRAT6mF1e3efhDRcNsm9lJbD3R3sQSl4A+Rnw+1v2zb+hPQi1G24PQu76X42I1B0Ww9Cc93+Wk5NDcHAw2dnZBAUFmV1OnZCUksn1r/5KA38v1j4ywGkmO7TZDJLTclm15xir9x5jzd7jZBacugK6v5c79/RpyZjLWuDrpRaL81ZWAnt/gq1fQ/K3UPiHkOwXbh9H1G44NLtcQUhEasy5fn4r/JyGws+pisusdHjse0qsNpZP6kOzcH+zSzotq81g2+GcE2HnOGv2Hie7sHLY8fV0p1uzUC5pEUazMH/e+HkPGw5kARAd7MMDg9owvHMj3NycI+DVOdbSE0FoPmxbAIXHT77nF2Zfg6z9cGjWW0FIRKqVwo8DFH5O7/pXfyEpJYuZN3ZiRNfGZpcD2MPO1kM5FS07q/ceJ7eorNIx/l7udGvWgIQWDUhoHkbHxsF4up98VNtmM/jfxkM8v2g7B7MKAejQKJiHh7bV+CZHWUth34oTQeh/UHDs5Hu+DSBuqD0INb8C3D3NqlJE6gmFHwco/JzeM99u5c2f9zIyoQnPXNfBlBrKrDY2H8ph9YmWnd/2Hie3uHLYCfD2oHuzUBJahHFJizAujgnCw/3s89IUlVp5+5e9vLpsN3knrjmwXSSTh8TRomFAjdyPS7GWwf4V9jFC2/4HBUdPvucbag9C7a6DFgpCInJhFH4coPBzegs3HeaeD5NoGx3Ewn9eXis/s9RqY9PB7IoBymv3Z1YEk3KB3h70aG5v2bmkRRjtos8t7FTlaF4xs5bu4OM1B7DaDDzcLNx+SVP+2b81of5ejt6SgD0Ipfx6Igh9A/lHTr4X1BiueBA636YQJCLnReHHAQo/p5eeU0TCs4m4WWDj44MI8K7+8RolZTY2Hcxi1R/CTkGJtdIxQT4e9GgexiUnwk7b6CDca2B8zs70XJ79bhvLth+p+Llj+7Vm1KVN8fbQoOhqY7PC/l/tM0tvnX8yCIU2gysmQ8eb9Ni8iJwThR8HKPxUrddzP3Awq5AP/y+BXq3CHb5ecZmVjanZrN5zjFV7jrN2fyaFpZXDToifJz2a2YNOQosGxEXVTNipyoqdR3n6260kp+UC0KSBH5OHxDHk4iineerNaZQWwdp58POL9kfnAcIvgj6T7V1iWlZDRM5A4ccBCj9VG/vxOv634RATr7yIsf1bn/f5xWVW1qfYW3ZW77W37BSX2Sod08Df60TYaUBCizDaRAaa/uSV1Wbw5dpUXvh+Oxm5xQB0axrKw0Pb0qVJqKm11Usl+bDmTfhl1snH5iPaQ9+H7GODFDpF5DQUfhyg8FO1d37Zy+P/20qfNg15Z3SPsx5fVGplXUpWxdNYSSlZlPwp7IT5e1WM10loHkbriADTw05V8ovLeP2nPbzx026KSu33MaxTDA8OakNsAz+Tq6uHinLs64n9OhuKs+37ojtDv0eg1QCFIBGpROHHAQo/VduYmsU1s38h2NeTdY9eeUpIKSyxsi4lk1V7jrFq73HWp2RRYq0cdsIDvCtadXq2aEDLhgFO132Ull3EC99v58ukVAwDvDzcuKtXc+7t25IgHw3SrXaFmfYAtHoulOTZ9zXuYQ9BLa4wtzYRqTMUfhyg8FO1UquNDo8vpqjUxtIJVxAT4kPS/pMtO+sPZFFqrfxXKiLQu2K8ziUtwmgR7u90Yacqmw9m8+x32/h1t33+mgb+Xowf0JpbezRx6IkzqUL+MXtX2Jo3ocw+JxPNLoe+D0PTnqaWJiLmU/hxgMLPmd30+krW7D1ObANfDmcVUWar/FcoKsinomXHPouyX70JO6djGAaJ2zJ4duE29hzJB6BVRAAPXRVH3zYR9freTZObZh8UvXYeWEvs+1r2h34PQ6Ou5tYmIqZR+HGAws+ZvbB4O7OX7ap4HRPswyUngk5CiwY0aVC/w05VSq02Pl6TwqylOzmeb/9A7tUqjIevake7GP09qhHZqfDTC7DufbCdmP+pzVX2gdFR5kzEKSLmUfhxgMLPmWUXlDLv1700CvHlkhZhNA71dcmwU5WcolLmLNvFvBX7KLHasFjghvjGTBrUhsggrRxfI47vhZ9mwIaPwTgxxqzdtdDnIYiIM7c2Eak1Cj8OUPiR6nDgeAHTFyWzYONhwL6g6t+uaMHdvVvg56UFPWvE0Z2w/DnY/CVgABbocKN9nqCwlmZXJyI1TOHHAQo/Up2SUjJ5esFWklKyAIgM8mbiwDaMiG9cq5M1upT0rbD8WfsaYgAWd+h8K/R+EEKbmlubiNQYhR8HKPxIdTMMg+82pfHcom0cOG5/SqltdBCPDG1bLTNlSxUOrYdlz8LOxfbXbp4QPwp6T4KgGFNLE5Hqp/DjAIUfqSnFZVbe/XUfr/ywi9wi+wDd/nERTLmqLa0itHJ8jTnwGyx7GvYst79294buY+Cy8RAQYWppIlJ9FH4coPAjNe14fgkvJ+7kg1X7KbMZuLtZuK1HE8YNaE1YgLfZ5dVf+1bAD8/YV5QH8PSDHndDr3+CXwNzaxMRhyn8OEDhR2rL7iN5TPsumaXb0gEI9Pbgvn6tuPPSZvh4aiXzGmEYsGeZPQQd/N2+zysQLrkHet4HviGmliciF07hxwEKP1LbVu4+xtPfbmXLoRwAGoX48q8hcQzrGK1pBGqKYcCOxbDsGUjbaN/nEwyXjoWEv4N3oLn1ich5U/hxgMKPmMFmM/h63UFmLN5OWk4RAJ1jQ3j06rZ0baoumRpjs0HyAvvA6CPb7Pv8wqDXOOj+f+ClBWtFnIXCjwMUfsRMhSVW3vx5D3N/3E1BiRWAoR2i+dfgOJqE6YO4xtissPkrWD4Nju+27wuIhMsnQtc7wUNjsUTqOoUfByj8SF2QkVPEi0t28NnvB7AZ4OXuxh2XNuX+vq0J9tPK8TXGWgYbP4Ufn4OsFPu+oEbQ+wHocju4689epK5S+HGAwo/UJdsO5/Dsd9v4eedRAEL8PBnXvzUjL2mKp1aOrzllJbD+A/hxBuQesu8LaQpX/As63gzumqVbpK5R+HGAwo/UNYZhsHzHEZ79dhs7M/IAaBHuz+QhcVzZLlKDomtSaRGsfQd+ngn5GfZ9Ya2gzxRofz24KYCK1BUKPw5Q+JG6qsxq49PfD/DSkh0czbOvHJ/QvAGPDG1Hh8bBJldXz5UUwG9vwopZUHjcvi+inT0EtR0GzhZADQNK8qEoG4qyTnzNhsI/fF+UBaHNNOZJnIbCjwMUfqSuyy0q5bXlu3lrxV6Ky+yrmN/aI5aHrmpLoI/GpNSo4lxYNRd+fQWKs+37ojpCv0eg9cDaDUFlxacJLVlnDjMV32eDrezcfk7DOLjmFYjtUWO3IlIdFH4coPAjzuJgViEzFiUzf719TEpMsA/P39CJy1prvbAaV5gJK+fAqtegxN4VSaNu9hDUos+5hSCbFYpzqg4olQLNacJMWaHj9+HmAT4h9jmOfILtkzyWf+8VYB/8nX8EsNhnw+4/Fby1FIvUTQo/DlD4EWezes8xHvhiIynHCwC4LaEJD13VlgBvDcqtcfnH4Nd/w+o3ToaRpr0g7mp7K9GZWmGKc6qnBu9g8D0RWCqCTMipYeZ0IcfT78xBreA4LH4YNnxkfx0cC1fPgtYDqqd2kWqk8OMAhR9xRgUlZUxfmMy7K/cD9lmiZ9zQkUu1anztyE2HFS/B72+BteT8zvX0qzqcnG2/dyC41cJSKLsSYcG4k4//d7gJBj8H/mE1/7NFzpHCjwMUfsSZ/br7KA9+sZHUTHsrxKieTfnX4Dj81QpUO7IPwqpXIefgGUJL6B++DwYPL7OrPjcl+fY10Va/BobNPhP24OnQ4QbnG/At9ZLCjwMUfsTZ5RWXMe27bXy42v6v9CYN/JhxQ0cSWuhf6VINUtfCN/dDxlb769YDYeiLEBJrbl3i8hR+HKDwI/XFzzuP8K8vNnIouwiLBe68tBkPDorD10srxouDykrgl3/DT8/bu/m8AqD/Y/b10DT3kZhE4ccBCj9Sn+QUlfLst9v45LcDADQP92fGDR3p1kyLpUo1OLIdvvkHHFhlf924h/2x+Ig4c+sSl6Tw4wCFH6mPlm3PYMqXm0jLsbcC/d9lzZk4sA0+nmoFEgfZbPaB3ksftz/27+4Fl0+Cy8Y7z3gmqRcUfhyg8CP1VXZhKU8t2MoXa1MBaNHQn5k3dqJLk1CTK5N6ITsVFkyAnYvtrxu2PTE5Yndz6xKXofDjAIUfqe8St6Uz5atNZOQW42aBu3u3ZNyA1moFEscZBmz+Ehb+CwqOAhZI+Lt98kdNjig1TOHHAQo/4gqyCkp44n9b+XrdQQBaRwQw86ZOdGwcYm5hUj/kH4PFD8HGT+yvg5vAsJeglSZHlJqj8OMAhR9xJYu3pPHw15s4mleCu5uFe65oydj+rfD2UCuQVIOdS2HBeMg+MTlix1tg0LOaHFFqhMKPAxR+xNUczy/hsW+28L8N9jXC4qICeeHGTlzcSCvFSzUozoMfnobVcwED/MJhyHS4eIQmR5RqpfDjAIUfcVXfbTrMI/M3czy/BA83C/f1bcV9fVvh5aF5W6QaHPgNvhkLR7bZX180GIbOhODG5tYl9YbCjwMUfsSVHc0r5tH5m1m4OQ2AdtFBvHBjJ9rF6L8FqQZlJfY10H6aAbZS8AqEAY9BtzGaHFEcdq6f36b/TZszZw7NmjXDx8eHhIQE1qxZU+WxX331Fd26dSMkJAR/f386d+7M+++/X+kYwzCYOnUq0dHR+Pr6MmDAAHbu3FnTtyFSb4QHePPqyHheubULIX6ebD2cw7VzVvBK4k5KrTazyxNn5+EFff4Ff19hnxCxJBe+mwTzhsCRHWZXJy7C1PDz6aefMmHCBB577DGSkpLo1KkTgwYNIiMj47THN2jQgIcffpiVK1eyceNGRo8ezejRo1m8eHHFMc8//zwvv/wyc+fOZfXq1fj7+zNo0CCKiopq67ZEnJ7FYmFYpxi+H9+bK9tFUmo1mLlkB9e/+ivb03LNLk/qg4g4uGsxDJlhXxrjwCqY2wt+nGFvHRKpQaZ2eyUkJNC9e3dmz54NgM1mIzY2lrFjxzJ58uRzukZ8fDxDhw7lqaeewjAMYmJimDhxIpMmTQIgOzubyMhI3nnnHW655ZZzuqa6vUROMgyD/64/xGPfbCG7sBQvdzfGXdmauy9vgYe76Y3HUh9kHbA/EbZrif11RHv75IiNu5pblzidOt/tVVJSwtq1axkw4OScD25ubgwYMICVK1ee9XzDMEhMTGT79u307t0bgL1795KWllbpmsHBwSQkJJzxmsXFxeTk5FTaRMTOYrEwvEsjvh/fm/5xEZRYbTy/aDsj5q5kV4ZagaQahMTCyM/h+v+AXxhkbIG3BsCih6Ak3+zqpB4yLfwcPXoUq9VKZGRkpf2RkZGkpaVVeV52djYBAQF4eXkxdOhQXnnlFa688kqAivPO95rTpk0jODi4YouNjb3Q2xKptyKDfPjPHd144cZOBPp4sOFAFle9vII3ftqN1abnJsRBFgt0vBHu+w063gyGDVbNgVcvgV2JZlcn9YzTtVkHBgayfv16fvvtN5555hkmTJjA8uXLHbrmlClTyM7OrtgOHDhQPcWK1DMWi4Ubujbm+/G9ueKihpSU2Xj2u2RunPsre47kmV2e1Af+YXD9GzDyCwiOhawU+OB6+PoeKDhudnVST5gWfsLDw3F3dyc9Pb3S/vT0dKKioqo8z83NjVatWtG5c2cmTpzIDTfcwLRp0wAqzjvfa3p7exMUFFRpE5GqRQf78s7o7kwf0YEAbw+SUrIY8u+feWvFXmxqBZLq0PpKuHelfV0wLLDhI5jTw75umGZoEQeZFn68vLzo2rUriYknmzNtNhuJiYn07NnznK9js9koLi4GoHnz5kRFRVW6Zk5ODqtXrz6va4rI2VksFm7u3oTF43tzWatwistsPLVgK7e8sYp9RzVOQ6qBd6B9Jugx30PDOMg/Al/cBR/fCtkHza5OnJip3V4TJkzgzTff5N1332Xbtm3cc8895OfnM3r0aABGjRrFlClTKo6fNm0aS5YsYc+ePWzbto2ZM2fy/vvvc/vttwP2/xmPGzeOp59+mm+++YZNmzYxatQoYmJiGD58uBm3KFLvNQrx5f0xPXjmuovx83Jnzb7jDPn3z7z76z61Akn1iO0Bf/sJrpgMbp6wYyHMSYDf/gM2zT0l58/DzB9+8803c+TIEaZOnUpaWhqdO3dm0aJFFQOWU1JScPvDjJ/5+fnce++9pKam4uvrS1xcHB988AE333xzxTEPPvgg+fn53H333WRlZXHZZZexaNEifHx8av3+RFyFxWJhZEJTerduyINfbGTlnmM89s0WFm4+zIwbOhHbwM/sEsXZeXhD3ynQfrh9iYzU3+DbibDpCxj2MjS8yOwKxYloeYvT0Dw/IhfOZjP4YPV+pn2XTGGpFT8vd6Zc1ZaRPZrg5qZFLKUa2Kyw5k1IfBJK88HdC654EHqNA3dPs6sTE2ltLwco/Ig4bv+xfB74YiNr9tqf0OnVKozpIzrSOFStQFJNslJOTI641P46oj1c+wo00uSIrkrhxwEKPyLVw2YzeHflPqYvSqao1EaAtwcPD23LLd1jsVjUCiTVwDBg42ewaDIUHgeLG1xyL/R9CLz8za5OapnCjwMUfkSq196j+Uz6fANr92cC0Puihjx3fQdiQnxNrkzqjfyj9gC06XP765CmMOzf0LKvuXVJrVL4cYDCj0j1s9oM5v2yl+cXb6ekzEagtwePDmvHjV0bqxVIqs+OxbBgAuSk2l93vh0GPgV+DcytS2qFwo8DFH5Eas6ujDwmfb6B9QeyAOjbpiHPjehIZJCeyJRqUpxrHwy95k3AAP8I6P8oxCZAaHPw8DK7QqkhCj8OUPgRqVllVhv/WbGXF7/fQYnVRpCPB49f057rujRSK5BUn5TV9sfij24/uc/iDqHNIPwiCG994uuJ79U65PQUfhyg8CNSO3ak5zLp8w1sTM0GYEDbSJ697mIi1Aok1aWsGH55GbZ/C0d3QskZ1qDzC6scisJa278PaQrupk6LJ+dI4ccBCj8itafMauP1n/Ywa+kOSq0Gfl7u3NWrOX/t3YJgX83ZItXIMCA3DY7uOLHttH89tguyz7CgtbsXNGgJ4a0qtxSFtQYffUbUJQo/DlD4Eal92w7nMPmrTWw4MRYoyMeDv13RktG9muHnpX91Sw0rybeHoKM7T4aiozvh2E4oK6r6vICoU7vPwltDUGNwM3UFKZek8OMAhR8RcxiGweIt6by4ZDs70u3dE+EB3tzXtyW3JTTB28Pd5ArF5dhs9lahY38KRUd3Ql5a1ed5+J5sKSrvPgu/CMJagZcm+qwpCj8OUPgRMZfVZvDNhoO8tGQnKccLAPsCqv/o34oR8Y3xcNe/qKUOKMqGo7tOdqOVB6Rju8FWWvV5wU3+0IX2h1ajgEjQgH+HKPw4QOFHpG4otdr47PcDvJK4i7Qce9dDi3B/xl95EUM7RGutMKmbrGWQtb/yuKLyr4XHqz7PK/APYegPrUUNWtgXdpWzUvhxgMKPSN1SVGrlg1X7eXX5bo7nlwDQNjqISQMvol9chB6PF+eRf+xEC9GOyl1omXvBsJ3+HIvbycfzQ5uDfxj4NrA/mu/bwP6UWvn3nq79pKTCjwMUfkTqprziMt5esZc3f9pDbnEZAF2ahPDAoDZc2jLc5OpEHFBWDMf3/qELbdfJcFScc+7X8fQ7GYwqwtFpQpJf6Ml93oH1prtN4ccBCj8idVtWQQlzf9zDO7/upajU/q/lXq3CmDSwDV2ahJpcnUg1MgzISz8ZhLL2Q8FxKMyEgmMnvj9u/2pYL+xnuHn8KSSdLjidCEoV+0LBre49gKDw4wCFHxHnkJFTxJxlu/hoTQqlVvv/yga0jWTiwItoG63/dsWFGIa9hajgGBRkngxEhcdPDUnlXwuOQ1nhhf9Mn+A/BaJzCE413C2n8OMAhR8R53LgeAEvJ+7ky6RUbIa9BX9YxxjGX3kRzcP9zS5PpO4qLawiJJ1oWTpdYCrOvvCfV9EtFwqXTYCLr6++e0HhxyEKPyLOaVdGHi8t3cG3Gw8D4O5m4caujflH/9bEhPiaXJ1IPWEts3e7VQSiKkLSn/f9uVvu2jnQ5fZqLU3hxwEKPyLObfPBbF5csoMfkjMA8HJ3Y+QlTbivbyvCA/TIsEitMwz7vEjlrUqFxyGiLQQ3rtYfo/DjAIUfkfph7f7jPL9oO6v32udW8fNyZ3SvZtx9eUuC/bRumEh9o/DjAIUfkfrDMAxW7DrKjMXbK1aP17phIvWTwo8DFH5E6h/DMPh+azozv//jumFe3Ne3ldYNE6knFH4coPAjUn9ZbQb/23CIl5buYP8x+7phMcE+/HNAa60bJuLkFH4coPAjUv+VWm18/nsqLyfurFg3rPmJdcOu1rphIk5J4ccBCj8iruN064bFRQUyaWAb+rfVumEizkThxwEKPyKuJ6+4jHkr9vLGH9YN6xwbwoOD2nBpK60bJuIMFH4coPAj4rqyCkp4/ac9zPtF64aJOBuFHwco/IhIRm4Rry7bzYer9/9h3bAIJg5so3XDROoohR8HKPyISLnUTPu6YV+sPblu2NUdYxg/oDUtGgaYXZ6I/IHCjwMUfkTkz3YfyeOlJTtYoHXDROoshR8HKPyISFW2HMpm5venrht2b59WNAzUumEiZlL4cYDCj4iczdr9x5mxeDur9tjXDfP1dOeuy7RumIiZFH4coPAjIufCMAx+2XWMGYuT2fCndcPuvLQZ/t5aN0ykNin8OEDhR0TOh2EYLNmazszvd7A9PRewrxv2z/6tuaVHEzy1ZIZIrVD4cYDCj4hcCKvNYMHGQ7y45OS6Yc3D/XlgUBuGXByl2aJFapjCjwMUfkTEEaVWGx+vSeHfS3dy7MSSGZ1jQ5gyJI6EFmEmVydSfyn8OEDhR0SqQ15xGW/+tIc3f95DQYkVgP5xETw4OI42UYEmVydS/yj8OEDhR0SqU0ZuES8n7uTjNQew2gzcLDAivjETBl5EdLDmCBKpLgo/DlD4EZGasOdIHjMWb2fh5jQAvD3cGN2rOff0aUmwrx6PF3GUwo8DFH5EpCYlpWTy3HfJrNlnnyMoxM+T+/u24i89m+Lt4W5ydSLOS+HHAQo/IlLTDMMgcVsG0xclszMjD4BGIb5MHHgRwzs3ws1NT4aJnC+FHwco/IhIbSmz2vgyKZUXl+wgPacYgLbRQUweEkfv1uF6PF7kPCj8OEDhR0RqW2GJlXm/7uW1ZbvJLS4DoFerMCYPbkuHxsEmVyfiHBR+HKDwIyJmycwvYfayXby/cj8lVhsA13SKYdLANjQJ8zO5OpG6TeHHAQo/ImK2A8cLmPn9duavPwSAp7uFkQlNGduvFWEBWj1e5HQUfhyg8CMidcXmg9lMX5TMzzuPAhDg7cHfr2jBXZc1x89LC6eK/JHCjwMUfkSkrlmx8yjTFm5jy6EcACICvRl/5UXc2LUxHlo4VQRQ+HGIwo+I1EU2m8H/Nh5ixuLtpGYWAtCyoT8PDo5jYLtIPRkmLk/hxwEKPyJSlxWXWflgVQqzf9hJZkEpAN2ahjLlqji6Nm1gcnV1T3GZlYJiKyF+ngqI9ZzCjwMUfkTEGeQUlfL6j7t5a8VeikrtT4YNbBfJg4PjaBURYHJ15knLLiIpJZOk/ZkkpWSy+WAOJVYbvp7uNA71pVGor/1riB+Ny78P9aVhgLfCkZNT+HGAwo+IOJO07CJmLd3BZ78fwGaAu5uFm7rFMn5AayKCfMwur0aVlNnYejiHtSeCzrr9mRzKLrqga3l7uNEopDwcnQxG5UEpItBbM2/XcQo/DlD4ERFntDM9l+mLtrN0WzoAvp7ujLmsOX+7ogWBPvVj4dSMnBOtOilZJO3PZNPBbIrLbJWOcbNAm6ggujYNIb5JKPFNQokK9uFwdhEHMwtJzSwgNbOQg1n27w9mFnI4p4izfRp6ubsRHeJjD0Qhfn9oQfKlcQM/ooJ8cFc4MpXCjwMUfkTEmf227zjTvttGUkoWAA38vRjbrxUjE5ri5eE8T4aVWm1sO5xD0v5M1p4IOwezCk85LsTP80TIsYedjrEhBHif3zQAJWU20rKLSM06EYwyC0k9EZQOZhVyOLsIq+3MH5cebhaign1O26UWG+pHVLAPnnoyr0Yp/DhA4UdEnJ1hGCzeks7zi5PZcyQfgCYN/Jg0qA1Xd4iuk903R3KLT7TqZLJufxYbD2ZVjGUqZ7FAm8hAujQJpWtTe+BpHu5f42N1yqw20nKKKkJReatR+feHsgoptZ7549TNAlFBPjQOPdlq9MegFB3ig7eHe43eR32n8OMAhR8RqS/KrDY+/f0As5bu5EiufeHUDo2CmTwkjl6twk2tKzkt9w8Dk7NIOV5wynHBvp50aXKy+6pTbHCd7MKz2gwycqsIR5mFpGYVUvKn7rk/s1js8zc1DvWzd6WdGHv0x+41H0+FozNR+HGAwo+I1DcFJWX85+e9vP7jbvJLrAD0vqghkwfH0S6m5v8/dyyvmHUpWaw9EXY2pmZTWGqtdIzFAq0jAiqCTnzTEFqEB9TJVqrzZbMZHM0rJjWr8A/dapXHHv25let0YoJ96H1RQ/rFRXBZ63DN8v0nCj8OUPgRkfrqaF4xs3/YxQer9lNmM7BY4LrOjZgw8CIah1bPwqllVhvb03NJSsli3YmnsPYdO7VVJ9DHgy5/GKvTuUkIQXWwVac2GIbBsfySP7QcFZwYc3QyKJWH1nJeHm5c0iKM/nER9IuLILaBFr5V+HGAwo+I1Hf7j+UzY/F2Fmw8DNifZLrj0qbc17cVIX5e53WtzPwS1h3IJGl/Fmv3Z7IhNYuCP31QA7SKCKgIOvFNQ2nVsH606tQGwzDIKihl48FsliVnkJiczoHjlQd/t44IoF/bCPq1iaBr01CXXPbEacLPnDlzmDFjBmlpaXTq1IlXXnmFHj16nPbYN998k/fee4/NmzcD0LVrV5599tlKx9955528++67lc4bNGgQixYtOueaFH5ExFVsOJDFcwuTWbnnGGBvjbm3TytG92p22vElVpvBjvTysTpZrEvJZM/R/FOOC/D2oHNsCPEnBiV3iQ0l2M81W3VqgmEY7D6SR+K2DBKTM1i7P7PS02jBvp5ccaJ77IqLGhLqf36B1lk5Rfj59NNPGTVqFHPnziUhIYFZs2bx+eefs337diIiIk45fuTIkfTq1YtLL70UHx8fpk+fztdff82WLVto1KgRYA8/6enpzJs3r+I8b29vQkNDz7kuhR8RcSWGYbB8xxGmL0wmOS0XgOhgH8ZfeRED2kayIbW8+yqL9QeyyCsuO+UaLRr6Vxqr0zoiUHPe1KLsglJ+3HmEZckZLNueQdaJZU/A/pRZ16ah9IuLpF9cBBdFBtTbmaydIvwkJCTQvXt3Zs+eDYDNZiM2NpaxY8cyefLks55vtVoJDQ1l9uzZjBo1CrCHn6ysLObPn3/BdSn8iIgrstoM5q87yMzvt59xlmR/L3c6xYaceNQ8lM6xIS7TsuAMrDaDdSmZ/JCcwQ/JGRWBtlyjEF/6xUXQr20EPVuE1asnyM7189u0YeIlJSWsXbuWKVOmVOxzc3NjwIABrFy58pyuUVBQQGlpKQ0aVF7Ib/ny5URERBAaGkq/fv14+umnCQsLq/I6xcXFFBcXV7zOyck5z7sREXF+7m4WRnRtzNCO0by3ch9zlu0mu7CU5uH+lR43bxOlVp26zN3NQrdmDejWrAEPDo4jNbOAZduP8MO2dH7dfYyDWYW8v2o/76/aj6+nO71ahVW0CkUF1+/lUMqZ1vJz6NAhGjVqxK+//krPnj0r9j/44IP8+OOPrF69+qzXuPfee1m8eDFbtmzBx8f+C/vkk0/w8/OjefPm7N69m4ceeoiAgABWrlyJu/vp0+3jjz/OE088ccp+tfyIiCsrLrNSVGLTWJ16pLDEyq+7j5KYnMEP2zJIy6ncwtcuOoj+be1Pj3VqHOJ0A9LrfLeXo+Hnueee4/nnn2f58uV07NixyuP27NlDy5YtWbp0Kf379z/tMadr+YmNjVX4ERGResswDLYdzuWH5HR+SM5g3YGsSuubhfl70adNBP3bRnB56/A6Obnkn9X5bq/w8HDc3d1JT0+vtD89PZ2oqKgznvvCCy/w3HPPsXTp0jMGH4AWLVoQHh7Orl27qgw/3t7eeHt7n98NiIiIODGLxUK7mCDaxQRxf7/WHMsrZvn2I/ywPYOfth/hWH4JXyal8mVSKh5uFno0b2AfKxQXQYuGAWaX7xDTwo+Xlxddu3YlMTGR4cOHA/YBz4mJidx///1Vnvf888/zzDPPsHjxYrp163bWn5OamsqxY8eIjo6urtJFRETqnbAAb0Z0bcyIro0ptdr4bd/xE3MKZbDnSD6/7j7Gr7uP8fS322ge7k/fE61C3Zs1cKoFc6EOPOp+xx138Prrr9OjRw9mzZrFZ599RnJyMpGRkYwaNYpGjRoxbdo0AKZPn87UqVP56KOP6NWrV8V1AgICCAgIIC8vjyeeeIIRI0YQFRXF7t27efDBB8nNzWXTpk3n3Lqjp71ERERO2nc0v+LpsdV7j1VaxDXA24PLW4fTLy6CvnERhAeY15NS58f8lJs9e3bFJIedO3fm5ZdfJiEhAYA+ffrQrFkz3nnnHQCaNWvG/v37T7nGY489xuOPP05hYSHDhw9n3bp1ZGVlERMTw8CBA3nqqaeIjIw855oUfkRERE4vr7iMFTuPkLgtg2Xbj3A07+SYWYsFOjUOqegeax8TVKtzCjlN+KmLFH5ERETOzmYz2HQwm8TkDJYlZ7DpYHal9yODvE8EoUh6tQqr8YVYFX4coPAjIiJy/tJzilh2ontsxa6jldZ48/Jwo2eLMPq3jaBvm5pZiFXhxwEKPyIiIo4pKrWyeu/xKhdinXjlRYzt37paf2adf9RdRERE6i8fT3euuKghV1zUkMeGtTtlIdZOsSGm1abwIyIiIjXKYrHQKiKQVhGB/O2KlmQXlOLnbd6aYgo/IiIiUqvMXjLFuWYlEhEREXGQwo+IiIi4FIUfERERcSkKPyIiIuJSFH5ERETEpSj8iIiIiEtR+BERERGXovAjIiIiLkXhR0RERFyKwo+IiIi4FIUfERERcSkKPyIiIuJSFH5ERETEpWhV99MwDAOAnJwckysRERGRc1X+uV3+OV4VhZ/TyM3NBSA2NtbkSkREROR85ebmEhwcXOX7FuNs8cgF2Ww2Dh06RGBgIBaLpdqum5OTQ2xsLAcOHCAoKKjarisXTr+TukW/j7pFv4+6Rb+PszMMg9zcXGJiYnBzq3pkj1p+TsPNzY3GjRvX2PWDgoL0F7eO0e+kbtHvo27R76Nu0e/jzM7U4lNOA55FRETEpSj8iIiIiEtR+KlF3t7ePPbYY3h7e5tdipyg30ndot9H3aLfR92i30f10YBnERERcSlq+RERERGXovAjIiIiLkXhR0RERFyKwo+IiIi4FIWfWjRnzhyaNWuGj48PCQkJrFmzxuySXNK0adPo3r07gYGBREREMHz4cLZv3252WXLCc889h8ViYdy4cWaX4tIOHjzI7bffTlhYGL6+vnTo0IHff//d7LJcktVq5dFHH6V58+b4+vrSsmVLnnrqqbOuXyVVU/ipJZ9++ikTJkzgscceIykpiU6dOjFo0CAyMjLMLs3l/Pjjj9x3332sWrWKJUuWUFpaysCBA8nPzze7NJf322+/8frrr9OxY0ezS3FpmZmZ9OrVC09PTxYuXMjWrVuZOXMmoaGhZpfmkqZPn85rr73G7Nmz2bZtG9OnT+f555/nlVdeMbs0p6VH3WtJQkIC3bt3Z/bs2YB9/bDY2FjGjh3L5MmTTa7OtR05coSIiAh+/PFHevfubXY5LisvL4/4+HheffVVnn76aTp37sysWbPMLsslTZ48mV9++YWff/7Z7FIEuPrqq4mMjOStt96q2DdixAh8fX354IMPTKzMeanlpxaUlJSwdu1aBgwYULHPzc2NAQMGsHLlShMrE4Ds7GwAGjRoYHIlru2+++5j6NChlf47EXN88803dOvWjRtvvJGIiAi6dOnCm2++aXZZLuvSSy8lMTGRHTt2ALBhwwZWrFjBkCFDTK7MeWlh01pw9OhRrFYrkZGRlfZHRkaSnJxsUlUC9ha4cePG0atXLy6++GKzy3FZn3zyCUlJSfz2229mlyLAnj17eO2115gwYQIPPfQQv/32G//4xz/w8vLijjvuMLs8lzN58mRycnKIi4vD3d0dq9XKM888w8iRI80uzWkp/IhLu++++9i8eTMrVqwwuxSXdeDAAf75z3+yZMkSfHx8zC5HsP+joFu3bjz77LMAdOnShc2bNzN37lyFHxN89tlnfPjhh3z00Ue0b9+e9evXM27cOGJiYvT7uEAKP7UgPDwcd3d30tPTK+1PT08nKirKpKrk/vvvZ8GCBfz00080btzY7HJc1tq1a8nIyCA+Pr5in9Vq5aeffmL27NkUFxfj7u5uYoWuJzo6mnbt2lXa17ZtW7788kuTKnJtDzzwAJMnT+aWW24BoEOHDuzfv59p06Yp/FwgjfmpBV5eXnTt2pXExMSKfTabjcTERHr27GliZa7JMAzuv/9+vv76a3744QeaN29udkkurX///mzatIn169dXbN26dWPkyJGsX79ewccEvXr1OmX6hx07dtC0aVOTKnJtBQUFuLlV/rh2d3fHZrOZVJHzU8tPLZkwYQJ33HEH3bp1o0ePHsyaNYv8/HxGjx5tdmku57777uOjjz7iv//9L4GBgaSlpQEQHByMr6+vydW5nsDAwFPGW/n7+xMWFqZxWCYZP348l156Kc8++yw33XQTa9as4Y033uCNN94wuzSXNGzYMJ555hmaNGlC+/btWbduHS+++CJ33XWX2aU5LT3qXotmz57NjBkzSEtLo3Pnzrz88sskJCSYXZbLsVgsp90/b9487rzzztotRk6rT58+etTdZAsWLGDKlCns3LmT5s2bM2HCBP7617+aXZZLys3N5dFHH+Xrr78mIyODmJgYbr31VqZOnYqXl5fZ5TklhR8RERFxKRrzIyIiIi5F4UdERERcisKPiIiIuBSFHxEREXEpCj8iIiLiUhR+RERExKUo/IiIiIhLUfgRETkHFouF+fPnm12GiFQDhR8RqfPuvPNOLBbLKdvgwYPNLk1EnJDW9hIRpzB48GDmzZtXaZ+3t7dJ1YiIM1PLj4g4BW9vb6KioiptoaGhgL1L6rXXXmPIkCH4+vrSokULvvjii0rnb9q0iX79+uHr60tYWBh33303eXl5lY55++23ad++Pd7e3kRHR3P//fdXev/o0aNcd911+Pn50bp1a7755puavWkRqREKPyJSLzz66KOMGDGCDRs2MHLkSG655Ra2bdsGQH5+PoMGDSI0NJTffvuNzz//nKVLl1YKN6+99hr33Xcfd999N5s2beKbb76hVatWlX7GE088wU033cTGjRu56qqrGDlyJMePH6/V+xSRamCIiNRxd9xxh+Hu7m74+/tX2p555hnDMAwDMP7+979XOichIcG45557DMMwjDfeeMMIDQ018vLyKt7/9ttvDTc3NyMtLc0wDMOIiYkxHn744SprAIxHHnmk4nVeXp4BGAsXLqy2+xSR2qExPyLiFPr27ctrr71WaV+DBg0qvu/Zs2el93r27Mn69esB2LZtG506dcLf37/i/V69emGz2di+fTsWi4VDhw7Rv3//M9bQsWPHiu/9/f0JCgoiIyPjQm9JREyi8CMiTsHf3/+Ubqjq4uvre07HeXp6VnptsViw2Ww1UZKI1CCN+RGRemHVqlWnvG7bti0Abdu2ZcOGDeTn51e8/8svv+Dm5kabNm0IDAykWbNmJCYm1mrNImIOtfyIiFMoLi4mLS2t0j4PDw/Cw8MB+Pzzz+nWrRuXXXYZH374IWvWrOGtt94CYOTIkTz22GPccccdPP744xw5coSxY8fyl7/8hcjISAAef/xx/v73vxMREcGQIUPIzc3ll19+YezYsbV7oyJS4xR+RMQpLFq0iOjo6Er72rRpQ3JyMmB/EuuTTz7h3nvvJTo6mo8//ph27doB4Ofnx+LFi/nnP/9J9+7d8fPzY8SIEbz44osV17rjjjsoKiripZdeYtKkSYSHh3PDDTfU3g2KSK2xGIZhmF2EiIgjLBYLX3/9NcOHDze7FBFxAhrzIyIiIi5F4UdERERcisb8iIjTU++9iJwPtfyIiIiIS1H4EREREZei8CMiIiIuReFHREREXIrCj4iIiLgUhR8RERFxKQo/IiIi4lIUfkRERMSlKPyIiIiIS/l/KWHnbVhG+YQAAAAASUVORK5CYII="
-     },
-     "metadata": {},
-     "output_type": "display_data"
-    }
-   ],
-   "source": [
-    "# Plot the change of loss during training\n",
-    "plt.plot(history['train_loss'])\n",
-    "plt.plot(history['val_loss'])\n",
-    "plt.title('Model loss')\n",
-    "plt.ylabel('Loss')\n",
-    "plt.xlabel('Epoch')\n",
-    "plt.legend(['Train','Val'], loc='upper right')\n",
-    "plt.show()"
-   ]
-  },
-  {
-   "cell_type": "code",
-   "execution_count": 29,
-   "metadata": {
-    "ExecuteTime": {
-     "start_time": "2023-04-24T10:21:25.164939Z",
-     "end_time": "2023-04-24T10:21:25.383950Z"
-    },
-    "collapsed": false
-   },
-   "outputs": [
-    {
-     "data": {
-      "text/plain": "<Figure size 640x480 with 1 Axes>",
-      "image/png": "iVBORw0KGgoAAAANSUhEUgAAAkAAAAHHCAYAAABXx+fLAAAAOXRFWHRTb2Z0d2FyZQBNYXRwbG90bGliIHZlcnNpb24zLjcuMSwgaHR0cHM6Ly9tYXRwbG90bGliLm9yZy/bCgiHAAAACXBIWXMAAA9hAAAPYQGoP6dpAABerklEQVR4nO3deVzUdf4H8Nd3BhhmuORGFDnU8AiPRMkjuyiPZLO1LLU8Mt3Km+q33pqu0rXEpqa5q9auR66m5WZZRoeamgZpmregKMrlwc0wzHx/f3yZgRFQBge+M8zr+Xh8H8B3vvOd98Bu8/JzCqIoiiAiIiJyIAq5CyAiIiJqagxARERE5HAYgIiIiMjhMAARERGRw2EAIiIiIofDAEREREQOhwGIiIiIHA4DEBERETkcBiAiIiJyOAxARNSkBEHAwoULLX7ehQsXIAgCPv74Y6vXRESOhwGIyAF9/PHHEAQBgiBg3759NR4XRREhISEQBAFDhgyRoUIiosbFAETkwFxdXbFx48Ya53/66SdcvnwZKpVKhqqIiBofAxCRAxs8eDC2bNmCiooKs/MbN25Ejx49EBQUJFNljqO4uFjuEogcEgMQkQMbMWIErl27ht27d5vOlZeXY+vWrRg5cmStzykuLsZrr72GkJAQqFQqREZG4r333oMoimbXabVazJgxA/7+/vDw8MCf/vQnXL58udZ7ZmZm4sUXX0RgYCBUKhU6d+6MtWvXNug9Xb9+Ha+//jqioqLg7u4OT09PDBo0CEePHq1xbVlZGRYuXIh77rkHrq6uaNmyJf785z/j/PnzpmsMBgP+8Y9/ICoqCq6urvD398fAgQPx66+/Arj92KRbxzstXLgQgiDgxIkTGDlyJLy9vdGvXz8AwO+//46xY8ciIiICrq6uCAoKwosvvohr167V+vsaP348goODoVKpEB4ejldeeQXl5eVIS0uDIAh4//33azxv//79EAQBmzZtsvTXStTsOMldABHJJywsDL1798amTZswaNAgAMDXX3+N/Px8PPfcc/jggw/MrhdFEX/605/www8/YPz48ejWrRu++eYbvPHGG8jMzDT70H3ppZewfv16jBw5En369MH333+PJ554okYN2dnZuP/++yEIAiZPngx/f398/fXXGD9+PAoKCjB9+nSL3lNaWho+//xzPPPMMwgPD0d2djY++ugjPPjggzhx4gSCg4MBAHq9HkOGDEFycjKee+45TJs2DYWFhdi9ezeOHz+Otm3bAgDGjx+Pjz/+GIMGDcJLL72EiooK7N27FwcPHkR0dLRFtRk988wzaN++PZYuXWoKjrt370ZaWhrGjRuHoKAg/PHHH1i9ejX++OMPHDx4EIIgAACuXLmCXr164ebNm5g4cSI6dOiAzMxMbN26FSUlJYiIiEDfvn2xYcMGzJgxw+x1N2zYAA8PDzz55JMNqpuoWRGJyOGsW7dOBCAePnxYXL58uejh4SGWlJSIoiiKzzzzjPjwww+LoiiKoaGh4hNPPGF63ueffy4CEP/2t7+Z3e/pp58WBUEQz507J4qiKB45ckQEIL766qtm140cOVIEIC5YsMB0bvz48WLLli3FvLw8s2ufe+450cvLy1RXenq6CEBct27dbd9bWVmZqNfrzc6lp6eLKpVKXLRokenc2rVrRQBiYmJijXsYDAZRFEXx+++/FwGIU6dOrfOa29V163tdsGCBCEAcMWJEjWuN77O6TZs2iQDEPXv2mM6NHj1aVCgU4uHDh+us6aOPPhIBiCdPnjQ9Vl5eLvr5+Yljxoyp8TwiR8QuMCIHN3z4cJSWluLLL79EYWEhvvzyyzq7v7766isolUpMnTrV7Pxrr70GURTx9ddfm64DUOO6W1tzRFHEZ599hri4OIiiiLy8PNMxYMAA5OfnIzU11aL3o1KpoFBI/2nT6/W4du0a3N3dERkZaXavzz77DH5+fpgyZUqNexhbWz777DMIgoAFCxbUeU1DvPzyyzXOqdVq0/dlZWXIy8vD/fffDwCmug0GAz7//HPExcXV2vpkrGn48OFwdXXFhg0bTI998803yMvLw/PPP9/guomaEwYgIgfn7++P2NhYbNy4Edu2bYNer8fTTz9d67UXL15EcHAwPDw8zM537NjR9Ljxq0KhMHUjGUVGRpr9nJubi5s3b2L16tXw9/c3O8aNGwcAyMnJsej9GAwGvP/++2jfvj1UKhX8/Pzg7++P33//Hfn5+abrzp8/j8jISDg51T0S4Pz58wgODoaPj49FNdxJeHh4jXPXr1/HtGnTEBgYCLVaDX9/f9N1xrpzc3NRUFCAe++997b3b9GiBeLi4sxm+G3YsAGtWrXCI488YsV3QmS/OAaIiDBy5EhMmDABWVlZGDRoEFq0aNEkr2swGAAAzz//PMaMGVPrNV26dLHonkuXLsW8efPw4osvYvHixfDx8YFCocD06dNNr2dNdbUE6fX6Op9TvbXHaPjw4di/fz/eeOMNdOvWDe7u7jAYDBg4cGCD6h49ejS2bNmC/fv3IyoqCjt27MCrr75qah0jcnQMQESEp556Cn/5y19w8OBBbN68uc7rQkND8d1336GwsNCsFejUqVOmx41fDQaDqZXF6PTp02b3M84Q0+v1iI2Ntcp72bp1Kx5++GGsWbPG7PzNmzfh5+dn+rlt27b45ZdfoNPp4OzsXOu92rZti2+++QbXr1+vsxXI29vbdP/qjK1h9XHjxg0kJyfjzTffxPz5803nz549a3adv78/PD09cfz48Tvec+DAgfD398eGDRsQExODkpISvPDCC/Wuiai54z8FiAju7u5YuXIlFi5ciLi4uDqvGzx4MPR6PZYvX252/v3334cgCKaZZMavt84iS0pKMvtZqVRi2LBh+Oyzz2r9UM/NzbX4vSiVyhpT8rds2YLMzEyzc8OGDUNeXl6N9wLA9Pxhw4ZBFEW8+eabdV7j6ekJPz8/7Nmzx+zxDz/80KKaq9/T6Nbfl0KhwNChQ/G///3PNA2/tpoAwMnJCSNGjMB///tffPzxx4iKirK4NY2oOWMLEBEBQJ1dUNXFxcXh4Ycfxpw5c3DhwgV07doV3377Lb744gtMnz7dNOanW7duGDFiBD788EPk5+ejT58+SE5Oxrlz52rc86233sIPP/yAmJgYTJgwAZ06dcL169eRmpqK7777DtevX7fofQwZMgSLFi3CuHHj0KdPHxw7dgwbNmxARESE2XWjR4/Gv//9b8THx+PQoUN44IEHUFxcjO+++w6vvvoqnnzySTz88MN44YUX8MEHH+Ds2bOm7qi9e/fi4YcfxuTJkwFIU/7feustvPTSS4iOjsaePXtw5syZetfs6emJ/v3745133oFOp0OrVq3w7bffIj09vca1S5cuxbfffosHH3wQEydORMeOHXH16lVs2bIF+/btM+u+HD16ND744AP88MMPePvtty36PRI1e7LNPyMi2VSfBn87t06DF0VRLCwsFGfMmCEGBweLzs7OYvv27cV3333XNAXbqLS0VJw6daro6+srurm5iXFxceKlS5dqTA0XRVHMzs4WJ02aJIaEhIjOzs5iUFCQ+Oijj4qrV682XWPJNPjXXntNbNmypahWq8W+ffuKBw4cEB988EHxwQcfNLu2pKREnDNnjhgeHm563aefflo8f/686ZqKigrx3XffFTt06CC6uLiI/v7+4qBBg8SUlBSz+4wfP1708vISPTw8xOHDh4s5OTl1ToPPzc2tUffly5fFp556SmzRooXo5eUlPvPMM+KVK1dq/X1dvHhRHD16tOjv7y+qVCoxIiJCnDRpkqjVamvct3PnzqJCoRAvX758298bkaMRRPGWNlciImo2unfvDh8fHyQnJ8tdCpFN4RggIqJm6tdff8WRI0cwevRouUshsjlsASIiamaOHz+OlJQU/P3vf0deXh7S0tLg6uoqd1lENoUtQEREzczWrVsxbtw46HQ6bNq0ieGHqBZsASIiIiKHwxYgIiIicjgMQERERORwuBBiLQwGA65cuQIPD4+72vGZiIiImo4oiigsLERwcPAd971jAKrFlStXEBISIncZRERE1ACXLl1C69atb3sNA1AtjJs8Xrp0CZ6enjJXQ0RERPVRUFCAkJAQs82a62ITAWjFihV49913kZWVha5du2LZsmXo1atXrdfqdDokJCTgk08+QWZmJiIjI/H2229j4MCBDb7nrYzdXp6engxAREREdqY+w1dkHwS9efNmxMfHY8GCBUhNTUXXrl0xYMAA5OTk1Hr93Llz8dFHH2HZsmU4ceIEXn75ZTz11FP47bffGnxPIiIiciyyrwMUExODnj17Yvny5QCkAcghISGYMmUKZs6cWeP64OBgzJkzB5MmTTKdGzZsGNRqNdavX9+ge96qoKAAXl5eyM/PZwsQERGRnbDk81vWFqDy8nKkpKQgNjbWdE6hUCA2NhYHDhyo9TlarbbGqqZqtRr79u27q3sWFBSYHURERNR8yToGKC8vD3q9HoGBgWbnAwMDcerUqVqfM2DAACQmJqJ///5o27YtkpOTsW3bNuj1+gbfMyEhAW+++abF9ev1euh0OoufRxJnZ2colUq5yyAiIgdkE4OgLfGPf/wDEyZMQIcOHSAIAtq2bYtx48Zh7dq1Db7nrFmzEB8fb/rZOIq8LqIoIisrCzdv3mzwa5KkRYsWCAoK4npLRETUpGQNQH5+flAqlcjOzjY7n52djaCgoFqf4+/vj88//xxlZWW4du0agoODMXPmTERERDT4niqVCiqVqt51G8NPQEAANBoNP7wbQBRFlJSUmAamt2zZUuaKiIjIkcgagFxcXNCjRw8kJydj6NChAKQBy8nJyZg8efJtn+vq6opWrVpBp9Phs88+w/Dhw+/6nvWh1+tN4cfX1/eu7+fI1Go1ACAnJwcBAQHsDiMioiYjexdYfHw8xowZg+joaPTq1QtJSUkoLi7GuHHjAACjR49Gq1atkJCQAAD45ZdfkJmZiW7duiEzMxMLFy6EwWDA//3f/9X7nnfDOOZHo9Hc9b2o6veo0+kYgIiIqMnIHoCeffZZ5ObmYv78+cjKykK3bt2wa9cu0yDmjIwMs/08ysrKMHfuXKSlpcHd3R2DBw/Gf/7zH7Ro0aLe97QGdntZB3+PREQkB9nXAbJFt1tHoKysDOnp6QgPD68xHZ8sx98nERFZi92sA0T2LywsDElJSXKXQUREZBEGIAchCMJtj4ULFzbovocPH8bEiROtWywREVEjk30MEDWNq1evmr7fvHkz5s+fj9OnT5vOubu7m74XRRF6vR5OTnf+n4e/v791CyUimyGKIgpKK+CpduJ4PWp22ALkIIKCgkyHl5cXBEEw/Xzq1Cl4eHjg66+/Ro8ePaBSqbBv3z6cP38eTz75JAIDA+Hu7o6ePXviu+++AwCUllegQm+o0QUmCAL+9a9/4amnnoJGo0H79u2xY8cOmd41ETWEKIr47kQ2BibtRddF36Lrm9/i6ZX7MXv7MXyy/wL2n8/DtSKt3GUS3RW2AFmBKIoo1emb/HXVzkqr/qts5syZeO+99xAREQFvb29cunQJgwcPxpIlS6BSqfDvf/8bcXFxOHr8BMpU3lAqBBhqGUL/5ptv4p133sG7776LZcuWYdSoUbh48SJ8fHysVisRNY7DF67j7a9P4deLN0znCsoq8OvFG2bnAMDXzQX3BHrgnkB33BPkIX0f4AEvjXNTl002ShRFFGorkFuoRW6hFjmVX3MLtejY0gNPdmslW20MQFZQqtOj0/xvmvx1TywaAI2L9f6EixYtwmOPPWb62cfHB127djX9vHjxYmzfvh3bP/8Cg54dC71BhN5gwM2SchgMIhQKKYyNHTsWI0aMAAAsXboUH3zwAQ4dOoSBAwdarVYisq5TWQV4d9dpJJ+SVmd3dVZgXN9wjOsbhmtF5TiTXYgz2YU4nVWEszmFyLhegmvF5TiQdg0H0q6Z3SvI0xXtA90RGVgZioI80D7AHW4qfuQ0Fzq9AXlF2lqDTU5hmfR95eNlOkOt94jrGswARLYhOjra7OeioiIsXLgQO3fuxNWrV1FRUYHS0lJkZGQAAFyUUg9qSbke53KL0MZHWtSwS5cupnu4ubnB09PTtOUFEdmWS9dL8P7uM9h+JBOiCCgVAp7tGYJpj7ZHoKe0NEWAhys6tjSfUlxSXoFzOUU4k11kCkdnsgpxJb8MWQXSsfdsntlzWnurERnogfaBHogMckf7AA+0C3CHqzMXQbUFxjFfuUVlZoGmRsgp0uJ6cblF9/ZQOcHfQ2V2dAtp0ThvpJ4YgKxA7azEiUUDZHlda3JzczP7+fXXX8fu3bvx3nvvoV27dlCr1Xj66adRqpX6/n3dVXBSKKBQCCjT6XEupwgAagyeFgQBBkPt/wIgInnkFWmx/Ptz2PDLRej0Ul/2E11a4rXH7kGEv/sdng1oXJzQpXULdGndwux8QZkOZ6uHospWo7wiLS7fKMXlG6WmViYAUAhAqK8b7qlsMZLCkQfCfN3g4sRhqtZQXmEwtcbUaKW5JdiUV9T/v9VOCgF+7lKYCagWbKp/7+/uCn8PFdQuthdyGYCsQBAEq3ZF2Yqff/4ZY8eOxVNPPQVAahG6cOECuvbqAwBQOSsgCIC/uwoers4oLJO2Cckt1KJCb4CTkv/xIrI1hWU6/HNvOv61Nw0l5dLYxQfa++H/BnRAVGuvu76/p6szeoR6o0eot9n568VSN9rZ7EKczi40tRzdLNEhPa8Y6XnF+OaPqk2snRQCIvzdpEBkHGcU6IFQXzcoFZyRJooi8kt1NVpqqnc/5RRIX2+W6Cy6t6erU7Uw41pHsFHBW+NiGvpgj5rfpzZZTfv27bFt2zbExcVBEATMmzcPBoMBhsqRz6rKf50pFQLCfDXIK5KaREvK9TibU4QQHw3c2edPZBO0FXqsP5iBFT+cM3VfdG3thf8b2AF92/k1+uv7uLng/ghf3B9RtYm0KIrILdTiTHYRTlcLR2ezi1CkragMSUXYiaplPFROCrT1d0dkkIfZOKNWLdQ2/WFsnCxTUq5Habn0taS8ovKr9L3xfKlOj2JtRdW1Oj1KK68t0lYgrzLgGFvu6sNZKcDf3RhgXM26ogKqhRp/D5XDdEny04nqlJiYiBdffBF9+vSBn58f/vrXvyI/vwAipFYvl2otPIIgwN9DBQBwViqg0xuQnlsEf09ub0EkJ71BxPbfMvH+7jPIvFkKAIjwc8PrAyIx6N4gWdf3EQQBAZ6uCPB0Rb/2VSFMFEVcyS/DmazKLrTKUHQ2pxBlOgNOXC3AiasFZvfSuCjRPtAD9wQYw5HUchToqar3exRFEWU6gymYGIOIKbBUCyLVA0xVoLnlnK7C7LHG0ELjbAouAbeMsTG13rir0ELjzLWcbsG9wGrBvcDqVlgmNVernJSIDPKo9Rq9QcSVm6W4USL9K9PNxQkhPppa+/Md/fdJ1FhEUcR3J3Pw7jencCZbGp8X5OmK6bHt8XSP1nbZRa03iLh8owSns4zji6RutPO5RXW2hni4OiGysuuswmBAsVaPUl3twaVUp0dTfCKqnZXQuCihdjF+dYJbte81zlWPuamczK53c3GCX2XA8XN3gcrJMVpr6suSvcDYAkQW0VYOkFPdZnCiUiEgxEcDD1cnZN4oRXF5Bc7mFKJ1CzW8NC5NVSqRwzqUfh1v7zqFlMp1e7zUznj1obYY0yfMrrs3lAoBob5uCPV1w+Odg0zndXoDLl4rlrrSsqoGX1+4VoLCOtYwuhNXZwU0LlXhQzqczIKLxsWpMpRUBhdjiHGuvFZVeZ2zU1XYcVbadFedI2EAIosYZwionO/8r8cWGheoXZS4dL0UJeUVuHi9BD7aCgR72XZfPZG9Onm1AO9+cxrfV1vL58W+4fjLg23hpW6+ixM6KxVoF+CBdgEeGBzV0nReW6FHWm4xzmQX4vKNUqicFGYhxs3FqVqYMQYbKfRwoHXzxwBEFqlPC1B1KiclIvzdkF0gzUy4XlyOknI92vho7PpfokS25NL1EiTuPoPPq63l81zPEEyttpaPI1I5KdGxpWeNNYyIAAYgspC2QhrIZ0m/s0IQ0NJLDXeVEy7dKDWtGdTSyxUaJYegETVUbqEWK34wX8tnSJeWeO3xSIT7ud3h2USOjQGI6s0giqYusIYsUObh6ox7ApS4dKMUhWU6ZN4shZuyalo9EdVPXWv5/HVgB9zb6u7X8iFyBAxAVG/G8KMUBDg1sH/cSakwrRmUVVCGIm0FrhdqUXjpBu5v3/LONyByYGU6PdYfvIgVP5zDjcrF7bqGtMBfB0SiTxOs5UPUnDAAUb0Zx/+4OCvuaj0J45pB7iolLmRXoMIg4vUtR/HnnoWY+kg7u5yeS9SY9AYR21IvI+m7s1Vr+fi74f8GRGJAZ3nX8iGyVwxAVG8NGf9zO2oXJ7Tx1eBGthKiCHyQfBb7z+Uh6bluaO2tscprENkzURSx+0Q23v3mNM7mVK3lM+Ox9hh2n32u5UNkKxiAqN7KdZbNAKsPpUKAt5sLZg/uiL9+fgq/XryBwf/Yi7eHdcGgKHaJkeP6Je0a3t51CqkZNwFIa/lMergtRve277V8iGwFAxDV27C4AWjf8V4s/+AfVr/3ox0D8VUbf0z59DccvXQTr2xIxYhebTB/SCeb3EWYqLGcuFKAd745hR9P5wKQ1vIZ3y8cE/s377V8iJoa208dRFxcHAYOHFjrY3v37oUgCPj9999vew/jEvHWbAGqro2vBltf7o1XHmoLQQA2HcrAn5bvw6msgjs/mcjOZVwrwfRPf8MTy/bix9O5cFIIeP7+NtjzxsN4Y0AHhh8iK2MLkIMYP348hg0bhsuXL6N169Zmj61btw7R0dHo0qVLnc+v0Btg3DbOpRH3nnFWKvDXgR3Qt60fZvz3CM7mFOFPy3/GvCc64vn7QznYk5qd3EItln9/FhsPZZjW8onrGozXHrsHYVzLh6jRsAXIQQwZMgT+/v74+OOPzc4XFRVhy5YtGDp0KEaMGIFWrVpBo9EgKioKmzZtMl1XrpfG/ygEoUmWiO/X3g+7pj2AhyP9UV5hwLwv/sDE/6TgRnF5o782UVMoLNMh8dvTePDdH/DJAWkhw/73+OPLKf2wbER3hh+iRsYWIGsQRUBX0vSv66wB6tki4uTkhNGjR+Pjjz/GnDlzTC0pW7ZsgV6vx/PPP48tW7bgr3/9Kzw9PbFz50688MILaNu2LXr16mWaAt+U++P4uquwZkxPrNt/AW99fRK7T2RjcOZevP9sN9wf4dtkdRBZU51r+QyMRJ+2XMuHqKkIorFfg0wKCgrg5eWF/Px8eHqa7yFTVlaG9PR0hIeHw9W1co+d8mJgaXDTFzr7CuBS/38lnjp1Ch07dsQPP/yAhx56CADQv39/hIaG4j//+U+N64cMGYIOHTrgvffeQ1Z+GeIGxqJr167416oV1noHtf8+a3E8Mx9TNv2G9LxiKARg8iPtuWYQ2RW9QcRnqZeRtPsMruSXAQDa+rvhjQEdMKBzILt3iazgdp/ft+KnhwPp0KED+vTpg7Vr1wIAzp07h71792L8+PHQ6/VYvHgxoqKi4OPjA3d3d3zzzTfIyMgAULUGkFIhz/9k7m3lhS+n9MPTPVrDULlm0HOrD+LyDRla3ogsIIoivvkjCwOT9uD/tv6OK/llaOnlineGdcE30/tj4L1cyJBIDuwCswZnjdQaI8frWmj8+PGYMmUKVqxYgXXr1qFt27Z48MEH8fbbb+Mf//gHkpKSEBUVBTc3N0yfPh3l5dKYm3IZusBu5aZywnvPdMUD7f0wZ/txrhlENu9g5Vo+v1Wu5dNC44xJD7XDC71DuZYPkcwYgKxBECzqipLT8OHDMW3aNGzcuBH//ve/8corr0AQBPz888948skn8fzzzwMADAYDzpw5g06dOkEURVnGANXlyW6t0D3Em2sGkVXpDSJ0egMqDCJ0FQboDAZU6EVU6EWU6w2oqPxZpzdApxdRoTdAZ6j8ajxnkL7q9AbsPpFtWstH7ayU1vJ5MAKerpzOTmQLGIAcjLu7O5599lnMmjULBQUFGDt2LACgffv22Lp1K/bv3w9vb28kJiYiOzsbnTp1gk4vwlA5VMwG8g+AqjWD/v7tGaz66Tw2HcrArxeuY9nI7ugQdPt+X2o6oiiiwiAFaK1OL32tMEBboYdWJ31fZjovnSvXG1ChN6C8MmRUGIyhwxhAjEHDPIjoKqquNQWVyoBS9XPVPXSVr6OrfE5jjIZ0UggY0asNpjzaDgEedY9xI6KmxwDkgMaPH481a9Zg8ODBCA6WBm/PnTsXaWlpGDBgADQaDSZOnIihQ4ciPz8f5ZXjfwRBsKmxCs5KBWYO6oC+7XwR/9+jXDOoDgZjAKmoDBq6at/XFURqXFcVYMrqCDK3Pq+s8qvBjqdZuCgVcFIKcFIIcHFSwEkh/eysVMBZKcBJUfm18mdnpQJOCunnIE9XvPRAOEJ97aN1mMjRcBZYLSyeBdbMXSvSIvNmKTxdna2+Nom1fp95RVq8vuWoqcvhsU6BeGdYF3i7uVirVJshiiJyCrU4l1OE87lFpq/XispRXkswMa7hZAtcnBRQOSmgclJKX52rfe+kgMpZCZfqYUIpwPnW0KFUwFlhfNwYRAQ4OylM1zopFXCpDChVz63P/apCjFJhW4GfiO7MkllgbAGiOzKO/3FppC0wrMHPXYW1zWzNIJ3egIzrJbcEnWKk5RShUFvRoHs6KQRT0FBVDyPO5sHE1bnugFLzebU9v/rzpMddlAoobKUPlYgcHgMQ3ZExADXWHmDWolAIGN8vHDHhPqY1g0b+86DNrxlUpK1AWrWWHGPQuXit2LQ1wq2UCgGhPhpE+LujXYA72vq7IcjLtSq41NHCYqu/AyKipsYARHdkHAOkasQ9wKzJuGbQgh1/YGvKZXyQfBb7z+Uh6bluaO1t+dIB1iCKInILtTiXW4TzlQHHGHiuVi6KVxuNixJt/aWAIwUdKfC08dXYzd+DiMgWMQDRbRlEEeUVUiuEytl+Wg/kWjOowqzbqthsjE5hWd3dVn7uKrQLcDMFHOPXIE9XdhsRETUCBqAGcpSx4+UVBogQoRCkgabW1ti/x8ZaM6hYW4G03GKcyy3E+Zyq1pwLt+m2UghAGx+NKeC0NQYdf3d4abg2DBFRU2IAspCzs/RBVVJSArVaLXM1ja+82vifxpgRU1IibWVh/L02hoauGSSKInKLtFLAMXVdSV+v3KbbSu2sRMQtXVZt/d0R5sduKyIiW8EAZCGlUokWLVogJycHAKDRaJr1VNmiEi3EinIolc4oK6v7Q99SoiiipKQEOTk5aNGiBZTKxg0Gt1szaESvNrh0oxTnc4pMQcf4teC23VYu1QYhVw1GDvZSs9uKiMjGcR2gWtxpHQFRFJGVlYWbN282fXFN7EZJOYq1eni6OsFTbf1WmhYtWiAoqGk3g7x1zSClQoC+jtX6FAIQ4qMxCzjGwNNC0/zWGCIismeWrAPEAFSL+v4C9Xo9dDpdE1bW9KZv/g3HLudj1qCOiO0UaNV7Ozs7N3rLT10MBtG0ZpBOL8LVWYEIP2lcTjt/d7QNkIJOmK8bN60kIvkV5QCndgKZKYB/ByD8ASAwClDYz+SUpsCFEJuIUqmU7QO8qaRcLkZuoR5tArya1crXxjWDht3XCoVlFWjVgt1WRGRjrqcDp74ETn4JXPoFwC3tFa4tgNC+UhgKewAI6MRAZAEGIKpTYZkOuYVaALD6Fhi2ooXGhV1ZRGQbRBHIOlYVenL+MH88uLsUdHJPARcPAGU3gdM7pQMA1D5AWF8grL8Uivw7AM14jOrdYgCiOl3Ik2Zo+bmr4OnKadpERFZn0EutOye/BE79D7iZUfWYoARC+wAd44AOTwBerase01cAV48AF/YC6XuBjINA6XXg5P+kAwA0fkBYv6oWIr97GIiqYQCiOqXlFQEAIvybZ+sPEZEsKrRA2o9SUDn9NVCSV/WYkyvQ9lGg4xDgnoGAxqf2eyidgNbR0tFvBqDXAVd+A9L3SKEo4xfpvic+lw4AcA+UAlFYZSDybevQgUj2ALRixQq8++67yMrKQteuXbFs2TL06tWrzuuTkpKwcuVKZGRkwM/PD08//TQSEhJM41P0ej0WLlyI9evXIysrC8HBwRg7dizmzp3brKerN4a03GIAQEQz7f4iImoyZQXA2W+l7q2zu4HyoqrHXL2ksNNhCNDuUcClAf/NVToDIb2ko//rUsjKTK1sIdoDXDoEFGUDxz+TDgDwCK7WQtQP8A53qEAkawDavHkz4uPjsWrVKsTExCApKQkDBgzA6dOnERAQUOP6jRs3YubMmVi7di369OmDM2fOYOzYsRAEAYmJiQCAt99+GytXrsQnn3yCzp0749dff8W4cePg5eWFqVOnNvVbtGvpeVIACmcAIiKyXFEOcPorqXsr/SdAX171mEdLqVurwxNSa4zSysMMnFRAaG/pePD/AF0ZkPmr1F12YS9w+TBQeAU49l/pAADP1lVhKOwBwDvUujXZGFmnwcfExKBnz55Yvnw5AMBgMCAkJARTpkzBzJkza1w/efJknDx5EsnJyaZzr732Gn755Rfs27cPADBkyBAEBgZizZo1pmuGDRsGtVqN9evX16suS6bRNWdxy/bhWGY+Vr/QA493DpK7HCIi23c9XZqufupLaVxO9Zlbvu2kVp6OcUDwffLO2NKVSq1CF/YCF/YBl38FDLcs69KijTSg2thKVH0Mko2yi2nw5eXlSElJwaxZs0znFAoFYmNjceDAgVqf06dPH6xfvx6HDh1Cr169kJaWhq+++govvPCC2TWrV6/GmTNncM899+Do0aPYt2+fqYWI6kcURaTlGscAuctcDRGRjRJFIPt45SDmL6Xvq2vZTRrP0yEO8I+0nS4mZzUQ8aB0AEB5sTQYO70yEF1JlQZkH1kvHYDURRbWDwjvL7UQeTbextJNQbYAlJeXB71ej8BA88X1AgMDcerUqVqfM3LkSOTl5aFfv34QRREVFRV4+eWXMXv2bNM1M2fOREFBATp06AClUgm9Xo8lS5Zg1KhRddai1Wqh1WpNPxcUFNzlu7N/uYVaFJfrTRt4EhFRJYNeaj05VRl6blyoekxQSGvzdBgidW+1CJGtTIu4uAFtH5EOANAWSS1YFyq7zK78BtxIl47f/iNd49vOfFC1h3UXy21ssg+CtsSPP/6IpUuX4sMPP0RMTAzOnTuHadOmYfHixZg3bx4A4L///S82bNiAjRs3onPnzjhy5AimT5+O4OBgjBkzptb7JiQk4M0332zKt2Lz0irH/4T4aODixIW1iMjBVWiBtJ+kqeqnvwaKc6sec3KVgkOHyplbbr7y1WktKnegfax0ANIg7owDVdPus34Hrp2TjpSPpWv8Is2n3bv5yVZ+fcg2Bqi8vBwajQZbt27F0KFDTefHjBmDmzdv4osvvqjxnAceeAD3338/3n33XdO59evXY+LEiSgqKoJCoUBISAhmzpyJSZMmma7529/+hvXr19fZslRbC1BISIhDjwHadCgDs7Ydw0OR/vh4XN2z8oiImi1toTRz66Rx5lZh1WMqL+CeAVL3VrvYhs3csmelN6VAlL4XuLAHyDqOGitV+3esCkNh/eqe0m9FdjEGyMXFBT169EBycrIpABkMBiQnJ2Py5Mm1PqekpASKWwaNGbeiMOa4uq4xGAx11qJSqaBSqRr6Vpol0/gfP47/ISIHUpQrzdw69aW0Vk/1mVvuQVK3VschQGg/wMmBV5FXtwAiB0kHAJRcBy7ur2ohyvkDyD0pHYdWS9cE3iuFofAHpAUe1d6ylQ/I3AUWHx+PMWPGIDo6Gr169UJSUhKKi4sxbtw4AMDo0aPRqlUrJCQkAADi4uKQmJiI7t27m7rA5s2bh7i4OFMQiouLw5IlS9CmTRt07twZv/32GxITE/Hiiy/K9j7tkWkKPBdBJKLm7sYFaebWyS+BSwcBsdo/mH3aVg1ibtWDe23VReMj/Z46DpF+Lr4GXNxXNe0+95Q0QDz7OPDLSgACcO+fgafXylayrAHo2WefRW5uLubPn4+srCx069YNu3btMg2MzsjIMGvNMS5mOHfuXGRmZsLf398UeIyWLVuGefPm4dVXX0VOTg6Cg4Pxl7/8BfPnz2/y92fPjGOAuAgiETU7oghk/1G151b2MfPHW3aVAk/HIdxPq6HcfIFOT0oHIK2JdGFf1bT7vDOAm7+sJcq6DpCtcvR1gCr0BnSYtwsVBhH7Zz6C4BZquUsiIro7BgNw+ZC0/USdM7cqFyZs0Ua2Mh1GYZY0m86rlVVvaxdjgMh2XbpRigqDCLWzEkGernKXQ0TUMBXl0jYQp/4HnPoKKM6pekypkmZudRwC3DOoeczcsice8i+uywBENaRXboIa5ucGhYJNv0RkR7SF0owt455b2mrruqm8gHser9xzK1aa6k0OiwGIauAmqERkV4rzqvbcSvsR0FctawL3wGp7bvV37JlbZIYBiGpI4yaoRGTrblystufWgVtmbkVU7bnVKpozt6hWDEBUQ7qxBYhT4InIVogikHOicrr6/6SViKsL6iIFng5DgICOnLlFd8QARDWkswWIiGyBwQBcPiwNYj75pbQPlZGgANr0qere8g6Vr06ySwxAZKZYW4GsgjIAXAWaiGRQUS5trXDyS2lcT1F21WNKFdD2YamVJ3KQze81RbaNAYjMGFt/fN1c4KVxlrkaInII2iLg3G6pe+vMt4A2v+oxlSfQ/vGqPbdUHvLVSc0KAxCZYfcXETWJ4mtVe26d/6HmzK3IwVLo4cwtaiQMQGSGAYiIGs3NjKo9tzL2m8/c8g6v2nOrdU/O3KJGxwBEZrgJKhFZjSgCOSelVp5TXwJXj5o/HhRVtedWQCfO3KImxQBEZtJypVWgOQCaiBrEYAAyf63ac+t6WtVjggJo01saxNxhMOAdJluZRAxATaksHyi4KncVdRIhAnmn0U6oQAdlEJBzU+6SyBIqD2l/HYVS7krI0VSUS7t8n/pS2nOrKKvqMaULEPFw1Z5b7vLuAE5kxADUlM7uBj4bL3cVdRIAfAEAKgCb5a2FGkjhDHi1lnaz9g6VvrYIrTzaSINLObaCrEFbBJxPlsbznPnGfOaWi0fVnlvtH+PMLbJJDEBNyUkFaGx3x2GdXkRBmQ4KQYA3p8DbF1GUNn006KTF4m6kA+m1XKdUAS1CKoNRm6pg5B0mfXXz5zgMqlvxNeDM15V7bv0AVJRVPeYWIHVrdYgDwh+Q/ntHZMMYgJpSxzjpsFHbDmfgr58dQ/97/PHvF3vJXQ5ZyqAHCq9KeyTdzKg8LlZ9zc+UphpfOycdtXFSVwtH1VuR2gAtwgCNDwOSo7l5qWrPrYs/3zJzK6xqz63WPdn9SnaFAYhMjJugchd4O6VQSt1fXq0B9K35uF4HFFypFooyzMNSQSZQUQrknZaO2ji71dK9Vi0subZgQLJ3xdeAi/uA9L3AhX1A7knzxwOjKqerDwECO/PvTXaLAYhMjJugcg2gZkrpLIWUuvZMqigHCi7XDEbGwFR4FdAVSx+It34oGqk8aw9Gxu9dvRrv/VHDlN4ALvwsDWJO3wvk/HHLBYI0c6vjkMo9t8LkqJLI6hiAyISLIDo4JxfAJ0I6aqMrA/IvVwaiWlqRinOkcUjZx6WjNq4tqgWjsJphScXlFxpdWT5wcX9lC88eIOs4ANH8Gv+O0jiesAeA0L6Am+2OXSRqKAYgAgDoDSIuXisBAERwEUSqjbMr4NdOOmpTXgLkX6pqNbq1FankGlB2E8i6CWT9Xvs9NL5SAAuKAoK6SEdgJ8BZ3VjvqvkrKwAyDkphJ32v9LuvPo4HAPwigbB+UugJ7cep6uQQGIAIAJB5oxTlegNcnBQI9uKHDTWAiwbwj5SO2miLqgWiDPOWpBsXpXBUck06Lh+uep6gAPzukcJQyy5V4Ujj0yRvy+5oi4BLBytbePYCV44Aot78Gt92UuAJq2zl8QiUpVQiOTEAEQAgLU9aATrc1w0KBQc1UiNQuUutOYGdan+8LF8KQ7mngaxjUkvF1d+Bkjwg95R0HPtv1fWerc0DUVCU1I3maINyy0ukwHOhcuDylVTAUGF+jXd4ZQtPf+mrZ7A8tRLZEAYgAgCkcQA0yc3VqzLMRAFRT0vnRBEozJLCkDEQZR2T1jkquCwdp7+qdo8WVYHIGI787pEGgDcXulLg0iEp8FzYC1z+VVr/qboWbaRd1I3dWl6t5amVyIYxABGAqgHQHP9DNkUQAM+W0nHPgKrzZfnS4F1jS1HW70DOKakb7UJl14+RUgUEdKwMRMZxRZ3tZ8B1hVbqEjROS798CNCXm1/j2bpq0HJYv7pn+hGRCQMQAeAMMLIzrl5AWF/pMKool7rJsipbiYytReWFwNUj0mEiAL5tq7rOjOHIPaCJ30gtKsqBzJSqIHfpkPmKywDg0VIKO8bQ4x3meF1/RHeJAYgAsAWImgEnFynItOxSdc5gAG5eqApDxnBUeLVqRew/tlVd7x5ULRBVdqV5hzfu/ml6HXDlNyB9jxR4Mn6RFqSszi2gKuyE95dmyjHwEN0VBiBCabkemTel/+BG+NlJtwBRfSgUVWsbdR5adb4op2ZL0bVz0i7m57KAc7urrnXxAILuNW8t8u/Q8L2u9BXA1aNV09IzDkoLTFan8asavxPWH/Brz8BDZGUMQIQL16T/+LbQOMPbzUXmaoiagHsA0C5WOoy0RUDOCSmcGFuLsk9IXWgZB6TDSOEshaDq3WdB99a+0rVBL93LOC394gHpntWpfaqmpYc/IN2bgYeoUTEAEcf/EAHSoOiQXtJhpK8A8s5Uay2qDEdlN4HsY9JxdGPV9d5hlV1nXaWFIy/8LK26rM03fy3XFpWBpzL0BHRq3G42IqqBAYgYgIjqonSqWruo63PSOVGUVryu3n2W9bt07sYF6Tj5P/P7qLyA0D6VXVr9gMB7uXM6kcwYgAjnc6VFENv6c/wP0R0JQtXeZR2eqDpfct18oLW2CGhzvxR4WnZl4CGyMQxAxBYgImvQ+AARD0oHEdk8djoTAxARETkcBiAHd6O4HDdLpGX0w3wZgIiIyDEwADk44yaorVqooXbhGAUiInIMDEAOjpugEhGRI2IAcnAc/0NERI6IAcjBMQAREZEjYgBycMYuMG6CSkREjoQByIEZDCLSK/cB4yaoRETkSBiAHNiV/FKUVxjgrBTQylstdzlERERNhgHIgRm7v0J93aBUcOdpIiJyHAxADsw4ADqCA6CJiMjBMAA5MNMMMA6AJiIiB8MA5MDS2AJEREQOigHIgaXlSttgRPhzBhgRETkWBiAHVabTI/NmKQAugkhERI5H9gC0YsUKhIWFwdXVFTExMTh06NBtr09KSkJkZCTUajVCQkIwY8YMlJWVmV2TmZmJ559/Hr6+vlCr1YiKisKvv/7amG/D7mRcL4EoAh6uTvB1c5G7HCIioiblJOeLb968GfHx8Vi1ahViYmKQlJSEAQMG4PTp0wgICKhx/caNGzFz5kysXbsWffr0wZkzZzB27FgIgoDExEQAwI0bN9C3b188/PDD+Prrr+Hv74+zZ8/C29u7qd+eTTOtAO3nBkHgFHgiInIssgagxMRETJgwAePGjQMArFq1Cjt37sTatWsxc+bMGtfv378fffv2xciRIwEAYWFhGDFiBH755RfTNW+//TZCQkKwbt0607nw8PBGfif2Jy2P43+IiMhxydYFVl5ejpSUFMTGxlYVo1AgNjYWBw4cqPU5ffr0QUpKiqmbLC0tDV999RUGDx5sumbHjh2Ijo7GM888g4CAAHTv3h3//Oc/b1uLVqtFQUGB2dHcpedyE1QiInJcsgWgvLw86PV6BAYGmp0PDAxEVlZWrc8ZOXIkFi1ahH79+sHZ2Rlt27bFQw89hNmzZ5uuSUtLw8qVK9G+fXt88803eOWVVzB16lR88sknddaSkJAALy8v0xESEmKdN2nDuAs8ERE5MtkHQVvixx9/xNKlS/Hhhx8iNTUV27Ztw86dO7F48WLTNQaDAffddx+WLl2K7t27Y+LEiZgwYQJWrVpV531nzZqF/Px803Hp0qWmeDuyYgAiIiJHJtsYID8/PyiVSmRnZ5udz87ORlBQUK3PmTdvHl544QW89NJLAICoqCgUFxdj4sSJmDNnDhQKBVq2bIlOnTqZPa9jx4747LPP6qxFpVJBpVLd5TuyH/klOlwrLgfAAERERI5JthYgFxcX9OjRA8nJyaZzBoMBycnJ6N27d63PKSkpgUJhXrJSqQQAiKIIAOjbty9Onz5tds2ZM2cQGhpqzfLtmnEAdJCnK9xUso6DJyIikoWsn37x8fEYM2YMoqOj0atXLyQlJaG4uNg0K2z06NFo1aoVEhISAABxcXFITExE9+7dERMTg3PnzmHevHmIi4szBaEZM2agT58+WLp0KYYPH45Dhw5h9erVWL16tWzv09aw+4uIiBydrAHo2WefRW5uLubPn4+srCx069YNu3btMg2MzsjIMGvxmTt3LgRBwNy5c5GZmQl/f3/ExcVhyZIlpmt69uyJ7du3Y9asWVi0aBHCw8ORlJSEUaNGNfn7s1XcBJWIiBydIBr7jsikoKAAXl5eyM/Ph6enp9zlWN2kDanYeewq5j7RES89ECF3OURERFZhyee3Xc0CI+sw7QLPFiAiInJQDEAOxmAQccE0BoirQBMRkWNiAHIwWQVlKNXp4aQQ0NpbLXc5REREsmAAcjDGAdBtfDVwVvLPT0REjomfgA7GNP6HU+CJiMiBMQA5GG6CSkRExADkcIyrQEf4cwA0ERE5LgYgB8NVoImIiBiAHEp5hQGXrpcA4BggIiJybAxADiTjegkMIuDmooS/h0rucoiIiGTDAORA0nKrxv8IgiBzNURERPJhAHIgHP9DREQkYQByIAxAREREEgYgB8JNUImIiCQMQA4kLde4CjTXACIiIsfGAOQgCsp0yCvSAgDC/DQyV0NERCQvBiAHcaGy+8vfQwUPV2eZqyEiIpIXA5CD4ABoIiKiKgxADuJ85fifthwATURExADkKNgCREREVIUByEGkV+4CH84ZYERERAxAjkAURaTnsgWIiIjIiAHIAeQUalFcrodSIaCND6fAExERMQA5AOMCiCHearg48U9ORETET0MHwAHQRERE5hiAHEBarjQAOsKfA6CJiIgABiCHwBYgIiIicwxADsAYgCIYgIiIiAA0IACFhYVh0aJFyMjIaIx6yMp0egMyrpcAAMK5CjQRERGABgSg6dOnY9u2bYiIiMBjjz2GTz/9FFqttjFqIyu4dL0EFQYRamclgjxd5S6HiIjIJjQoAB05cgSHDh1Cx44dMWXKFLRs2RKTJ09GampqY9RId6H6+B9BEGSuhoiIyDY0eAzQfffdhw8++ABXrlzBggUL8K9//Qs9e/ZEt27dsHbtWoiiaM06qYFMAYjdX0RERCZODX2iTqfD9u3bsW7dOuzevRv3338/xo8fj8uXL2P27Nn47rvvsHHjRmvWSg2QxgHQRERENVgcgFJTU7Fu3Tps2rQJCoUCo0ePxvvvv48OHTqYrnnqqafQs2dPqxZKDVO1BhADEBERkZHFAahnz5547LHHsHLlSgwdOhTOzs41rgkPD8dzzz1nlQLp7lSNAeIiiEREREYWB6C0tDSEhobe9ho3NzesW7euwUWRdRRrK5BdIM3QC/dlCxAREZGRxYOgc3Jy8Msvv9Q4/8svv+DXX3+1SlFkHcbWH183F3hparbUEREROSqLA9CkSZNw6dKlGuczMzMxadIkqxRF1mEaAM3xP0RERGYsDkAnTpzAfffdV+N89+7dceLECasURdaRnss9wIiIiGpjcQBSqVTIzs6ucf7q1atwcmrwrHpqBOl50gwwDoAmIiIyZ3EAevzxxzFr1izk5+ebzt28eROzZ8/GY489ZtXi6O6kcRd4IiKiWlncZPPee++hf//+CA0NRffu3QEAR44cQWBgIP7zn/9YvUBqGFEUTV1gbTkGiIiIyIzFAahVq1b4/fffsWHDBhw9ehRqtRrjxo3DiBEjal0TiOSRV1SOQm0FBAFo46uRuxwiIiKb0qBBO25ubpg4caK1ayErMk6Bb+2thspJKXM1REREtqXBo5ZPnDiBjIwMlJeXm53/05/+dNdF0d0zbYHBAdBEREQ1NGgl6KeeegrHjh2DIAimXd8FQQAA6PV661ZIDZLOAdBERER1sngW2LRp0xAeHo6cnBxoNBr88ccf2LNnD6Kjo/Hjjz82qIgVK1YgLCwMrq6uiImJwaFDh257fVJSEiIjI6FWqxESEoIZM2agrKys1mvfeustCIKA6dOnN6g2e8VFEImIiOpmcQA6cOAAFi1aBD8/PygUCigUCvTr1w8JCQmYOnWqxQVs3rwZ8fHxWLBgAVJTU9G1a1cMGDAAOTk5tV6/ceNGzJw5EwsWLMDJkyexZs0abN68GbNnz65x7eHDh/HRRx+hS5cuFtdl79gCREREVDeLA5Ber4eHhwcAwM/PD1euXAEAhIaG4vTp0xYXkJiYiAkTJmDcuHHo1KkTVq1aBY1Gg7Vr19Z6/f79+9G3b1+MHDkSYWFhePzxxzFixIgarUZFRUUYNWoU/vnPf8Lb29viuuxZhd6Ai9eMLUAcA0RERHQriwPQvffei6NHjwIAYmJi8M477+Dnn3/GokWLEBERYdG9ysvLkZKSgtjY2KqCFArExsbiwIEDtT6nT58+SElJMQWetLQ0fPXVVxg8eLDZdZMmTcITTzxhdu+6aLVaFBQUmB32LPNmKXR6ESonBVp6uspdDhERkc2xeBD03LlzUVwstS4sWrQIQ4YMwQMPPABfX19s3rzZonvl5eVBr9cjMDDQ7HxgYCBOnTpV63NGjhyJvLw89OvXD6IooqKiAi+//LJZF9inn36K1NRUHD58uF51JCQk4M0337SodltWfQVohUKQuRoiIiLbY3EL0IABA/DnP/8ZANCuXTucOnUKeXl5yMnJwSOPPGL1Am/1448/YunSpfjwww+RmpqKbdu2YefOnVi8eDEA4NKlS5g2bRo2bNgAV9f6tX4Yt/YwHrXtdm9PuAkqERHR7VnUAqTT6aBWq3HkyBHce++9pvM+Pj4NenE/Pz8olcoam6tmZ2cjKCio1ufMmzcPL7zwAl566SUAQFRUFIqLizFx4kTMmTMHKSkpyMnJMduxXq/XY8+ePVi+fDm0Wi2USvOFAVUqFVQqVYPegy1Kq9wElTPAiIiIamdRC5CzszPatGljtbV+XFxc0KNHDyQnJ5vOGQwGJCcno3fv3rU+p6SkBAqFednGQCOKIh599FEcO3YMR44cMR3R0dEYNWoUjhw5UiP8NEdVM8A4AJqIiKg2Fo8BmjNnDmbPno3//Oc/DW75qS4+Ph5jxoxBdHQ0evXqhaSkJBQXF2PcuHEAgNGjR6NVq1ZISEgAAMTFxSExMRHdu3dHTEwMzp07h3nz5iEuLg5KpRIeHh5mrVOAtHWHr69vjfPNFbvAiIiIbs/iALR8+XKcO3cOwcHBCA0NhZub+YdsamqqRfd79tlnkZubi/nz5yMrKwvdunXDrl27TAOjMzIyzFp85s6dC0EQMHfuXGRmZsLf3x9xcXFYsmSJpW+lWSopr8CVfGlRyAgGICIioloJonEvi3q602ypBQsW3FVBtqCgoABeXl7Iz8+Hp6en3OVY5MSVAgz+YC+8Nc74bf7jcpdDRETUZCz5/La4Bag5BJzmjCtAExER3ZnF0+DJtqVXzgDjAGgiIqK6WdwCpFAoTDu/14a7wcsrLZeboBIREd2JxQFo+/btZj/rdDr89ttv+OSTT5rVasr2yrQLPLvAiIiI6mRxAHryySdrnHv66afRuXNnbN68GePHj7dKYWQ5URSRllvZBcYWICIiojpZbQzQ/fffb7agITW9GyU6FJRVQBCAMF8GICIiorpYJQCVlpbigw8+QKtWraxxO2ogY+tPsJcars7Nf8VrIiKihrK4C8zb29tsELQoiigsLIRGo8H69eutWhxZxjT+h91fREREt2VxAHr//ffNApBCoYC/vz9iYmLg7e1t1eLIMlwDiIiIqH4sDkBjx45thDLIGrgHGBERUf1YPAZo3bp12LJlS43zW7ZswSeffGKVoqhh0ioXQYzw5yKIREREt2NxAEpISICfn1+N8wEBAVi6dKlViiLL6Q0iLlwrAcA1gIiIiO7E4gCUkZGB8PDwGudDQ0ORkZFhlaLIcldulqK8wgAXpQLBLdRyl0NERGTTLA5AAQEB+P3332ucP3r0KHx9fa1SFFnOOAA61FcDpaLurUqIiIioAQFoxIgRmDp1Kn744Qfo9Xro9Xp8//33mDZtGp577rnGqJHqwbgGEKfAExER3ZnFs8AWL16MCxcu4NFHH4WTk/R0g8GA0aNHcwyQjKqmwHMANBER0Z1YHIBcXFywefNm/O1vf8ORI0egVqsRFRWF0NDQxqiP6omboBIREdWfxQHIqH379mjfvr01a6G7kGZcA4hdYERERHdk8RigYcOG4e23365x/p133sEzzzxjlaLIMmU6Pa7klwJgCxAREVF9WByA9uzZg8GDB9c4P2jQIOzZs8cqRZFlLl4rgSgCnq5O8HFzkbscIiIim2dxACoqKoKLS80PWWdnZxQUFFilKLJMeuUK0OH+7mb7tBEREVHtLA5AUVFR2Lx5c43zn376KTp16mSVosgy53M5AJqIiMgSFg+CnjdvHv785z/j/PnzeOSRRwAAycnJ2LhxI7Zu3Wr1AunO0jkDjIiIyCIWB6C4uDh8/vnnWLp0KbZu3Qq1Wo2uXbvi+++/h4+PT2PUSHdgWgOIM8CIiIjqpUHT4J944gk88cQTAICCggJs2rQJr7/+OlJSUqDX661aIN1Z1SKIDEBERET1YfEYIKM9e/ZgzJgxCA4Oxt///nc88sgjOHjwoDVro3q4WVKO68XlABiAiIiI6suiFqCsrCx8/PHHWLNmDQoKCjB8+HBotVp8/vnnHAAtE+MK0C29XKFxafC6lkRERA6l3i1AcXFxiIyMxO+//46kpCRcuXIFy5Yta8zaqB7Sc9n9RUREZKl6Nxl8/fXXmDp1Kl555RVugWFDOP6HiIjIcvVuAdq3bx8KCwvRo0cPxMTEYPny5cjLy2vM2qge0ioXQYzw5y7wRERE9VXvAHT//ffjn//8J65evYq//OUv+PTTTxEcHAyDwYDdu3ejsLCwMeukOqRxEUQiIiKLWTwLzM3NDS+++CL27duHY8eO4bXXXsNbb72FgIAA/OlPf2qMGqkOBoOIC9fYBUZERGSpBk+DB4DIyEi88847uHz5MjZt2mStmqiesgrKUKYzwFkpoLW3Wu5yiIiI7MZdBSAjpVKJoUOHYseOHda4HdWTsfurjY8GTkqr/CmJiIgcAj817ZhpF3g/DoAmIiKyBAOQHTMughjBPcCIiIgswgBkx9K4CCIREVGDMADZMeMiiJwCT0REZBkGIDulrdDj8o0SAEA4u8CIiIgswgBkpy5dL4FBBNxVTvB3V8ldDhERkV1hALJT56uN/xEEQeZqiIiI7AsDkJ1K5wwwIiKiBmMAslPpnAFGRETUYAxAdsrYAsQAREREZDkGIDuVVrkKdFt/rgJNRERkKQYgO5RfqkNeUTkAIIwtQERERBaziQC0YsUKhIWFwdXVFTExMTh06NBtr09KSkJkZCTUajVCQkIwY8YMlJWVmR5PSEhAz5494eHhgYCAAAwdOhSnT59u7LfRZC5Udn8FeKjgrnKSuRoiIiL7I3sA2rx5M+Lj47FgwQKkpqaia9euGDBgAHJycmq9fuPGjZg5cyYWLFiAkydPYs2aNdi8eTNmz55tuuann37CpEmTcPDgQezevRs6nQ6PP/44iouLm+ptNSqO/yEiIro7sjcfJCYmYsKECRg3bhwAYNWqVdi5cyfWrl2LmTNn1rh+//796Nu3L0aOHAkACAsLw4gRI/DLL7+Yrtm1a5fZcz7++GMEBAQgJSUF/fv3b8R30zTScqXxPxEc/0NERNQgsrYAlZeXIyUlBbGxsaZzCoUCsbGxOHDgQK3P6dOnD1JSUkzdZGlpafjqq68wePDgOl8nPz8fAODj42PF6uWTxj3AiIiI7oqsLUB5eXnQ6/UIDAw0Ox8YGIhTp07V+pyRI0ciLy8P/fr1gyiKqKiowMsvv2zWBVadwWDA9OnT0bdvX9x77721XqPVaqHVak0/FxQUNPAdNQ12gREREd0d2ccAWerHH3/E0qVL8eGHHyI1NRXbtm3Dzp07sXjx4lqvnzRpEo4fP45PP/20znsmJCTAy8vLdISEhDRW+XdNFMWqAMRVoImIiBpE1hYgPz8/KJVKZGdnm53Pzs5GUFBQrc+ZN28eXnjhBbz00ksAgKioKBQXF2PixImYM2cOFIqqTDd58mR8+eWX2LNnD1q3bl1nHbNmzUJ8fLzp54KCApsNQdkFWpSU66FUCGjjo5G7HCIiIrskawuQi4sLevTogeTkZNM5g8GA5ORk9O7du9bnlJSUmIUcAFAqlQCk1hHj18mTJ2P79u34/vvvER4efts6VCoVPD09zQ5bZVwAsY2PBs5Ku2vAIyIisgmyzwKLj4/HmDFjEB0djV69eiEpKQnFxcWmWWGjR49Gq1atkJCQAACIi4tDYmIiunfvjpiYGJw7dw7z5s1DXFycKQhNmjQJGzduxBdffAEPDw9kZWUBALy8vKBWq+V5o1bC8T9ERER3T/YA9OyzzyI3Nxfz589HVlYWunXrhl27dpkGRmdkZJi1+MydOxeCIGDu3LnIzMyEv78/4uLisGTJEtM1K1euBAA89NBDZq+1bt06jB07ttHfU2NK4yaoREREd00Qjf1GZFJQUAAvLy/k5+fbXHfYix8fxvencrDkqXsxKiZU7nKIiIhshiWf3xxEYmfYBUZERHT3GIDsiE5vQMb1EgBAhB9XgSYiImooBiA7knG9BHqDCI2LEoGeKrnLISIislsMQHYkvdoAaEEQZK6GiIjIfjEA2RGO/yEiIrIOBiA7wk1QiYiIrIMByI6k5UqrQEf4cwA0ERHR3WAAsiPsAiMiIrIOBiA7UaStQE6hFgAQxgBERER0VxiA7MSFytYfP3cXeKmdZa6GiIjIvjEA2YnzxvE/XACRiIjorjEA2QmO/yEiIrIeBiA7YQpA/gxAREREd4sByE6wBYiIiMh6GIDsgCiKSKvcBqMtW4CIiIjuGgOQHcgt0qJIWwGFAIT4aOQuh4iIyO4xANkB4yaorb01UDkpZa6GiIjI/jEA2YE0jv8hIiKyKgYgO2AcAB3B8T9ERERWwQBkB4wDoLkLPBERkXUwANmB9DxpFehwrgJNRERkFQxANq5Cb0DG9RIAXASRiIjIWhiAbNzlG6XQ6UW4OivQ0tNV7nKIiIiaBQYgG2ccAB3m6waFQpC5GiIiouaBAcjGpXEGGBERkdUxANm4tFxpAHQEB0ATERFZDQOQjeMmqERERNbHAGTjTAGIXWBERERWwwBkw0rKK3A1vwwAF0EkIiKyJgYgG2Zs/fFxc0ELjYvM1RARETUfDEA2jON/iIiIGgcDkA1Lz2UAIiIiagwMQDaMLUBERESNgwHIhp2vDEBtOQOMiIjIqhiAbJQoikjP5S7wREREjYEByEZdLy5HQVkFBAEI9dXIXQ4REVGzwgBko4x7gAV7qeHqrJS5GiIiouaFAchGGWeAcRNUIiIi62MAslGmXeA5A4yIiMjqGIBsVHqecQA0AxAREZG1MQDZqDRTFxhngBEREVkbA5AN0htEXLxWAoAtQERERI2BAcgGXblZinK9AS5OCgS3UMtdDhERUbPDAGSDjAOgw3w1UCoEmashIiJqfhiAbFBa5QrQEVwBmoiIqFEwANkg0yaoXAOIiIioUTAA2SDuAk9ERNS4bCIArVixAmFhYXB1dUVMTAwOHTp02+uTkpIQGRkJtVqNkJAQzJgxA2VlZXd1T1timgLPAERERNQoZA9AmzdvRnx8PBYsWIDU1FR07doVAwYMQE5OTq3Xb9y4ETNnzsSCBQtw8uRJrFmzBps3b8bs2bMbfE9bUqbT40p+KQCuAURERNRYZA9AiYmJmDBhAsaNG4dOnTph1apV0Gg0WLt2ba3X79+/H3379sXIkSMRFhaGxx9/HCNGjDBr4bH0nrbkwrViiCLgpXaGt8ZZ7nKIiIiaJVkDUHl5OVJSUhAbG2s6p1AoEBsbiwMHDtT6nD59+iAlJcUUeNLS0vDVV19h8ODBDb6nVqtFQUGB2SEX4yao4X5uEAROgSciImoMTnK+eF5eHvR6PQIDA83OBwYG4tSpU7U+Z+TIkcjLy0O/fv0giiIqKirw8ssvm7rAGnLPhIQEvPnmm1Z4R3ePm6ASERE1Ptm7wCz1448/YunSpfjwww+RmpqKbdu2YefOnVi8eHGD7zlr1izk5+ebjkuXLlmxYstU7QHGAERERNRYZG0B8vPzg1KpRHZ2ttn57OxsBAUF1fqcefPm4YUXXsBLL70EAIiKikJxcTEmTpyIOXPmNOieKpUKKpXKCu/o7lXtAs8B0ERERI1F1hYgFxcX9OjRA8nJyaZzBoMBycnJ6N27d63PKSkpgUJhXrZSqQQAiKLYoHvaEq4BRERE1PhkbQECgPj4eIwZMwbR0dHo1asXkpKSUFxcjHHjxgEARo8ejVatWiEhIQEAEBcXh8TERHTv3h0xMTE4d+4c5s2bh7i4OFMQutM9bdWN4nLcKNEBAML8NDJXQ0RE1HzJHoCeffZZ5ObmYv78+cjKykK3bt2wa9cu0yDmjIwMsxafuXPnQhAEzJ07F5mZmfD390dcXByWLFlS73vaKuMA6GAvV2hcZP/TEBERNVuCKIqi3EXYmoKCAnh5eSE/Px+enp5N9rpbUy7j9S1H0bedLza8dH+TvS4REVFzYMnnt93NAmvOqgZAc/wPERFRY2IAsiFVe4BxBhgREVFjYgCyIaYZYFwDiIiIqFExANkIg0E0BSCuAk1ERNS4GIBsxNWCMmgrDHBWCmjVQi13OURERM0aA5CNSMuVBkCH+rrBSck/CxERUWPiJ62N4ArQRERETYcByEZUzQBjACIiImpsDEA2gi1ARERETYcByEakVS6CGOHPNYCIiIgaGwOQDdBW6HH5RikAtgARERE1BQYgG5BxrQSiCHionODn7iJ3OURERM0eA5ANSKu2ArQgCDJXQ0RE1PwxANkAzgAjIiJqWgxANqBqF3gOgCYiImoKDEA2gJugEhERNS0GIBvALjAiIqKmxQAks/wSHa4VlwPgFHgiIqKmwgAks/RrUutPoKcKbionmashIiJyDAxAMqsaAM3WHyIioqbCACQz0/gfboFBRETUZBiAZGZcBJEDoImIiJoOA5DM0nO5CzwREVFTYwCSkSiKVWsAMQARERE1GQYgGWUVlKFUp4eTQkCIj0bucoiIiBwGA5CMjN1fbXw0cFbyT0FERNRU+KkrozR2fxEREcmCAUhGHP9DREQkDwYgGaXlSosgcg0gIiKipsUAJCO2ABEREcmDAUgm5RUGXLpRCgCI8GcAIiIiakoMQDK5dKMEeoMINxclAjxUcpdDRETkUBiAZGLcAyzc3w2CIMhcDRERkWNhAJJJ1S7wHABNRETU1BiAZMIB0ERERPJhAJLJ+VzuAk9ERCQXBiCZGFuAOAOMiIio6TEAyaCwTIfcQi0AIIwtQERERE2OAUgGF/JKAAB+7ip4ujrLXA0REZHjYQCSQVqecQsMtv4QERHJgQFIBmkcAE1ERCQrBiAZcAo8ERGRvBiAZMAAREREJC8GoCYmiiLSco1jgLgKNBERkRwYgJpYbqEWxeV6KASgjY9G7nKIiIgcEgNQE0ur7P4K8dHAxYm/fiIiIjnYxCfwihUrEBYWBldXV8TExODQoUN1XvvQQw9BEIQaxxNPPGG6pqioCJMnT0br1q2hVqvRqVMnrFq1qineyh1x/A8REZH8ZA9AmzdvRnx8PBYsWIDU1FR07doVAwYMQE5OTq3Xb9u2DVevXjUdx48fh1KpxDPPPGO6Jj4+Hrt27cL69etx8uRJTJ8+HZMnT8aOHTua6m3VyTT+h7vAExERyUb2AJSYmIgJEyZg3LhxppYajUaDtWvX1nq9j48PgoKCTMfu3buh0WjMAtD+/fsxZswYPPTQQwgLC8PEiRPRtWvX27YsNRVTCxAXQSQiIpKNrAGovLwcKSkpiI2NNZ1TKBSIjY3FgQMH6nWPNWvW4LnnnoObW1Wg6NOnD3bs2IHMzEyIoogffvgBZ86cweOPP17rPbRaLQoKCsyOxmIcA8RFEImIiOQjawDKy8uDXq9HYGCg2fnAwEBkZWXd8fmHDh3C8ePH8dJLL5mdX7ZsGTp16oTWrVvDxcUFAwcOxIoVK9C/f/9a75OQkAAvLy/TERIS0vA3dRsVegMyrkn7gHEMEBERkXxk7wK7G2vWrEFUVBR69epldn7ZsmU4ePAgduzYgZSUFPz973/HpEmT8N1339V6n1mzZiE/P990XLp0qVHqvXSjFBUGEWpnJYI8XRvlNYiIiOjOnOR8cT8/PyiVSmRnZ5udz87ORlBQ0G2fW1xcjE8//RSLFi0yO19aWorZs2dj+/btpplhXbp0wZEjR/Dee++ZdbcZqVQqqFSqu3w3d5ZeuQlqmJ8bFAqh0V+PiIiIaidrC5CLiwt69OiB5ORk0zmDwYDk5GT07t37ts/dsmULtFotnn/+ebPzOp0OOp0OCoX5W1MqlTAYDNYrvgHyS3VwVzlx/A8REZHMZG0BAqQp62PGjEF0dDR69eqFpKQkFBcXY9y4cQCA0aNHo1WrVkhISDB73po1azB06FD4+vqanff09MSDDz6IN954A2q1GqGhofjpp5/w73//G4mJiU32vmrzVPfWGNqtFcp08gYxIiIiRyd7AHr22WeRm5uL+fPnIysrC926dcOuXbtMA6MzMjJqtOacPn0a+/btw7ffflvrPT/99FPMmjULo0aNwvXr1xEaGoolS5bg5ZdfbvT3cyeCIEDtopS7DCIiIocmiKIoyl2ErSkoKICXlxfy8/Ph6ekpdzlERERUD5Z8ftv1LDAiIiKihmAAIiIiIofDAEREREQOhwGIiIiIHA4DEBERETkcBiAiIiJyOAxARERE5HAYgIiIiMjhMAARERGRw2EAIiIiIofDAEREREQOhwGIiIiIHI7su8HbIuP+sAUFBTJXQkRERPVl/Nyuzz7vDEC1KCwsBACEhITIXAkRERFZqrCwEF5eXre9RhDrE5McjMFgwJUrV+Dh4QFBEKx674KCAoSEhODSpUvw9PS06r3Jcvx72Bb+PWwL/x62h3+T2xNFEYWFhQgODoZCcftRPmwBqoVCoUDr1q0b9TU8PT35P14bwr+HbeHfw7bw72F7+Dep251afow4CJqIiIgcDgMQERERORwGoCamUqmwYMECqFQquUsh8O9ha/j3sC38e9ge/k2sh4OgiYiIyOGwBYiIiIgcDgMQERERORwGICIiInI4DEBERETkcBiAmtCKFSsQFhYGV1dXxMTE4NChQ3KX5LASEhLQs2dPeHh4ICAgAEOHDsXp06flLosAvPXWWxAEAdOnT5e7FIeWmZmJ559/Hr6+vlCr1YiKisKvv/4qd1kOSa/XY968eQgPD4darUbbtm2xePHieu13RXVjAGoimzdvRnx8PBYsWIDU1FR07doVAwYMQE5OjtylOaSffvoJkyZNwsGDB7F7927odDo8/vjjKC4ulrs0h3b48GF89NFH6NKli9ylOLQbN26gb9++cHZ2xtdff40TJ07g73//O7y9veUuzSG9/fbbWLlyJZYvX46TJ0/i7bffxjvvvINly5bJXZpd4zT4JhITE4OePXti+fLlAKT9xkJCQjBlyhTMnDlT5uooNzcXAQEB+Omnn9C/f3+5y3FIRUVFuO+++/Dhhx/ib3/7G7p164akpCS5y3JIM2fOxM8//4y9e/fKXQoBGDJkCAIDA7FmzRrTuWHDhkGtVmP9+vUyVmbf2ALUBMrLy5GSkoLY2FjTOYVCgdjYWBw4cEDGysgoPz8fAODj4yNzJY5r0qRJeOKJJ8z+f0Ly2LFjB6Kjo/HMM88gICAA3bt3xz//+U+5y3JYffr0QXJyMs6cOQMAOHr0KPbt24dBgwbJXJl942aoTSAvLw96vR6BgYFm5wMDA3Hq1CmZqiIjg8GA6dOno2/fvrj33nvlLschffrpp0hNTcXhw4flLoUApKWlYeXKlYiPj8fs2bNx+PBhTJ06FS4uLhgzZozc5TmcmTNnoqCgAB06dIBSqYRer8eSJUswatQouUuzawxA5PAmTZqE48ePY9++fXKX4pAuXbqEadOmYffu3XB1dZW7HIL0j4Lo6GgsXboUANC9e3ccP34cq1atYgCSwX//+19s2LABGzduROfOnXHkyBFMnz4dwcHB/HvcBQagJuDn5welUons7Gyz89nZ2QgKCpKpKgKAyZMn48svv8SePXvQunVructxSCkpKcjJycF9991nOqfX67Fnzx4sX74cWq0WSqVSxgodT8uWLdGpUyezcx07dsRnn30mU0WO7Y033sDMmTPx3HPPAQCioqJw8eJFJCQkMADdBY4BagIuLi7o0aMHkpOTTecMBgOSk5PRu3dvGStzXKIoYvLkydi+fTu+//57hIeHy12Sw3r00Udx7NgxHDlyxHRER0dj1KhROHLkCMOPDPr27VtjWYgzZ84gNDRUpoocW0lJCRQK849rpVIJg8EgU0XNA1uAmkh8fDzGjBmD6Oho9OrVC0lJSSguLsa4cePkLs0hTZo0CRs3bsQXX3wBDw8PZGVlAQC8vLygVqtlrs6xeHh41Bh75ebmBl9fX47JksmMGTPQp08fLF26FMOHD8ehQ4ewevVqrF69Wu7SHFJcXByWLFmCNm3aoHPnzvjtt9+QmJiIF198Ue7S7BqnwTeh5cuX491330VWVha6deuGDz74ADExMXKX5ZAEQaj1/Lp16zB27NimLYZqeOihhzgNXmZffvklZs2ahbNnzyI8PBzx8fGYMGGC3GU5pMLCQsybNw/bt29HTk4OgoODMWLECMyfPx8uLi5yl2e3GICIiIjI4XAMEBERETkcBiAiIiJyOAxARERE5HAYgIiIiMjhMAARERGRw2EAIiIiIofDAEREREQOhwGIiKgeBEHA559/LncZRGQlDEBEZPPGjh0LQRBqHAMHDpS7NCKyU9wLjIjswsCBA7Fu3TqzcyqVSqZqiMjesQWIiOyCSqVCUFCQ2eHt7Q1A6p5auXIlBg0aBLVajYiICGzdutXs+ceOHcMjjzwCtVoNX19fTJw4EUVFRWbXrF27Fp07d4ZKpULLli0xefJks8fz8vLw1FNPQaPRoH379tixY0fjvmkiajQMQETULMybNw/Dhg3D0aNHMWrUKDz33HM4efIkAKC4uBgDBgyAt7c3Dh8+jC1btuC7774zCzgrV67EpEmTMHHiRBw7dgw7duxAu3btzF7jzTffxPDhw/H7779j8ODBGDVqFK5fv96k75OIrEQkIrJxY8aMEZVKpejm5mZ2LFmyRBRFUQQgvvzyy2bPiYmJEV955RVRFEVx9erVore3t1hUVGR6fOfOnaJCoRCzsrJEURTF4OBgcc6cOXXWAECcO3eu6eeioiIRgPj1119b7X0SUdPhGCAisgsPP/wwVq5caXbOx8fH9H3v3r3NHuvduzeOHDkCADh58iS6du0KNzc30+N9+/aFwWDA6dOnIQgCrly5gkcfffS2NXTp0sX0vZubGzw9PZGTk9PQt0REMmIAIiK74ObmVqNLylrUanW9rnN2djb7WRAEGAyGxiiJiBoZxwARUbNw8ODBGj937NgRANCxY0ccPXoUxcXFpsd//vlnKBQKREZGwsPDA2FhYUhOTm7SmolIPmwBIiK7oNVqkZWVZXbOyckJfn5+AIAtW7YgOjoa/fr1w4YNG3Do0CGsWbMGADBq1CgsWLAAY8aMwcKFC5Gbm4spU6bghRdeQGBgIABg4cKFePnllxEQEIBBgwahsLAQP//8M6ZMmdK0b5SImgQDEBHZhV27dqFly5Zm5yIjI3Hq1CkA0gytTz/9FK+++ipatmyJTZs2oVOnTgAAjUaDb775BtOmTUPPnj2h0WgwbNgwJCYmmu41ZswYlJWV4f3338frr78OPz8/PP300033BomoSQmiKIpyF0FEdDcEQcD27dsxdOhQuUshIjvBMUBERETkcBiAiIiIyOFwDBAR2T325BORpdgCRERERA6HAYiIiIgcDgMQERERORwGICIiInI4DEBERETkcBiAiIiIyOEwABEREZHDYQAiIiIih8MARERERA7n/wHbSMRtQwtipwAAAABJRU5ErkJggg=="
-     },
-     "metadata": {},
-     "output_type": "display_data"
-    }
-   ],
-   "source": [
-    "# Plot the change of accuracy during training\n",
-    "plt.plot(history['train_accuracy'])\n",
-    "plt.plot(history['val_accuracy'])\n",
-    "plt.title('Model accuracy')\n",
-    "plt.ylabel('Accuracy')\n",
-    "plt.xlabel('Epoch')\n",
-    "plt.legend(['Train', 'Val'], loc='upper left')\n",
-    "plt.show()"
-   ]
-  },
-  {
-   "cell_type": "code",
-   "execution_count": 30,
-   "metadata": {
-    "ExecuteTime": {
-     "start_time": "2023-04-24T10:21:25.384951Z",
-     "end_time": "2023-04-24T10:21:25.629947Z"
-    },
-    "collapsed": false
-   },
-   "outputs": [
-    {
-     "data": {
-      "text/plain": "<Figure size 640x480 with 1 Axes>",
-      "image/png": "iVBORw0KGgoAAAANSUhEUgAAAkAAAAHHCAYAAABXx+fLAAAAOXRFWHRTb2Z0d2FyZQBNYXRwbG90bGliIHZlcnNpb24zLjcuMSwgaHR0cHM6Ly9tYXRwbG90bGliLm9yZy/bCgiHAAAACXBIWXMAAA9hAAAPYQGoP6dpAABx4klEQVR4nO3dd3gU5frG8e+mF0ioCSQEQpcOBoh00HgAFUVFekcQBCyoP+EoKDY8Fg4HUZo0pYOo2FCJgNKRjnRCh4SeBmm78/tjYSEQIBuSbJK9P9eVy8zs7OyzJLI3M+/7PibDMAxEREREnIiLowsQERERyW0KQCIiIuJ0FIBERETE6SgAiYiIiNNRABIRERGnowAkIiIiTkcBSERERJyOApCIiIg4HQUgERERcToKQCIFmMlk4u2337b7eUeOHMFkMjFz5sxsr8mZ6M9RJO9SABLJYTNnzsRkMmEymVi9evUtjxuGQUhICCaTiccee8wBFWaPn3/+GZPJRFBQEBaLxdHlZCg0NPS2f8Z///13gQgrcXFxjB49mjp16lCoUCG8vb2pWbMmr7/+OqdOnXJ0eSJ5hgKQSC7x8vJi7ty5t+xftWoVJ06cwNPT0wFVZZ85c+YQGhrK6dOn+eOPPxxdjlOKioqibt26vPvuu1SvXp3//Oc/jB8/nlatWjFt2jRatmzp6BJF8gwFIJFc8sgjj7Bo0SLS0tLS7Z87dy5hYWGUKlXKQZXdu8TERL7//nuGDRtGvXr1mDNnTqaeZ7FYSEpKyuHqCo7ExMTbPpaWlsZTTz1FTEwMK1euZN68eQwePJj+/fvz2WefERUVxTPPPJMtdSQlJeXZq3wimaUAJJJLunTpwvnz5/n9999t+1JSUli8eDFdu3bN8DmJiYm88sorhISE4OnpSdWqVfnkk08wDCPdccnJybz88suULFmSwoUL8/jjj3PixIkMz3ny5En69u1LYGAgnp6e1KhRg+nTp9/Te/v222+5cuUKzzzzDJ07d2bJkiUZBhuTycSQIUOYM2cONWrUwNPTk2XLlmW6rpSUFEaNGkVYWBj+/v74+vrSrFkzVqxYcU/1307v3r0pVKgQJ0+epH379hQqVIiSJUvy6quvYjab0x176dIlevfujb+/P0WKFKFXr15cunQpw/Pu3buXDh06UKxYMby8vKhfvz5Lly5Nd8y1W6erVq3i+eefJyAggDJlyty21m+++Ybt27fzxhtv0LRp01se9/Pz4/3337dth4aG0rt371uOa9myZborRStXrsRkMjF//nzefPNNgoOD8fHxYcuWLZhMJmbNmnXLOX799VdMJhM//vijbV9O/N6J3As3Rxcg4ixCQ0Np1KgR8+bNo23btgD88ssvxMbG0rlzZ8aPH5/ueMMwePzxx1mxYgX9+vWjbt26/Prrr7z22mucPHmS//73v7Zjn332WWbPnk3Xrl1p3Lgxf/zxB48++ugtNcTExPDAAw/YgkjJkiX55Zdf6NevH3Fxcbz00ktZem9z5syhVatWlCpVis6dOzN8+HB++OGHDK84/PHHHyxcuJAhQ4ZQokQJQkNDM11XXFwcX375JV26dKF///7Ex8czbdo0WrduzcaNG6lbt26W6r8Ts9lM69atCQ8P55NPPmH58uV8+umnVKxYkUGDBgHWn9UTTzzB6tWrGThwINWqVePbb7+lV69et5zvn3/+oUmTJgQHBzN8+HB8fX1ZuHAh7du355tvvuHJJ59Md/zzzz9PyZIlGTVq1B2vAF0LUD169MjGd3/du+++i4eHB6+++irJyclUr16dChUqsHDhwlve54IFCyhatCitW7cGcu73TuSeGCKSo2bMmGEAxqZNm4wJEyYYhQsXNi5fvmwYhmE888wzRqtWrQzDMIxy5coZjz76qO153333nQEY7733XrrzdejQwTCZTMbBgwcNwzCMbdu2GYDx/PPPpzuua9euBmC89dZbtn39+vUzSpcubZw7dy7dsZ07dzb8/f1tdR0+fNgAjBkzZtz1/cXExBhubm7G1KlTbfsaN25sPPHEE7ccCxguLi7GP//8k25/ZutKS0szkpOT0x1z8eJFIzAw0Ojbt+9da735z/hGmzZtuuU99+rVywCMd955J92x9erVM8LCwmzb135WH330kW1fWlqa0axZs1vO+dBDDxm1atUykpKSbPssFovRuHFjo3LlyrZ9135vmjZtaqSlpd31vdWrV8/w9/e/63HXlCtXzujVq9ct+1u0aGG0aNHCtr1ixQoDMCpUqGD7OVwzYsQIw93d3bhw4YJtX3JyslGkSJF0P4/M/nxFcpNugYnkoo4dO3LlyhV+/PFH4uPj+fHHH297++vnn3/G1dWVF154Id3+V155BcMw+OWXX2zHAbccd/O/qg3D4JtvvqFdu3YYhsG5c+dsX61btyY2NpYtW7bY/Z7mz5+Pi4sLTz/9tG1fly5d+OWXX7h48eItx7do0YLq1atnqS5XV1c8PDwA6/ihCxcukJaWRv369bNUe2YNHDgw3XazZs2Iioqybf/888+4ubnZrghdq3Xo0KHpnnfhwgX++OMPOnbsSHx8vO19nj9/ntatW3PgwAFOnjyZ7jn9+/fH1dX1rjXGxcVRuHDhrLy9TOnVqxfe3t7p9nXq1InU1FSWLFli2/fbb79x6dIlOnXqBOTc753IvdItMJFcVLJkSSIiIpg7dy6XL1/GbDbToUOHDI89evQoQUFBt3yoVatWzfb4tf+6uLhQsWLFdMdVrVo13fbZs2e5dOkSU6ZMYcqUKRm+5pkzZ+x+T7Nnz6Zhw4acP3+e8+fPA1CvXj1SUlJYtGgRAwYMSHd8+fLl76muWbNm8emnn7J3715SU1Nve96sMplM6ba9vLwoWbJkun1FixZNF+6OHj1K6dKlKVSoULrjbv4ZHDx4EMMwGDlyJCNHjszw9c+cOUNwcLBtO7Pvy8/PL10oy24Z1VGnTh3uu+8+FixYQL9+/QDr7a8SJUrw4IMPAjn3eydyrxSARHJZ165d6d+/P9HR0bRt25YiRYrkyutem7XTvXv3DMemANSuXduucx44cIBNmzYBULly5VsenzNnzi0B6OarCPbUNXv2bHr37k379u157bXXCAgIwNXVlTFjxnDo0KG71uvl5cWVK1cyfOzy5cu2Y26UmasvmXXtvb766qu28TE3q1SpUrrtm/+8bue+++5j69atHD9+nJCQkLsef3PQu8ZsNmf4nm9XR6dOnXj//fc5d+4chQsXZunSpXTp0gU3N+vHS0783olkBwUgkVz25JNP8txzz7F+/XoWLFhw2+PKlSvH8uXLiY+PT3cVaO/evbbHr/3XYrFw6NChdFcc9u3bl+5812aImc1mIiIisuW9zJkzB3d3d77++utbPjRXr17N+PHjOXbsGGXLlr3tOeypa/HixVSoUIElS5ak+wB/6623MlVvuXLl2L17d4aPXfvzuvbnao9y5coRGRlJQkJCuqtAN/8MKlSoAIC7u3u2/QyuadeuHfPmzWP27NmMGDHirscXLVo0w1lqR48etdWZGZ06dWL06NF88803BAYGEhcXR+fOnW2P58TvnUh20BggkVxWqFAhJk6cyNtvv027du1ue9wjjzyC2WxmwoQJ6fb/97//xWQy2WaSXfvvzbPIxo0bl27b1dWVp59+mm+++YZdu3bd8npnz561+73MmTOHZs2a0alTJzp06JDu67XXXgNg3rx5dzyHPXVdC1nGDcsAbNiwgXXr1mWq3kceeYQTJ07w3XffpdufnJzMl19+SUBAAPfff3+mznXzedPS0pg4caJtn9ls5rPPPkt3XEBAAC1btmTy5MmcPn36lvNk5WdwTYcOHahVqxbvv/9+hn8e8fHxvPHGG7btihUrsn79elJSUmz7fvzxR44fP27X61arVo1atWqxYMECFixYQOnSpWnevLnt8Zz4vRPJDroCJOIAt7sVcKN27drRqlUr3njjDY4cOUKdOnX47bff+P7773nppZdsY37q1q1Lly5d+OKLL4iNjaVx48ZERkZy8ODBW8754YcfsmLFCsLDw+nfvz/Vq1fnwoULbNmyheXLl3PhwoVMv4cNGzZw8OBBhgwZkuHjwcHB3H///cyZM4fXX3/9jufKbF2PPfYYS5Ys4cknn+TRRx/l8OHDTJo0ierVq5OQkHDXmgcMGMD06dN55pln6Nu3L/Xq1eP8+fMsWLCAXbt28dVXX9kGWdujXbt2NGnShOHDh3PkyBGqV6/OkiVLiI2NveXYzz//nKZNm1KrVi369+9PhQoViImJYd26dZw4cYLt27fb/fpgvaq0ZMkSIiIiaN68OR07dqRJkya4u7vzzz//MHfuXIoWLWpbC+jZZ59l8eLFtGnTho4dO3Lo0CFmz559y1iyzOjUqROjRo3Cy8uLfv364eKS/t/W2fl7J5JtHDb/TMRJ3DgN/k4ymqIdHx9vvPzyy0ZQUJDh7u5uVK5c2fj4448Ni8WS7rgrV64YL7zwglG8eHHD19fXaNeunXH8+PFbpsEbhnXa+uDBg42QkBDD3d3dKFWqlPHQQw8ZU6ZMsR2TmWnwQ4cONQDj0KFDtz3m7bffNgBj+/bthmFYp8EPHjw4w2MzU5fFYjE++OADo1y5coanp6dRr14948cffzR69epllCtX7rZ13OjixYvGyy+/bJQvX95wd3c3/Pz8jFatWhm//PLLLcf26tXL8PX1vWX/W2+9Zdz81+f58+eNHj16GH5+foa/v7/Ro0cPY+vWrRn+OR46dMjo2bOnUapUKcPd3d0IDg42HnvsMWPx4sW2YzL7e5PR+xs1apRRq1Ytw8fHx/Dy8jJq1qxpjBgxwjh9+nS6Yz/99FMjODjY8PT0NJo0aWL8/ffft50Gv2jRotu+5oEDBwzAAIzVq1dneExmfr4iuclkGDctKSsiIiJSwGkMkIiIiDgdBSARERFxOgpAIiIi4nQUgERERMTpKACJiIiI01EAEhEREaejhRAzYLFYOHXqFIULF75tvxwRERHJWwzDID4+nqCgoFsW5LyZAlAGTp06lalmgiIiIpL3HD9+nDJlytzxGAWgDFxrPHn8+HH8/PwcXI2IiIhkRlxcHCEhIekaSN+OAlAGrt328vPzUwASERHJZzIzfEWDoEVERMTpKACJiIiI01EAEhEREaejMUD3wGw2k5qa6ugy8i0PD4+7TlMUERHJCQpAWWAYBtHR0Vy6dMnRpeRrLi4ulC9fHg8PD0eXIiIiTkYBKAuuhZ+AgAB8fHy0WGIWXFts8vTp05QtW1Z/hiIikqsUgOxkNptt4ad48eKOLidfK1myJKdOnSItLQ13d3dHlyMiIk5EAzDsdG3Mj4+Pj4Mryf+u3foym80OrkRERJyNAlAW6ZbNvdOfoYiIOIoCkIiIiDgdBSDJstDQUMaNG+foMkREROymAOQETCbTHb/efvvtLJ1306ZNDBgwIHuLFRERyQWaBeYETp8+bft+wYIFjBo1in379tn2FSpUyPa9YRiYzWbc3O7+q1GyZMnsLVRERAo0wzCIT04j9nIqPh6uFC/k6bBaFICcQKlSpWzf+/v7YzKZbPtWrlxJq1at+Pnnn3nzzTfZuXMnv/32GyEhIQwbNoz169eTmJhItWrVGDNmDBEREbZzhYaG8tJLL/HSSy8B1itNU6dO5aeffuLXX38lODiYTz/9lMcffzxX36+IiOSspFQzsVdSib2SyqXL1/6bYtuXbv+VVOKuPh6XlIbZYgDwUkRlXoqo4rD3oACUDQzD4Epq7k/l9nZ3zbaZVMOHD+eTTz6hQoUKFC1alOPHj/PII4/w/vvv4+npyVdffUW7du3Yt28fZcuWve15Ro8ezUcffcTHH3/MZ599Rrdu3Th69CjFihXLljpFRCR7mC2GNZhcySDAXL5x/9UAcyXFtp2cZrmn1/Z0cyHNbGTTO8kaBaBscCXVTPVRv+b66+5+pzU+HtnzI3znnXd4+OGHbdvFihWjTp06tu13332Xb7/9lqVLlzJkyJDbnqd379506dIFgA8++IDx48ezceNG2rRpky11iojIdYZhkJhiTh9gbrjycrsAE3sllfiktHt6bRcT+Hu7U8THAz9vd4p4u1/dtv7X37btcct+L3fXbPoTyDoFIAGgfv366bYTEhJ4++23+emnnzh9+jRpaWlcuXKFY8eO3fE8tWvXtn3v6+uLn58fZ86cyZGaRUScRarZwrdbTvLrP9FcuCnopFnu7UpKIU+3mwLL1e+v/reI960Bxt/HnUIebri45N/13BSAsoG3uyu732ntkNfNLr6+vum2X331VX7//Xc++eQTKlWqhLe3Nx06dCAlJeWO57m5pYXJZMJiubdLpSIizupa8PlsxQGOX7hy2+M8XF1uCCwZBRg325WYG4/z83bH3dU5J4QrAGUDk8mUbbei8oo1a9bQu3dvnnzyScB6RejIkSOOLUpExEmkmi0s2XKCCSsO2oJPiUIe9GlSnkoBhdJdkSni7YGXu4tW17dTwfrUlmxTuXJllixZQrt27TCZTIwcOVJXckREclhK2vXgc+Li9eAzsEVFuoWXw9vD8WNnCgoFIMnQ2LFj6du3L40bN6ZEiRK8/vrrxMXFObosEZECKSXNwjdbTjDhj4OcvHQt+HgysEUFBZ8cYjIMw7Hz0PKguLg4/P39iY2Nxc/PL91jSUlJHD58mPLly+Pl5eWgCgsG/VmKiLNLSbOwePMJPl9xPfiULOzJwBYV6dqwrIKPne70+X0zXQESERHJZSlpFhZtPs4XKw6lCz6DWlSka3jZPDFNvKBTABIREcklyWlmFv19gokrrwefgMKeDGpZkS4NFXxykwKQiIhIDktOM7Pw7xNMXHGQU7FJgIKPoykAiYiI5JDkNDMLNx3ni5WHOH01+AT6WW91dVbwcSgFIBERScdiMVh14CxfrT3CqUtJNK5UnIerBdKgfDGnXTTPXkmpZhb+fZyJNwSfUn5eDGpZkU4NQhR88gAFIBERASAxOY1vtpxg5tojRJ1NtO3fFxPPjDVHKOzlRsuqAURUC6BllQD8fdzvcDbnlJRqZsEma/CJjrsefJ5vVZGO9RV88hIFIBERJ3f8wmVmrT3Cgr+P2xpkFvZ0o2ODEOqVLcKf+88SuecM5xNT+GH7KX7YfgpXFxMNQ4vxULUAHq4eSLnivnd5lYLtWvD5YuVBYuKSAWvwGdyqIh0bhODppuCT1ygAiYg4IcMwWB91gRlrDrN8TwzX+mmWL+FL78ahPB1WhkKe1o+Ix2oHYbYYbDt+icg9MSzfE8P+mATWRZ1nXdR53vtpD5UDCvFQtUAerh5A3ZCiuObjJpn2SEo1M3/jMSauOmQLPqX9vXi+VSU61i+j4JOHKQCJiDiRpFQzS7edYsbaI+w5fX1192aVS9C3SXlaVCmZYYdvVxcTYeWKElauKP/X5j6Onb/M8j0xRO6NYUPUBQ6cSeDAmQQmrTpEMV8PHrzPequsWeWS+HoWvI+apFQz8zYeY+LKQ5yJtwafoKvB5xkFn3yh4P1WSo5p2bIldevWZdy4cY4uRUTsFBOXxNfrjjJ34zEuJKYA4O3uylP3B9OnSSiVAgrbdb6yxX3o27Q8fZuWJ/ZKKqv2nyVyTwwr9p7hQmIKizefYPHmE3i4utC4UnEeqhZIRLUASvt758TbyzVJqWbmbrBe8Tl7Q/AZ/GAlOoQp+OQnCkBOol27dqSmprJs2bJbHvvrr79o3rw527dvp3bt2g6oTkRyytZjF5mx5gg/7zxN2tX7XMFFvOnZqBydG5TNloHM/t7uPF4niMfrBJFqtvD3kYssv3qr7Oj5y6zcd5aV+84y8juoEeRHRLVAIqoFUjPYL990ME9KNTNnwzEm3RB8got4M7iVNfh4uGl2XH6jAOQk+vXrx9NPP82JEycoU6ZMusdmzJhB/fr1FX5ECohUs4Wfd55mxpojbDt+yba/YWgx+jQJ5eHqgbjl0HR2d1cXGlUsTqOKxXnz0WocOpvA8j1nWL47hs3HLvLPqTj+ORXH/yIPUMrPiwerBfBwtUAaVSyeJ2dIXUkxM2fDUSatiuJcgoJPQeLwn9znn39OaGgoXl5ehIeHs3HjxjseP27cOKpWrYq3tzchISG8/PLLJCUl2R5/++23MZlM6b7uu+++nH4bed5jjz1GyZIlmTlzZrr9CQkJLFq0iPbt29OlSxeCg4Px8fGhVq1azJs3zzHFikiWnE9IZsIfB2j6nz94cf42th2/hIerC0/fX4YfhzZl4cBGtK1VOsfCz81MJhOVAgozsEVFFg9qzN9vRPDJM3VoU6MUPh6uRMclMXfDMfrM3ES9d35nwFd/s3DTcdsVFke6kmLmy7+iaPbRCt77aQ/nEpIJLuLNmKdqseLVlnQNL6vwk8859ArQggULGDZsGJMmTSI8PJxx48bRunVr9u3bR0BAwC3Hz507l+HDhzN9+nQaN27M/v376d27NyaTibFjx9qOq1GjBsuXL7dtu7nl8Ns0DEi9nLOvkRF3H8jk5WM3Nzd69uzJzJkzeeONN2yXnRctWoTZbKZ79+4sWrSI119/HT8/P3766Sd69OhBxYoVadiwYU6+CxG5R3tOxzFjzWG+23aKlDQLYG2s2T28HF3Dy1KysKeDK7QqXsiTDmFl6BBWhqRUM+ujzlsHUu85w+nYJH7bHcNvu2MwmaBuSBEiqgXycPVAKgcUyrVbZZdT0piz/hiT/zzEuQTrWKkyRb0Z0qoST92vKz4FickwDMNRLx4eHk6DBg2YMGECABaLhZCQEIYOHcrw4cNvOX7IkCHs2bOHyMhI275XXnmFDRs2sHr1asB6Bei7775j27ZtWa4rLi4Of39/YmNj8fPzS/dYUlIShw8fpnz58nh5eVl3piTCB0FZfr0s+/cp8Mj82ht79+6lWrVqrFixgpYtWwLQvHlzypUrx9dff33L8Y899hj33Xcfn3zyCZD9g6Az/LMUkUwxWwyW74lhxprDrI+6YNtfu4w/fZqE8mitoHzzYW0YBv+ciiNyzxmW74lh58nYdI+HFPO2jRtqmEOrUV9OSWP2+qNM+TMqXfAZ+qA1+GgF7GyWkgiGBTztG3x/N3f6/L6Zw64ApaSksHnzZkaMGGHb5+LiQkREBOvWrcvwOY0bN2b27Nls3LiRhg0bEhUVxc8//0yPHj3SHXfgwAGCgoLw8vKiUaNGjBkzhrJly+bo+8kP7rvvPho3bsz06dNp2bIlBw8e5K+//uKdd97BbDbzwQcfsHDhQk6ePElKSgrJycn4+Pg4umwRuUHslVQW/X2cWeuOcPyCtZu4q4uJNjVL0bdJKPeXLZpvBhZfYzKZqBnsT81gf16MqEx0bBKRe2NYvjuGNYfOc/zCFWasOWJbjbpFlZI8XD0wW1ajvpySxtfrrMHn/NXZcSHFvBnaqjJP3h+s4JNVKYlw6ThcOgaXjl797w1fl89BxNvQ9GWHleiwAHTu3DnMZjOBgYHp9gcGBrJ3794Mn9O1a1fOnTtH06ZNMQyDtLQ0Bg4cyL///W/bMeHh4cycOZOqVaty+vRpRo8eTbNmzdi1axeFC2ecNJOTk0lOvn7POS4uLsPjbsvdx3o1Jre52x9O+vXrx9ChQ/n888+ZMWMGFStWpEWLFvznP//hf//7H+PGjaNWrVr4+vry0ksvkZKSkgOFi4i9Dp1NYNbaIyzefILLKWYAivi406VhWXo8UI6gIvl7evmNSvl70S28HN3Cy3E5JY2/Dpwjck8Mf+w9w7mEFH7ccZofd5zG1cVEg9CitqtDoSUyf0U8MTmNr9cfZeoNwadsMR+GPFiJJ+sp+NxVymWIPQ4Xj94+4NxNfHTO13kH+WoW2MqVK/nggw/44osvCA8P5+DBg7z44ou8++67jBw5EoC2bdvajq9duzbh4eGUK1eOhQsX0q9fvwzPO2bMGEaPHp31wkwmu25FOVLHjh158cUXmTt3Ll999RWDBg3CZDKxZs0annjiCbp37w5Yb0fu37+f6tWrO7hiEedlsRj8eeAsM9ceYeW+s7b9VQIL0adJedrXDcbbI+/NnMpOPh5utK5RitY1SmGxGGw7cYnlu63jhvbFxLM+6gLroy7w3k97qBRQyNqao1og9cpmvBr1teAz5c8o23pI5Yr7MKRVJdor+Fx3LeDc7gpO4tm7n8PTD4qUgyJlrV9Fb/jePwS8i+T427gThwWgEiVK4OrqSkxMTLr9MTExlCpVKsPnjBw5kh49evDss88CUKtWLRITExkwYABvvPEGLi63/uIWKVKEKlWqcPDgwdvWMmLECIYNG2bbjouLIyQkJCtvK88rVKgQnTp1YsSIEcTFxdG7d28AKleuzOLFi1m7di1FixZl7NixxMTEKACJOEBichpLrjYlPXS1KanJBA/dF0CfJuVpXLF4vrvNlR1cXEzcX7Yo95fNeDXqg2cSOHgmgcmroijm60Grq41bm1UpiQn4at1Rpv6VPvgMfbAy7esG5drMuDwjJwLOzV8ODjh347AA5OHhQVhYGJGRkbRv3x6wXnWIjIxkyJAhGT7n8uXLt4QcV1frv35uN5Y7ISGBQ4cO3TJO6Eaenp54euaNWRK5oV+/fkybNo1HHnmEoCDr4O0333yTqKgoWrdujY+PDwMGDKB9+/bExsbe5Wwikl2OX7jMV+uOsGDTceKuNiUt5OnGM/XL0LtxqNM3HL3Z3Vaj/mbLCb7ZYl2N2svdxfZnGno1+DxRkINP6pXbjME5mvmA41E4/VWbImXTB548HnDuxqG3wIYNG0avXr2oX78+DRs2ZNy4cSQmJtKnTx8AevbsSXBwMGPGjAGsqxmPHTuWevXq2W6BjRw5knbt2tmC0Kuvvkq7du0oV64cp06d4q233sLV1ZUuXbo47H3mNY0aNbolMBYrVozvvvvujs9buXJlzhUl4qQMw2DDYWtT0t93X29KGlrch16NQ+kQVobCXve+WnNBd7fVqFPMFsqX8GVIq0oFI/jcNuBcu4Jz5u7nyDDg3PDlVSTTS63kRw4NQJ06deLs2bOMGjWK6Oho6taty7Jly2wDo48dO5buis+bb76JyWTizTff5OTJk5QsWZJ27drx/vvv2445ceIEXbp04fz585QsWZKmTZuyfv16SpYsmevvT0TkdpJSzSzdfoqZa46w+4ampE0rlaBv01BaVgnIsCmp3F261agfqcrhEyeJPX+WWkG+uJni4exuMMxgSQOL5er35lv/e8s+i/U5txx/df8t+8w3vM7N+8w3nCuDGjKqx7BY15y7dDyTAafQXW5RFS3QAeduHLoOUF5l9zpAkiX6sxRnFBOXxOz1R5m74Zht9pGXuwtP3W+9zVUlMHvXRSmQ0pKtt3ASz0LiOUg4c8P22avb56whIfGcNUAURB6Fbr0t5eQBJ1+sAyQi4ky2Hb/EjDWH+WnH9aakQf5e9GwcSucGIRTx8XBwhQ5kGJAcBwnXQszVQJNwNn2wubYvOQtjEz0KgYsbuLiCyfWG/7pY99+8L932tee5ZPB814zPme55rhk/38XNjnNefb6bJ/iXsYYeJww42UkBSEQkh6SaLfyyK5oZaw6z9dgl2/765YrSp0l5WtfIuaakDmdOs64Fc2NwsYWbG6/aXD3GbGf/Lxc38C15/atQAPiWuLodcHXf1cd8SoCbEwdMyZACUBbpzuG905+hFFQXE1OYu/EYX687SnSctVmzu6uJdrWD6NOkPLXK+Du4wixKSbzp9tLtrtKcgSsX7n6+m3kUvh5aMgw3V4ONbwld/ZB7pgBkJ3d362yMy5cv4+1dcFZedYRrq0xfm8Enkt+lmi3MWnuE/0UeIP7qlOsShTysqxo/UJaAwvlorFtSHKwdD4dWXA829jZ9NrmAT/GrwaXE1SBzc7i54Xt3/Z0quUcByE6urq4UKVKEM2esI/B9fHycckGye2WxWDh79iw+Pj64uenXUPK/P/efZfQP/9gWLryvVGH6N6vAY3VK4+mWj0K+ORU2z4SVH2bczsDN+4bQcsNtp5vDTaEA61Ual3z03sWp6JMnC66tVH0tBEnWuLi4ULZsWQVIydeOnk/k3R/3sHyPdVX74r4evNa6Ks/UD8mwFUOeZRiw72f4fRScv7pyfvHK0OwVKF7x+i0oD1/depICQQEoC0wmE6VLlyYgIIDU1FRHl5NveXh4ZNi+RCQ/SExO4/MVB/nyr8OkmC24uZjo1TiUFx6qjL93Plu48MRm+O1NOLbWuu1TAlqNgPt7gWs+ey8imaQAdA9cXV01fkXEyRiGwffbTjHmlz3ExFlnLjWrXIK32lWnUkA+W8Pn4hGIfAd2fWPddvOCRoOhyUvgdec1VETyOwUgEZFM2nkilrd/+IfNRy8CULaYDyMfq05EtYD8dSv3ykX461PYMBnMKYAJ6nSBB9+wrjEj4gQUgERE7uJcQjKf/LqPBX8fxzDAx8OVwa0q0a9pebzc89FV4LQU2PQl/PmRNQQBlG8B/3oPStd2bG0iuUwBSETkNjKa1t6+bhDD21ajlH8+mtJuGLD7O1g+Gi4etu4rWQ3+9S5UitCgZnFKCkAiIhm4eVp7rWB/3n68OmHlijm4Mjsd22Ad4Hxio3W7UCC0egPqdgNXfQSI89Jvv4jIDQrMtPbzh2D527BnqXXb3QcavwCNh4JnIYeWJpIXKACJiFCAprVfvgCrPrKO9bGkWldjrtcdWv4b/Eo7ujqRPEMBSEScmmEYfLftJB/+sjd/T2tPTYKNk+HPT693S6/0MDz8DgRWd2xtInmQApCIOK0dJy7x9tJ/2HK1U3u+nNZusVjX8Yl8B2KPWfcF1oJ/vQMVH3RsbSJ5mAKQiDidcwnJfLxsHws35/Np7UdWWwc4n9pq3S4cBA+NhNqd1INL5C4UgETEaRSYae1n98Pyt6y9uwA8CkHTl+GB58HDx7G1ieQTCkAi4hQKxLT2hLOw6kP4ewYYZjC5QlhvaDnc2n1dRDJNAUhECrQCMa095TKs/wJWj4OUeOu+qo9AxGgoWcWhpYnkVwpAIlIgFYhp7RYL7JgPke9C/CnrvqB61tYVoU0dW5tIPqcAJCIFSoGZ1n5oBfw+EqJ3Wrf9Q+Cht6Dm0+Di4tjaRAoABSARKTAKxLT2mN3w+yg4+Lt129Mfmr8CDZ8D93w0UFskj1MAEpF8r0BMa4+PhhXvw9bZYFjAxQ0aPAvN/w98izu6OpECRwFIRPIt27T25QeIT86n09qTE2DdBFgzHlKtM9So9jhEvA3FKzq0NJGCTAFIRPKlVfvP8k5+ntZuMVuv9qx4HxKsM9Qo08A6wLnsA46tTcQJKACJSL5y5Fwi7/20m+V7zgD5cFq7YcDB5dZxPmd2W/cVDbVe8aneHvLLWCWRfE4BSETyhcTkNCasOMi0/Dyt/fQO68yuqJXWba8i0OJ1aNAP3DwdWZmI01EAEpE8rUBMa489CX+8B9vnAQa4ekDDAdD8VfAu6ujqRJySApCI5Fn5flp7Uhys+Z91kHNaknVfzafhoVHW214i4jAKQCKS5+T7ae3mVNgyC1aMgcvnrPvKNrYOcC4T5tjaRARQABKRPCTfT2tPS4EdC2D1WLgQZd1XvJK1Z9d9j2qAs0geogAkInnChcQUun25gT2n44B8Nq099Qps+dp6uyvuhHWfT3FoOcLard01nwzSFnEiCkAi4nDxSan0nrGRPafjKObrwf/ll2ntyfHw93RYOwESrdPyKRQIjYdCWB/wLOTY+kTkthSARMShklLN9P/qb3aciKWYrwcLn2tEpYA8HhyuXIQNU2D9F5B0ybrPPwSavAj1eqhnl0g+oAAkIg6TZrYwZO5W1kddoJCnG7P6NMzb4SfhDKz7HDZNg5R4675iFaHZK1C7o251ieQjCkAi4hAWi8H/fbOD5Xti8HBzYWrP+tQq4+/osjIWexLWjofNM69PZw+sCc2GWVdvdskHM9NEJB0XRxfw+eefExoaipeXF+Hh4WzcuPGOx48bN46qVavi7e1NSEgIL7/8MklJSfd0ThHJXYZh8M6Pu1my5SSuLiY+73o/jSrmwY7nF6Jg6VD4Xx3YMMkafoLDoMt8GLjauqaPwo9IvuTQK0ALFixg2LBhTJo0ifDwcMaNG0fr1q3Zt28fAQEBtxw/d+5chg8fzvTp02ncuDH79++nd+/emEwmxo4dm6VzikjuGx95kJlrjwDwcYfaPFw90LEF3ezMHvhrLOxaDIbFui+0mfVWV4WWms4uUgCYDMMwHPXi4eHhNGjQgAkTJgBgsVgICQlh6NChDB8+/JbjhwwZwp49e4iMjLTte+WVV9iwYQOrV6/O0jkzEhcXh7+/P7Gxsfj5+d3r2xSRG8xcc5i3f7A2AX2rXXX6NCnv4IpucGor/PkJ7P3x+r5KD1tbVqhDu0ieZ8/nt8NugaWkpLB582YiIiKuF+PiQkREBOvWrcvwOY0bN2bz5s22W1pRUVH8/PPPPPLII1k+J0BycjJxcXHpvkQk+3239aQt/LwUUTnvhJ+j62D20zCl5fXwU+1xGLAKui9W+BEpgBx2C+zcuXOYzWYCA9Nf+g4MDGTv3r0ZPqdr166cO3eOpk2bYhgGaWlpDBw4kH//+99ZPifAmDFjGD169D2+IxG5k+W7Y3hl0XYAejcO5cWHKju2IMOAqBXw56dw1HoFGZMr1OoATYdBwH2OrU9EcpTDB0HbY+XKlXzwwQd88cUXbNmyhSVLlvDTTz/x7rvv3tN5R4wYQWxsrO3r+PHj2VSxiACsjzrP4LlbMFsMnqoXzKjHqjuumanFAnt/gqkPwtdPWsOPizvc3wuG/g1PTVH4EXECDrsCVKJECVxdXYmJiUm3PyYmhlKlSmX4nJEjR9KjRw+effZZAGrVqkViYiIDBgzgjTfeyNI5ATw9PfH09LzHdyQiGdl1MpZnZ/1NcpqFiGqB/KdDbVwcscKzxQz/fGsd3HzmH+s+N29rq4rGQ8E/OPdrEhGHcdgVIA8PD8LCwtINaLZYLERGRtKoUaMMn3P58mVcXNKX7OpqnYJqGEaWzikiOefgmQR6Tt9IQnIaD1QoxoSu9XB3zeW/dtJSrH26JjSAb/pZw49HYWj6Mry0E9p+qPAj4oQcOg1+2LBh9OrVi/r169OwYUPGjRtHYmIiffr0AaBnz54EBwczZswYANq1a8fYsWOpV68e4eHhHDx4kJEjR9KuXTtbELrbOUUkd5y8dIWe0zZwITGFWsH+TO1ZHy/3XFwzJ/UKbJ1tbVAae/W2tndRCB8E4QOs34uI03JoAOrUqRNnz55l1KhRREdHU7duXZYtW2YbxHzs2LF0V3zefPNNTCYTb775JidPnqRkyZK0a9eO999/P9PnFJGcdy4hmR5fbuBUbBIVS/oys08DCnvlUpuI5ISrDUo/u96g1DfAepurfl81KBURwMHrAOVVWgdIJOviklLpMmU9/5yKI7iIN4sGNiKoiHfOv/C1BqUbJlq/hxsalHYH91yoQUQcyp7Pb/UCE5Fsk5Rq5tlZf/PPqTiK+3rwdb+GOR9+Es7C+s9h45c3NSgdBrU6gptHzr6+iORLCkAiki1SzRYGz9nCxsMXKOzpxqy+DalQMgdvN9kalM6CtCvWfQE1rMGnxpPq0SUid6QAJCL3zGIxeG3RdiL3nsHTzYUve9WnZnAOdXa/EAWrx8G2uWBJte4Luh+avwZV2oBLvlreTEQcRAFIRO6JYRiM/uEfvtt2CjcXExO73094hRzo7H5mL/z1afoGpeWaQvNXoEIrNSgVEbsoAInIPfnv8gPMWncUkwk+7ViHB+/L5hmXp7bBX5/Anh+u76sUAc1ehXJa30tEskYBSESybPrqw4yPPADA6Mdr8ETdbFxQ8Nh6a2f2g79f31etHTR7BYLqZd/riIhTUgASkSz5ZvMJ3vnR2tn9lYer0LNR6L2f1DAgaqU1+NgalLpAzQ7Wwc0B1e79NUREUAASkSz47Z9o/u+bHQD0a1qeIQ9WuveTxp22tqo4usa67eIOdbtAk5egeMV7P7+IyA0UgETELmsPnWPIvK2YLQYdwsrwxiPV7r2z+/GNsKA7JMSAm9cNDUrLZEvNIiI3UwASkUzbceIS/Wf9TUqahX9VD+TDp2rde2f3LV/BT6+AOQUCqkPnOVCsQvYULCJyGwpAIpIpB8/E02v6RhJTzDSuWJzxXerhdi+d3dNS4NcRsOlL63a1x6H9RPXqEpFcoQAkInd14uJlun+5kYuXU6lTxp8p99rZPeEsLOwJx9YCJnjwDeu0dq3lIyK5RAFIRO7obHwyPaZtJDouicoBhZjZpyGFPO/hr45TW2F+d4g7AR6F4empULVt9hUsIpIJCkAicluxV1LpNX0jh88lElzEm6/7hVPU9x6ai+5YCEuHQloSFK8EnedBySrZV7CISCYpAIlIhq6kmHl21iZ2n46jRCEPZj8bTil/r6ydzJwGy9+CdROs25X/BU9NBe8i2VaviIg9FIBE5BYpaRYGzdnMpiMXKexl7exevoRv1k52+QIs7gtRK6zbzV6BVm+oW7uIOJQCkIikY7YYvLJoOyv3ncXL3YXpvRtQIyiLnd1jdsP8LnDxCLj7QPsvoMaT2VqviEhWKACJiI1hGLy1dBc/bL/W2T2MBqHFsnay3Uvh24GQmghFykHnuVCqZvYWLCKSRQpAImIz9vf9zF5/DJMJxnaqS6uqAfafxGKBlR/Anx9bt8u3gGdmgk8Wg5SISA5QABIRAL78K4rP/jgIwLtP1OTxOkH2nyQpDpYMgP2/WLcfGAwPvwOu+qtGRPIW/a0kIiz8+zjv/bQHgNdaV6X7A+XsP8m5AzC/K5zbD66e0O5/1mamIiJ5kAKQiJNbtiua4Vc7uw9oXoHnW2ah8/r+36yd3JPjwC8YOs2G4PuzuVIRkeyjACTixNYcPMcL87ZiMaBT/RBGtL3Pvs7uhgGrx0Lku4ABIQ9Ap6+hUBbGDomI5CIFIBEntfXYRfp/9TcpZgtta5big6dq2Rd+UhLhu+dh93fW7bA+0PYjcLuHlaJFRHKJApCIE9ofE0+fmZu4nGKmaaUSjOtcF1cXO8LPxSMwryuc+Qdc3OGRj6B+3xyrV0QkuykAiTiZ4xcu02PaBi5dTqVuSBEm9wjD082OVZmjVsKi3nDlIvgGWG95lX0gp8oVEckRCkAiTuRMfBLdp20gJi6ZKoGFmNmnAb6Z7exuGLB+Ivz2JhhmCLrfOtjZPzhnixYRyQEKQCJOIvZyKj2nbeTo+cuUKWrt7F7EJ5PjdVKvwI8vw/Z51u06XeCxceCexeaoIiIOluUAlJKSwuHDh6lYsSJubspRInnZ5ZQ0+s7axN7oeEoW9mTOs+EE+mUyvMSehAXd4NRWMLlC6/chfCDYM2BaRCSPcbH3CZcvX6Zfv374+PhQo0YNjh07BsDQoUP58MMPs71AEbk3KWkWBs7ewuajF/HzcuOrvg0pVzyTnd2PrYcpLa3hx7so9FgCDwxS+BGRfM/uADRixAi2b9/OypUr8fK6/i/IiIgIFixYkK3Fici9MVsMhi3cxp/7z+Lt7sqMPg2oVtovc0/+ezrMfAwSz0BgTRiwEiq0zMlyRURyjd33rr777jsWLFjAAw88kG7NkBo1anDo0KFsLU5Ess4wDEZ+v4sfd5zG3dXEpB5hhJXLREPStBT45TXYPNO6Xb09tP8CPDJ51UhEJB+wOwCdPXuWgIBbV3lNTEy0bxE1EclRH/+6j7kbrJ3dx3WqR4sqJe/+pPgYWNgTjq8HTPDQKGj6sm55iUiBY/ctsPr16/PTTz/Ztq+Fni+//JJGjRplX2UikmWTVx3ii5XWK7IfPFmLR2uXvvuTTm62jvc5vh48/aHrQmg2TOFHRAoku68AffDBB7Rt25bdu3eTlpbG//73P3bv3s3atWtZtWpVTtQoInaYv/EYY37ZC8DwtvfRpWHZuz9p2zz44UUwJ0OJKtB5HpSolMOViog4jt1XgJo2bcq2bdtIS0ujVq1a/PbbbwQEBLBu3TrCwsJyokYRyaSfd57m39/uBGBgi4oMbHGXzu7mNFg2Ar4baA0/VdrCs5EKPyJS4JkMwzAcXUReExcXh7+/P7Gxsfj5ZXLGjIiD/XXgLH1nbiLVbNClYQgfPHmX5qaXL8CiXnD4T+t28/+DliPAxe5/F4mI5An2fH7b/TddREQEM2fOJC4uLssF3uzzzz8nNDQULy8vwsPD2bhx422PbdmyJSaT6ZavRx991HZM7969b3m8TZs22VavSF6z+ehFBny1mVSzwaO1SvNe+7uEn+idMKWFNfy4+0LHr+HBNxR+RMRp2P23XY0aNRgxYgSlSpXimWee4fvvvyc1NTXLBSxYsIBhw4bx1ltvsWXLFurUqUPr1q05c+ZMhscvWbKE06dP27527dqFq6srzzzzTLrj2rRpk+64efPmZblGkbxsy7GL9JmxkSupZppVLsF/O92ls/uuJTDtX3DpGBQNhWeXQ/XHc61eEZG8wO4A9L///Y+TJ0/y3Xff4evrS8+ePQkMDGTAgAFZGgQ9duxY+vfvT58+fahevTqTJk3Cx8eH6dOnZ3h8sWLFKFWqlO3r999/x8fH55YA5Onpme64okWL2l2bSF63ct8Zuk3dQFxSGmHlijK5Rxgebrf539pihuWjYXEfSL0MFVpB/xUQWD13ixYRyQOydL3bxcWFf/3rX8ycOZOYmBgmT57Mxo0befDBB+06T0pKCps3byYiIiLduSMiIli3bl2mzjFt2jQ6d+6Mr2/6RdpWrlxJQEAAVatWZdCgQZw/f/6250hOTiYuLi7dl0he9/22kzw762+upJppXqUkX/driI/HbSZ2XrkE8zrD6rHW7cZDodti8MnEwogiIgXQPXUxjY6OZv78+cyePZsdO3bQsGFDu55/7tw5zGYzgYGB6fYHBgayd+/euz5/48aN7Nq1i2nTpqXb36ZNG5566inKly/PoUOH+Pe//03btm1Zt24drq6ut5xnzJgxjB492q7aRRxp5prDvP3DbgAerxPEJ8/Uuf2Vn7P7YH5XOH8Q3Lzg8c+gdsdcrFZEJO+xOwDFxcXxzTffMHfuXFauXEmFChXo1q0bCxYsoGLFu0y5zWbTpk2jVq1atwSvzp07276vVasWtWvXpmLFiqxcuZKHHnrolvOMGDGCYcOG2bbj4uIICQnJucJFssgwDP77+37G/3EQgN6NQxn1WHVcbjfmZ98v8E1/SIkHvzLQeQ4E1c29gkVE8ii7A1BgYCBFixalU6dOjBkzhvr162f5xUuUKIGrqysxMTHp9sfExFCqVKk7PjcxMZH58+fzzjvv3PV1KlSoQIkSJTh48GCGAcjT0xNPT0/7ihfJZWaLtbfX3A3HABj2cBWGPlgp49leFgv89QmseN+6Xa4JPDMLCmWiHYaIiBOwKwAZhsH48ePp1q0bPj4+9/ziHh4ehIWFERkZSfv27QGwWCxERkYyZMiQOz530aJFJCcn071797u+zokTJzh//jylS2eiHYBIHpScZublBdv4eWc0JhO8+0RNuj9Q7jYHx8N3g2DPD9btBv2hzRhwdc+9gkVE8ji7BkEbhsHgwYM5efJkthUwbNgwpk6dyqxZs9izZw+DBg0iMTGRPn36ANCzZ09GjBhxy/OmTZtG+/btKV68eLr9CQkJvPbaa6xfv54jR44QGRnJE088QaVKlWjdunW21S2SWxKS0+g7cxM/74zG3dXEhC733z78XIiCLx+2hh8Xd2g3Hh79ROFHROQmdl0BcnFxoXLlypw/f57KlStnSwGdOnXi7NmzjBo1iujoaOrWrcuyZctsA6OPHTuGy02Ls+3bt4/Vq1fz22+/3XI+V1dXduzYwaxZs7h06RJBQUH861//4t1339VtLsl3zick03vGJnaejMXXw5XJPerTtHKJjA8+9Acs6gNJl6BQIHSaDSH2TUwQEXEWdrfC+OGHH/joo4+YOHEiNWvWzKm6HEqtMCQvOHHxMj2nbSTqXCLFfD2Y2acBtcsUyfjgtRPg95FgWCA4zBp+/IJytV4REUez5/Pb7gBUtGhRLl++TFpaGh4eHnh7e6d7/MKFC/ZXnMcoAImj7Y+Jp+e0jUTHJRFcxJuv+jWkYslCGR+8fiIsG279vm53ePRTcPfKvWJFRPIIez6/7Z4FNm7cuKzWJSKZsPnoRfrO3ETslVQqBxTiq34NKe3vnfHBu5dau7kDtHoTmr8Kd+oBJiIiQBYCUK9evXKiDhEBVuw7w/Ozt3Al1Uy9skWY0bsBRXw8Mj742AZY0h8woH4/hR8RETvYHYCOHTt2x8fLli2b5WJEnNl3W0/y6qLtpFkMWlQpycTu99++tcW5g9bWFmlJUKUNtP1I4UdExA52B6DQ0NCMF167ymw231NBIs5oxprDjL7a2uKJukF83OEOrS0SzsKcp+HKBQiqBx2mg+s9dbUREXE6dv+tuXXr1nTbqampbN26lbFjx/L+++9nW2EizsAwDMb+vp/PMtvaIuUyzOsEF49AkXLQdSF4+GZ8rIiI3JbdAahOnTq37Ktfvz5BQUF8/PHHPPXUU9lSmEhBd3Nri1cersKQ27W2ALCY4Ztn4eRm8C4K3b+BQgG5WLGISMGRbdfNq1atyqZNm7LrdCIF2s2tLd5rX5Nu4bdZ3RnAMKxT3ff9BK6e0HkelMiexUhFRJxRlrrB38gwDE6fPs3bb7+dbatDixRkCclpDPjqb9YeOo+HqwvjOtflkVp36VO3bgJsnAKY4KnJUK5RrtQqIlJQ2R2AihQpcsslesMwCAkJYf78+dlWmEhBdC4hmT43tLaY0rM+TSrdprXFNbuWwG9vWr//13tQ48mcL1REpICzOwCtWLEi3baLiwslS5akUqVKuLlpJorI7djV2uKao2vh2+es3zd8DhoNzvE6RUScgd2JpUWLFjlRh0iBtj8mnh7TNhATl0xwEW++7teQCrdrbXHN2f0wrwuYU+C+x6DNGK31IyKSTW6z0MitNm/eTKtWrW4ZAwQQGxtLq1at2L59e7YWJ1IQbD56gWcmrSMmLpkqgYX4ZlDju4efhDPWtX6SLkGZBvDUVHBxzZV6RUScQaYD0KeffsqDDz6YYXMxf39/Hn74YT7++ONsLU4kv1ux7wzdvtxA7JVU7i9bhIXPNaKU/10alaYkwtyOcOkYFC0PXeaDh0/uFCwi4iQyHYA2bNjAE088cdvH27Vrx9q1a7OlKJGC4LutJ+k/62+SUi20rFqS2c+G376v1zXmNFjcF05tBZ/i1rV+fO8ySFpEROyW6TFAJ0+epHDhwrd9vFChQpw+fTpbihLJ76avPsw7P1pbW7SvG8THz9TB3fUu/94wDPjlNdi/DNy8rFd+ilfMhWpFRJxPpq8AlSxZkn379t328b1791KihP6lKs7NMAw++XWfLfz0aRLK2I517x5+ANaMg7+nAyZ4+ksIaZijtYqIOLNMB6CIiIjb9voyDIP333+fiIiIbCtMJL8xWwz+/e0uJqyw9vV69V9V7tzX60Y7FsHyt63ft/kQqrXLuUJFRCTzt8DefPNNwsLCCA8P55VXXqFq1aqA9crPp59+yv79+5k5c2ZO1SmSpyWnmXlp/jZ+2RWNiwnea1+LruFlM/fkI6vh++et3z8wGB4YmHOFiogIYEcAqlixIsuXL6d379507tzZthq0YRhUr16d33//nUqVKuVYoSJ5VXxSKs99vdnW2uJ/nevS9m6tLa45sxfmd7Wu9VPtcetKzyIikuPsWgixfv367Nq1i23btnHgwAEMw6BKlSrUrVs3h8oTydvOJSTTe8ZGdp2Mw9fDlak969P4bq0tromPhjkdICkWQsLhqSngkum70iIicg+y1Luibt26Cj3i9I5fuEzP6Rs5fC6R4r4ezOzTkFpl/DP35OR4mPMMxB6HYhWtM77cvXO2YBERsVHzLpEs2BcdT8/pdra2uMacBot6Q/QO8CkB3ReDT7EcrVdERNJTABKx0+ajF+gzYxNxSWlUCSzEV33D77668zWGAT+9DAeXg5s3dF0IxSrkbMEiInILBSARO6zYe4ZBczaTlGohrFxRpvWqf/fVnW/05yew5SswuUCH6VAmLOeKFRGR27JrxGVaWhrvvPMOJ06cyKl6RPKsb7ee4Nmvbmht0S8TrS1utG0erLg6y6vtR3DfIzlTqIiI3JVdAcjNzY2PP/6YtLS0nKpHJE+atvowLy/Yjtli8GS9YKb2rI+3hx3d2aNWwtIh1u8bvwAN++dInSIikjl2z7l98MEHWbVqVU7UIpLnGIbBx7/u5d2rrS36NinPp5np63WjmH9gQQ+wpEGNpyBidA5VKyIimWX3GKC2bdsyfPhwdu7cSVhYGL6+vukef/zxx7OtOBFHMlsM3vxuJ/M2HgfgtdZVeb5lRdsioJkSe9I63T05Dso1gfYTtdaPiEgeYDIMw7DnCS53+MvbZDJhNpvvuShHi4uLw9/fn9jYWPz8/BxdjjhAUqq1tcWyf6ytLd5/shZdGmaytYXtJHEwoy3E7IISVaDvr5ruLiKSg+z5/Lb7CpDFYslyYSL5QXxSKgO+2sy6KGtri/Fd6tKmZiZbW1xjToWFPa3hxzcAummtHxGRvOSepsEnJSXh5ZXJ9U9E8oEbW1sU8nRjSs8wGlfMZGuLawwDfngRolaAuy90WwhFy+VMwSIikiV2D0Ywm828++67BAcHU6hQIaKiogAYOXIk06ZNy/YCRXLL8QuX6TBxLbtOxlHc14P5Ax6wP/wArPwQts2xrvXzzEwIqpfttYqIyL2xOwC9//77zJw5k48++ggPj+troNSsWZMvv/wyW4sTyS17o+N4euJajpy/THARbxYNbETN4Ez29brR1tmw6kPr94+OhSr/yt5CRUQkW9gdgL766iumTJlCt27dcHW9vg5KnTp12Lt3b7YWJ5Ib/j5ygY6T1nEmPpmqgYVZ8nzjzPf1utHBSOutL4Bmr0D9PtlbqIiIZBu7xwCdPHmSSpUq3bLfYrGQmpqaLUWJ5JY/9sbw/JwtttYW03s1wN/H3f4Tnd5hHfRsSYNaHeHBkdlfrIiIZBu7rwBVr16dv/7665b9ixcvpl69rI11+PzzzwkNDcXLy4vw8HA2btx422NbtmyJyWS65evRRx+1HWMYBqNGjaJ06dJ4e3sTERHBgQMHslSbFFxrDp5jwFfWvl6trra2yFL4iT0BcztCSgKENoMnPgd71goSEZFcZ/cVoFGjRtGrVy9OnjyJxWJhyZIl7Nu3j6+++ooff/zR7gIWLFjAsGHDmDRpEuHh4YwbN47WrVuzb98+AgICbjl+yZIlpKSk2LbPnz9PnTp1eOaZZ2z7PvroI8aPH8+sWbMoX748I0eOpHXr1uzevVuz1gSAExcvM2TuFtIsBo/WLs24TnXtW935miuXYHYHiD8NJatBp9ngZkd/MBERcQwjC/78808jIiLCKFmypOHt7W00adLE+PXXX7NyKqNhw4bG4MGDbdtms9kICgoyxowZk6nn//e//zUKFy5sJCQkGIZhGBaLxShVqpTx8ccf2465dOmS4enpacybNy9T54yNjTUAIzY21o53IvnFlZQ049HxfxrlXv/ReHT8n8aVlLSsnSg12TBmPGoYb/kZxsdVDOPisewtVERE7GLP53eW1gFq1qwZv//++z2Hr5SUFDZv3syIESNs+1xcXIiIiGDdunWZOse0adPo3LmzrSXH4cOHiY6OJiIiwnaMv78/4eHhrFu3js6dO99z3ZJ/GYbBm9/tYtfJOIr5ejCpexhe7nY0Nb1+Imtz0yN/gUch6LYIioRkf8EiIpIj7mkhxHt17tw5zGYzgYGB6fYHBgZmakbZxo0b2bVrV7r1h6Kjo23nuPmc1x67WXJyMsnJybbtuLi4TL8HyV9mbzjG4s0ncDHBZ13qUaaoT9ZO9Md7sGMBmFyh4ywoXTt7CxURkRyVqQBUtGjRTDeAvHDhwj0VZI9p06ZRq1YtGjZseE/nGTNmDKNHq0N3Qbf56AXe+eEfAF5vcx9NKmVhkUOAzTPhr0+s37f7H1SKuOPhIiKS92QqAI0bN872/fnz53nvvfdo3bo1jRo1AmDdunX8+uuvjBxp39TfEiVK4OrqSkxMTLr9MTExlCpV6o7PTUxMZP78+bzzzjvp9l97XkxMDKVLX+/fFBMTQ926dTM814gRIxg2bJhtOy4ujpAQ3c4oSM7EJTFw9hZSzQaP1irNgOYVsnaiA7/Dj1d/V1q8Dvf3yL4iRUQk12QqAPXq1cv2/dNPP80777zDkCFDbPteeOEFJkyYwPLly3n55Zcz/eIeHh6EhYURGRlJ+/btAet6QpGRkenOn5FFixaRnJxM9+7d0+0vX748pUqVIjIy0hZ44uLi2LBhA4MGDcrwXJ6ennh6ema6bslfUtIsPD9nC2fjk6kSWIiPOtTO9BXNdE5thYW9wDBDna7QcsTdnyMiInmS3fN+f/31V9q0aXPL/jZt2rB8+XK7Cxg2bBhTp05l1qxZ7Nmzh0GDBpGYmEifPtZVdHv27JlukPQ106ZNo3379hQvXjzdfpPJxEsvvcR7773H0qVL2blzJz179iQoKMgWssS5vPfTbv4+epHCnm5M7lEfX88sDH27eBTmdoLURKjQ0nrrS2v9iIjkW3Z/EhQvXpzvv/+eV155Jd3+77///pYwkhmdOnXi7NmzjBo1iujoaOrWrcuyZctsg5iPHTuGi0v6nLZv3z5Wr17Nb7/9luE5/+///o/ExEQGDBjApUuXaNq0KcuWLdMaQE5o8eYTfLXuKADjOtelfAlf+09y5SLMeQYSYiCgBnT8Smv9iIjkcybDMAx7njBz5kyeffZZ2rZtS3h4OAAbNmxg2bJlTJ06ld69e+dEnbkqLi4Of39/YmNj8fPzc3Q5kkW7Tsby9MS1JKdZePGhyrz8cBX7T5KWDF8/CUfXQOEgeHY5+Adnf7EiInLP7Pn8tvsKUO/evalWrRrjx49nyZIlAFSrVo3Vq1fbApGIo11ITOG5rzeTnGbhofsCePGhyvafxGKB7wZZw4+nn3WtH4UfEZECIUvrAIWHhzNnzpzsrkUkW6SZLbwwbysnL10htLgPYzvVxcUlC+N1IkfDrm/Axc1626tUzewvVkREHCJLAchisXDw4EHOnDmDxWJJ91jz5s2zpTCRrPr4t32sPngOb3dXJveoj793FhqcbvoS1oyzfv/4Z1CxVbbWKCIijmV3AFq/fj1du3bl6NGj3Dx8yGQyYTabs604EXv9tOM0k1dFAfDxM7WpWqqw/SfZ9wv8/Jr1+1ZvQN2u2VihiIjkBXYHoIEDB1K/fn1++uknSpcunbX1VERywP6YeF5bvB2AAc0r8FjtIPtPcnIzLO4LhgXq9YDmr2VzlSIikhfYHYAOHDjA4sWLqVSpUk7UI5IlcUmpPPf1Zi6nmGlcsTj/17qq/Se5cPjqWj+XoeJD8Nh/tdaPiEgBZfdCiOHh4Rw8eDAnahHJEovFYNiCbRw+l0hwEW8+61IPN1c7f7UvX4A5HSDxLJSqZW1w6pqFsUMiIpIv2H0FaOjQobzyyitER0dTq1Yt3N3Tf0jUrq2u2JK7Jqw4yPI9Z/Bwc2Fi9/spXsjOtiapSTCvC5w/CP4h0HUReGZh7JCIiOQbdi+EePOqzGAd/GwYRoEZBK2FEPOPFXvP0HfWJgwDPupQm4717Wxia7HA4j6w+zvw9Id+v0JAtRypVUREclaOLoR4+PDhLBcmkp2OnEvkhflbMQzo/kBZ+8OPOQ1+H2kNPy7u0Hm2wo+IiJOwOwCVK1cuJ+oQscvllDSe+3oz8Ulp3F+2CKMeq5H5J58/BFtnw7a5kBBt3dd+IpTXGlYiIs4i0wFo/PjxGe739/enSpUqNGrUKNuKErkTwzD4v8U72BcTT4lCnkzsHoaH210GPadegT0/wJav4Mhf1/f7FIcH34Taz+Rs0SIikqdkOgD997//zXD/pUuXiI2NpXHjxixdupRixYplW3EiGZm2+jA/7jiNm4uJid3vJ9DP6/YHn95hDT07F0JS7NWdJqj0ENzfE6q0VWd3EREnlOkAdKexP1FRUXTv3p0333yTL774IlsKE8nI2kPnGPPLXgBGPladBqEZBO4rl2DXYmvwOb39+n7/slCvu3Vl5yJ2jhcSEZECJUu9wG5WoUIFPvzwQ/r27ZsdpxPJ0KlLVxgydytmi8FT9wfTs9EN49EMw9q1fcvXsPt7SLti3e/qAfc9Bvf3gPItIYNZjCIi4nyyJQABlC1blujo6Ow6nUg6SalmBs7ezIXEFGoE+fHBk7WsbVjiY2D7XGvwuXDo+hMCqltvcdXuBD66LSsiIullWwDauXOnZohJjjAMg1Hf72LHiViK+LgzqWsdvKJ+s4ae/cvAuLr2lEchqPm0NfgEh6mNhYiI3FamA1BcXFyG+2NjY9m8eTOvvPIKvXr1yrbCRK6Zu/EYC/8+Qagphq+q7Sdk5tDr09cBQsKtoad6e/As5LA6RUQk/8h0ACpSpMhtO7+bTCaeffZZhg8fnm2FiQBsOXSaLT9MZq77Chq77oZ/rj7gUwLqdLYGn5JZaHwqIiJOLdMBaMWKFRnu9/Pzo3LlyhQqpH95SzY6vYPLG2ZQadsCPnVLBMDAhEnT10VEJBtkOgC1aNEiJ+sQuWX6us/V3dGmAIo27YtnWHdNXxcRkWyRbYOgRbLEMODoWmvouWH6eprJnWVpYSx1ieD155+jVICa0oqISPZRABLHuMP09R0B7ej1d3ku4sfUnvWpqPAjIiLZTAFIco85DQ7+fsfp67uoxDOT1pGMhRcerMTD1QMdW7OIiBRICkCS8y5EWbuvb51zx+nrFxNTGDhhNclpFlpWLcmLEVUcVrKIiBRsCkCSM27bfT3j6etmi8EL87dy4uIVyhbz4X+d6uHqooUMRUQkZ2QpAC1evJiFCxdy7NgxUlJS0j22ZcuWbClM8qksdl//9Ld9/HXgHN7urkzuEYa/j3vu1i0iIk7F7s6Q48ePp0+fPgQGBrJ161YaNmxI8eLFiYqKom3btjlRo+R1Vy7Bpi9hcnOY3Aw2TbWGH/+y0PLf8NJO6P4NVH8iw/CzbNdpvlhpHQj9nw61qVZag55FRCRn2X0F6IsvvmDKlCl06dKFmTNn8n//939UqFCBUaNGceHChZyoUfKi20xft3Zff9R6tad8y7t2Xz94Jp5XFm4H4Nmm5Xm8TlDO1i0iIkIWAtCxY8do3LgxAN7e3sTHxwPQo0cPHnjgASZMmJC9FUrekRQLR1ZD1Co48BtcPHz9sYDqUK+Htfu6b/FMnS4+KZUBX28mMcXMAxWKMbztfTlUuIiISHp2B6BSpUpx4cIFypUrR9myZVm/fj116tTh8OHDGIaREzWKo6Qlw/GNELUSDq+Ck5vBsFx//B66r1ssBsMWbifqbCKl/b2Y0PV+3FztviMrIiKSJXYHoAcffJClS5dSr149+vTpw8svv8zixYv5+++/eeqpp3KiRsktFgvE7LQGnqiVcHTd9Vtb1xSrCBVaQoUWUPGhLHdf/2LlQX7fHYOHqwsTu4dRopDnvVYvIiKSaSbDzss2FosFi8WCm5s1O82fP5+1a9dSuXJlnnvuOTw88n+Dyri4OPz9/YmNjcXPrwAPyDUM622sqFVXr/L8CVduGsflG2ANOxVaQvkW2dKLa8W+M/SduQnDgP88XYtODcre8zlFRETs+fy2OwA5gwIdgBLOWm9nHb4aei4dS/+4RyEIbWoNOxVaQkA1u25t3c3R84m0+2w1cUlpdA0vywdP1sq2c4uIiHOz5/M7S+sA/fXXX0yePJlDhw6xePFigoOD+frrrylfvjxNmzbNUtGSQ5IT4Ni6q7e1Vllvcd3IxQ3KNLx+Wys4DFxzZg2eyylpPPf1ZuKS0qhXtghvtaueI68jIiJyN3YHoG+++YYePXrQrVs3tm7dSnJyMgCxsbF88MEH/Pzzz9lepNjBnAont1wfx3NiE1hS0x8TWPNq4GkJZRtleRyPPQzDYMSSneyNjqdEIQ8mdgvD0801x19XREQkI3YHoPfee49JkybRs2dP5s+fb9vfpEkT3nvvvWwtTjLBMODMnuu3tI6shpSE9Mf4l00/jqdQyVwvc/qaI3y/7RRuLiY+73o/pfy9cr0GERGRa+yed7xv3z6aN29+y35/f38uXbpkdwGff/45oaGheHl5ER4ezsaNG+94/KVLlxg8eDClS5fG09OTKlWqpLvq9Pbbb2MymdJ93XdfAVtf5tJxa3PRb/rDp1VhYiNYNtzaYT0lAbyLWhuMPvZfeGErvLQDnpgAtTo4JPysO3SeD37eA8Abj1YjvELm1gkSERHJKVlaB+jgwYOEhoam27969WoqVKhg17kWLFjAsGHDmDRpEuHh4YwbN47WrVuzb98+AgICbjk+JSWFhx9+mICAANvYo6NHj1KkSJF0x9WoUYPly5fbtq/NWMu3rlyEw39dv6114VD6x928oVyj61d4StW+6wrMueV07BWGzN2C2WLQvm4QvRuHOrokERER+wNQ//79efHFF5k+fTomk4lTp06xbt06Xn31VUaOHGnXucaOHUv//v3p06cPAJMmTeKnn35i+vTpDB8+/Jbjp0+fzoULF1i7di3u7taBujcHMbAGnlKlStn71vKO1CtwbP3121qntgE3TNYzuVgHK1+bqRXSENzy3jo6yWlmBs7ewvnEFKqX9mPMU7UxZeOMMhERkayyOwANHz4ci8XCQw89xOXLl2nevDmenp68+uqrDB06NNPnSUlJYfPmzYwYMcK2z8XFhYiICNatW5fhc5YuXUqjRo0YPHgw33//PSVLlqRr1668/vrruLpeH1B74MABgoKC8PLyolGjRowZM4ayZW+/1kxycrJtMDdYp9HlKosZTm+7PlPr2HowJ6c/pkTV6zO1yjUB7yK5W2MWvL30H7Yfv4S/tzuTe4Th7aFBzyIikjfYFYDMZjNr1qxh8ODBvPbaaxw8eJCEhASqV69OoUL2zSQ6d+4cZrOZwMDAdPsDAwPZu3dvhs+Jiorijz/+oFu3bvz8888cPHiQ559/ntTUVN566y0AwsPDmTlzJlWrVuX06dOMHj2aZs2asWvXLgoXLpzheceMGcPo0aPtqv+eGAacPwRRK64OXP7L2mfrRoVLX5+pVb45+OWvJqHzNh5j3sbjmEwwvks9Qor5OLokERERG7sXQvTy8mLPnj2UL1/+nl741KlTBAcHs3btWho1amTb/3//93+sWrWKDRs23PKcKlWqkJSUxOHDh21XfMaOHcvHH3/M6dOnM3ydS5cuUa5cOcaOHUu/fv0yPCajK0AhISHZvxDioRWwc5E19MSdTP+Ypx+ENrseekpUztYFCHPT1mMX6TR5PSlmC6+1rsrgVpUcXZKIiDiBHF0IsWbNmkRFRd1zACpRogSurq7ExMSk2x8TE3Pb8TulS5fG3d093e2uatWqER0dTUpKSoZtOIoUKUKVKlU4ePDgbWvx9PTE0zMXxtAc3wjb5li/d/WAkPCr09NbQem64JrPB2sDZ+OTGTR7CylmC61rBPJ8y4qOLklEROQWdk8Veu+993j11Vf58ccfOX36NHFxcem+MsvDw4OwsDAiIyNt+ywWC5GRkemuCN2oSZMmHDx4EIvlekfy/fv3U7p06dv2IEtISODQoUOULl0607XlmKptocmL0H0JvH4Uev8IzV+DMvULRPhJNVsYPHcL0XFJVCzpyyfP1NGgZxERyZPsvgXmcsP06hs/3AzDwGQyYTabM32uBQsW0KtXLyZPnkzDhg0ZN24cCxcuZO/evQQGBtKzZ0+Cg4MZM2YMAMePH6dGjRr06tWLoUOHcuDAAfr27csLL7zAG2+8AcCrr75Ku3btKFeuHKdOneKtt95i27Zt7N69m5IlM7cGToHuBZaD3vlhN9PXHKaQpxvfDW5CpYCcX2FaRETkmhy9BbZixYosF3azTp06cfbsWUaNGkV0dDR169Zl2bJltoHRx44dSxe4QkJC+PXXX3n55ZepXbs2wcHBvPjii7z++uu2Y06cOEGXLl04f/48JUuWpGnTpqxfvz7T4Uey5vttJ5m+5jAAn3aso/AjIiJ5WrZ2g9+1axc1a9bMrtM5jK4A2Wf3qTiemriGpFQLQ1pV4tXWVR1dkoiIOCF7Pr/vebng+Ph4pkyZQsOGDalTp869nk7ymUuXU3hu9t8kpVpoXqUkLz9cxdEliYiI3FWWA9Cff/5Jr169KF26NJ988gkPPvgg69evz87aJI8zWwxemL+N4xeuEFLMm/Gd6+LqokHPIiKS99k1Big6OpqZM2cybdo04uLi6NixI8nJyXz33XdUr149p2qUPOq/v+/nz/1n8XJ3YXL3+hTxyXgmnoiISF6T6StA7dq1o2rVquzYsYNx48Zx6tQpPvvss5ysTfKwX/+JZsIK69pKHz5Vm+pBGislIiL5R6avAP3yyy+88MILDBo0iMqVK+dkTZLHHTt/mVcWbgegT5NQ2tcLdnBFIiIi9sn0FaDVq1cTHx9PWFgY4eHhTJgwgXPnzuVkbZJHfb7iIAnJadQvV5R/P1LN0eWIiIjYLdMB6IEHHmDq1KmcPn2a5557jvnz5xMUFITFYuH3338nPj4+J+uUPCImLolvt1r7mI14pBrurvc8kVBERCTX2f3p5evrS9++fVm9ejU7d+7klVde4cMPPyQgIIDHH388J2qUPGTGmiOkmC00CC1KWLmiji5HREQkS+7pn+9Vq1blo48+4sSJE8ybNy+7apI8Kj4plTnrjwLwXHM1ORURkfwrW+5fuLq60r59e5YuXZodp5M8at7GY8Qnp1EpoBAP3hfg6HJERESyTAM4JFNS0ixMW23t9TWgeQVctOChiIjkYwpAkinfbztJTFwygX6ePFE3yNHliIiI3BMFILkri8Vgyp9RAPRtUh5PN1cHVyQiInJvFIDkrlbsO8OBMwkU9nSjS3hZR5cjIiJyzxSA5K4mr7Je/en6QFn8vNwdXI2IiMi9UwCSO9p89CIbj1zA3dVE3yblHV2OiIhItlAAkjua8uchAJ6sF0ygn5eDqxEREckeCkByW4fOJvDb7hjAOvVdRESkoFAAktv68q8oDAMiqgVSKaCwo8sRERHJNgpAkqEz8Ul8s9na9HRgC139ERGRgkUBSDI082rT07ByRakfWszR5YiIiGQrBSC5RUJyGl/bmp7q6o+IiBQ8CkByi/kbjxGflEaFkr5EVAt0dDkiIiLZTgFI0rmx6elzanoqIiIFlAKQpPPD9lOcjk2iZGFP2tcLdnQ5IiIiOUIBSGwMw2Dy1YUP1fRUREQKMgUgsVm57yz7YxIo5OlGVzU9FRGRAkwBSGwmrbJe/ekaXhZ/bzU9FRGRgksBSADYeuwiGw5bm572aRLq6HJERERylAKQADDlzygAnqgbTGl/bwdXIyIikrMUgITD5xJZ9k80oKanIiLiHBSAhKlXm54+eF8AVQLV9FRERAo+BSAndzY+mcWbTwBqeyEiIs5DAcjJfbXuCClpFuqGFKFheTU9FRER56AA5MQSk9P4ap216enAFhUwmdT2QkREnIMCkBNbsOk4sVdSKV/Cl4erl3J0OSIiIrlGAchJpZqvNz3t36wCrmp6KiIiTsThAejzzz8nNDQULy8vwsPD2bhx4x2Pv3TpEoMHD6Z06dJ4enpSpUoVfv7553s6pzP6acdpTl66QolCHjx1v5qeioiIc3FoAFqwYAHDhg3jrbfeYsuWLdSpU4fWrVtz5syZDI9PSUnh4Ycf5siRIyxevJh9+/YxdepUgoODs3xOZ2QYhq3tRZ8m5fFyV9NTERFxLibDMAxHvXh4eDgNGjRgwoQJAFgsFkJCQhg6dCjDhw+/5fhJkybx8ccfs3fvXtzdM+5VZe85MxIXF4e/vz+xsbH4+fll8d3lXav2n6XX9I34eLiybvhD+Puo75eIiOR/9nx+O+wKUEpKCps3byYiIuJ6MS4uREREsG7dugyfs3TpUho1asTgwYMJDAykZs2afPDBB5jN5iyfEyA5OZm4uLh0XwXZ5KtXf7o0LKvwIyIiTslhAejcuXOYzWYCAwPT7Q8MDCQ6OjrD50RFRbF48WLMZjM///wzI0eO5NNPP+W9997L8jkBxowZg7+/v+0rJCTkHt9d3rXjxCXWHjqPm4uJvk3LO7ocERERh3D4IGh7WCwWAgICmDJlCmFhYXTq1Ik33niDSZMm3dN5R4wYQWxsrO3r+PHj2VRx3jP5atPTx+sEEVxETU9FRMQ5uTnqhUuUKIGrqysxMTHp9sfExFCqVMZr0pQuXRp3d3dcXa8P2q1WrRrR0dGkpKRk6ZwAnp6eeHp63sO7yR+Onk/kl52nARjQQm0vRETEeTnsCpCHhwdhYWFERkba9lksFiIjI2nUqFGGz2nSpAkHDx7EYrHY9u3fv5/SpUvj4eGRpXM6ky//OozFgJZVS3JfqYI3uFtERCSzHHoLbNiwYUydOpVZs2axZ88eBg0aRGJiIn369AGgZ8+ejBgxwnb8oEGDuHDhAi+++CL79+/np59+4oMPPmDw4MGZPqezOp+QzMK/rbf2nmte0cHViIiIOJbDboEBdOrUibNnzzJq1Ciio6OpW7cuy5Ytsw1iPnbsGC4u1zNaSEgIv/76Ky+//DK1a9cmODiYF198kddffz3T53RWs9YdJTnNQp0y/jxQQU1PRUTEuTl0HaC8qqCtA3Q5JY3GH/7BpcupfNHtfh6pVdrRJYmIiGS7fLEOkOSehZuOc+lyKuWK+9C6hpqeioiIKAAVcGlmC1P/UtNTERGRGykAFXA/7bQ2PS3u60GHsDKOLkdERCRPUAAqwAzDYPIq68KHvRuHqumpiIjIVQpABdjqg+fYfToOb3dXejQq5+hyRERE8gwFoALs2tWfzg1DKOLj4eBqRERE8g4FoAJq18lYVh88h6uLiX5qeioiIpKOAlABda3pabvapSlT1MfB1YiIiOQtCkAF0PELl/lpxykABqjthYiIyC0UgAqgL/+KwmJA8yolqR6U/1eyFhERyW4KQAXMhcQUFlxtejqweQUHVyMiIpI3KQAVMF+tO0JSqoVawf40qljc0eWIiIjkSQpABciVFDOz1h4B4LkWFTCZ1PZCREQkIwpABciizce5eDmVssV8aKOmpyIiIrelAFRAWJueWqe+929WHjdX/WhFRERuR5+SBcQvu6I5fuEKxXw96BAW4uhyRERE8jQFoALAMAwm/3kIgF6NQvH2UNNTERGRO1EAKgDWHjrPrpPWpqc91fRURETkrhSACoBJq6xXfzo1CKGor5qeioiI3I0CUD73z6lY/jqgpqciIiL2UADK56ZcbXr6aK3ShBRT01MREZHMUADKx45fuMyPO04DMEBtL0RERDJNASgfm7b6MGaLQbPKJagZ7O/ockRERPINBaB86mJiCgs2WZuePte8ooOrERERyV8UgPKp2euPciXVTI0gP5pUUtNTEREReygA5UNJqWZm2pqeVlTTUxERETspAOVDizef4HxiCmWKevNITTU9FRERsZcCUD5jthi2pqfPNlXTUxERkazQp2c+8+s/0Rw9f5kiPu50bKCmpyIiIlmhAJSPGIbB5KttL3o2CsXHw83BFYmIiORPCkD5yPqoC2w/EYunmwu91PRUREQkyxSA8pHJf1qv/nSsH0LxQp4OrkZERCT/UgDKJ/acjmPlvrO4mODZZmp6KiIici8UgPKJqVebnratVZpyxX0dXI2IiEj+pgCUD5y8dIWl208B8JyanoqIiNwzBaB8YPrqw6RZDBpXLE7tMkUcXY6IiEi+lycC0Oeff05oaCheXl6Eh4ezcePG2x47c+ZMTCZTui8vL690x/Tu3fuWY9q0aZPTbyNHxF5OZd7GY4C17YWIiIjcO4cvJLNgwQKGDRvGpEmTCA8PZ9y4cbRu3Zp9+/YREBCQ4XP8/PzYt2+fbTujXlht2rRhxowZtm1Pz/w5a2r2hqNcTjFzX6nCNK9cwtHliIiIFAgOvwI0duxY+vfvT58+fahevTqTJk3Cx8eH6dOn3/Y5JpOJUqVK2b4CAwNvOcbT0zPdMUWLFs3Jt5EjklLNzFhzGICBanoqIiKSbRwagFJSUti8eTMRERG2fS4uLkRERLBu3brbPi8hIYFy5coREhLCE088wT///HPLMStXriQgIICqVasyaNAgzp8/nyPvISct2XKScwkpBBfx5tHapR1djoiISIHh0AB07tw5zGbzLVdwAgMDiY6OzvA5VatWZfr06Xz//ffMnj0bi8VC48aNOXHihO2YNm3a8NVXXxEZGcl//vMfVq1aRdu2bTGbzRmeMzk5mbi4uHRfjnZj09N+TcvjrqanIiIi2cbhY4Ds1ahRIxo1amTbbty4MdWqVWPy5Mm8++67AHTu3Nn2eK1atahduzYVK1Zk5cqVPPTQQ7ecc8yYMYwePTrni7fD77ujOXwuEX9vdzqp6amIiEi2cuhlhRIlSuDq6kpMTEy6/TExMZQqVSpT53B3d6devXocPHjwtsdUqFCBEiVK3PaYESNGEBsba/s6fvx45t9EDjAMg4mrrFd/ejYqh69nvsupIiIieZpDA5CHhwdhYWFERkba9lksFiIjI9Nd5bkTs9nMzp07KV369mNkTpw4wfnz5297jKenJ35+fum+HGnj4QtsP34JDzcXejUOdWgtIiIiBZHDB5YMGzaMqVOnMmvWLPbs2cOgQYNITEykT58+APTs2ZMRI0bYjn/nnXf47bffiIqKYsuWLXTv3p2jR4/y7LPPAtYB0q+99hrr16/nyJEjREZG8sQTT1CpUiVat27tkPdor8lX2148E1aGEmp6KiIiku0cfm+lU6dOnD17llGjRhEdHU3dunVZtmyZbWD0sWPHcHG5ntMuXrxI//79iY6OpmjRooSFhbF27VqqV68OgKurKzt27GDWrFlcunSJoKAg/vWvf/Huu+/mi7WA9kXH88feM5hM0L+Z2l6IiIjkBJNhGIaji8hr4uLi8Pf3JzY2Ntdvh72ycDvfbDnBI7VK8UW3sFx9bRERkfzMns9vh98Ck+tOx17h+20nAXiuudpeiIiI5BQFoDzkWtPTByoUo05IEUeXIyIiUmApAOURsVdSmbtBTU9FRERygwJQHjFnw1ESU8xUDSxMyyolHV2OiIhIgaYAlAdYm54eAeC5FhXU9FRERCSHKQDlAd9tPcnZ+GSC/L1oVyfI0eWIiIgUeApADmaxGEy5uvBhXzU9FRERyRX6tHWw3/fEEHUuET8vNzo3LOvockRERJyCApADGYbBpFWHAOjRqByF1PRUREQkVygAOdDfRy+y9ZianoqIiOQ2BSAHmnz16s/T95choLCXg6sRERFxHgpADnIgJp7le641PS3v6HJEREScigKQg1yb+dW6eikqlCzk4GpERESciwKQA0THJvHdtaanLSo4uBoRERHnowDkADPWHibVbNCwfDHqlS3q6HJEREScjgJQLotLSmXuemvT04G6+iMiIuIQCkC5bN6GY8Qnp1ElsBAtqwQ4uhwRERGnpACUi5LTzExfcxiAAc0r4uKipqciIiKOoACUi77fdoqYuGRK+XnxuJqeioiIOIwCUC66kJiCl7sL/ZqWx8NNf/QiIiKOouZTuWhgi4p0rB+Cp8KPiIiIQykA5bJivh6OLkFERMTp6VKEiIiIOB0FIBEREXE6CkAiIiLidBSARERExOkoAImIiIjTUQASERERp6MAJCIiIk5HAUhEREScjgKQiIiIOB0FIBEREXE6CkAiIiLidBSARERExOkoAImIiIjTUTf4DBiGAUBcXJyDKxEREZHMuva5fe1z/E4UgDIQHx8PQEhIiIMrEREREXvFx8fj7+9/x2NMRmZikpOxWCycOnWKwoULYzKZsvXccXFxhISEcPz4cfz8/LL13GI//TzyFv088hb9PPIW/TzuzjAM4uPjCQoKwsXlzqN8dAUoAy4uLpQpUyZHX8PPz0+/wHmIfh55i34eeYt+HnmLfh53drcrP9doELSIiIg4HQUgERERcToKQLnM09OTt956C09PT0eXIujnkdfo55G36OeRt+jnkb00CFpEREScjq4AiYiIiNNRABIRERGnowAkIiIiTkcBSERERJyOAlAu+vzzzwkNDcXLy4vw8HA2btzo6JKc0pgxY2jQoAGFCxcmICCA9u3bs2/fPkeXJVd9+OGHmEwmXnrpJUeX4tROnjxJ9+7dKV68ON7e3tSqVYu///7b0WU5JbPZzMiRIylfvjze3t5UrFiRd999N1P9ruT2FIByyYIFCxg2bBhvvfUWW7ZsoU6dOrRu3ZozZ844ujSns2rVKgYPHsz69ev5/fffSU1N5V//+heJiYmOLs3pbdq0icmTJ1O7dm1Hl+LULl68SJMmTXB3d+eXX35h9+7dfPrppxQtWtTRpTml//znP0ycOJEJEyawZ88e/vOf//DRRx/x2WefObq0fE3T4HNJeHg4DRo0YMKECYC131hISAhDhw5l+PDhDq7OuZ09e5aAgABWrVpF8+bNHV2O00pISOD+++/niy++4L333qNu3bqMGzfO0WU5peHDh7NmzRr++usvR5ciwGOPPUZgYCDTpk2z7Xv66afx9vZm9uzZDqwsf9MVoFyQkpLC5s2biYiIsO1zcXEhIiKCdevWObAyAYiNjQWgWLFiDq7EuQ0ePJhHH3003f8n4hhLly6lfv36PPPMMwQEBFCvXj2mTp3q6LKcVuPGjYmMjGT//v0AbN++ndWrV9O2bVsHV5a/qRlqLjh37hxms5nAwMB0+wMDA9m7d6+DqhKwXol76aWXaNKkCTVr1nR0OU5r/vz5bNmyhU2bNjm6FAGioqKYOHEiw4YN49///jebNm3ihRdewMPDg169ejm6PKczfPhw4uLiuO+++3B1dcVsNvP+++/TrVs3R5eWrykAiVMbPHgwu3btYvXq1Y4uxWkdP36cF198kd9//x0vLy9HlyNY/2FQv359PvjgAwDq1avHrl27mDRpkgKQAyxcuJA5c+Ywd+5catSowbZt23jppZcICgrSz+MeKADlghIlSuDq6kpMTEy6/TExMZQqVcpBVcmQIUP48ccf+fPPPylTpoyjy3Famzdv5syZM9x///22fWazmT///JMJEyaQnJyMq6urAyt0PqVLl6Z69erp9lWrVo1vvvnGQRU5t9dee43hw4fTuXNnAGrVqsXRo0cZM2aMAtA90BigXODh4UFYWBiRkZG2fRaLhcjISBo1auTAypyTYRgMGTKEb7/9lj/++IPy5cs7uiSn9tBDD7Fz5062bdtm+6pfvz7dunVj27ZtCj8O0KRJk1uWhti/fz/lypVzUEXO7fLly7i4pP+4dnV1xWKxOKiigkFXgHLJsGHD6NWrF/Xr16dhw4aMGzeOxMRE+vTp4+jSnM7gwYOZO3cu33//PYULFyY6OhoAf39/vL29HVyd8ylcuPAt4698fX0pXry4xmU5yMsvv0zjxo354IMP6NixIxs3bmTKlClMmTLF0aU5pXbt2vH+++9TtmxZatSowdatWxk7dix9+/Z1dGn5mqbB56IJEybw8ccfEx0dTd26dRk/fjzh4eGOLsvpmEymDPfPmDGD3r17524xkqGWLVtqGryD/fjjj4wYMYIDBw5Qvnx5hg0bRv/+/R1dllOKj49n5MiRfPvtt5w5c4agoCC6dOnCqFGj8PDwcHR5+ZYCkIiIiDgdjQESERERp6MAJCIiIk5HAUhEREScjgKQiIiIOB0FIBEREXE6CkAiIiLidBSARERExOkoAImIZILJZOK7775zdBkikk0UgEQkz+vduzcmk+mWrzZt2ji6NBHJp9QLTETyhTZt2jBjxox0+zw9PR1UjYjkd7oCJCL5gqenJ6VKlUr3VbRoUcB6e2rixIm0bdsWb29vKlSowOLFi9M9f+fOnTz44IN4e3tTvHhxBgwYQEJCQrpjpk+fTo0aNfD09KR06dIMGTIk3ePnzp3jySefxMfHh8qVK7N06dKcfdMikmMUgESkQBg5ciRPP/0027dvp1u3bnTu3Jk9e/YAkJiYSOvWrSlatCibNm1i0aJFLF++PF3AmThxIoMHD2bAgAHs3LmTpUuXUqlSpXSvMXr0aDp27MiOHTt45JFH6NatGxcuXMjV9yki2cQQEcnjevXqZbi6uhq+vr7pvt5//33DMAwDMAYOHJjuOeHh4cagQYMMwzCMKVOmGEWLFjUSEhJsj//000+Gi4uLER0dbRiGYQQFBRlvvPHGbWsAjDfffNO2nZCQYADGL7/8km3vU0Ryj8YAiUi+0KpVKyZOnJhuX7FixWzfN2rUKN1jjRo1Ytu2bQDs2bOHOnXq4Ovra3u8SZMmWCwW9u3bh8lk4tSpUzz00EN3rKF27dq27319ffHz8+PMmTNZfUsi4kAKQCKSL/j6+t5ySyq7eHt7Z+o4d3f3dNsmkwmLxZITJYlIDtMYIBEpENavX3/LdrVq1QCoVq0a27dvJzEx0fb4mjVrcHFxoWrVqhQuXJjQ0FAiIyNztWYRcRxdARKRfCE5OZno6Oh0+9zc3ChRogQAixYton79+jRt2pQ5c+awceNGpk2bBkC3bt1466236NWrF2+//TZnz55l6NCh9OjRg8DAQADefvttBg4cSEBAAG3btiU+Pp41a9YwdOjQ3H2jIpIrFIBEJF9YtmwZpUuXTrevatWq7N27F7DO0Jo/fz7PP/88pUuXZt68eVSvXh0AHx8ffv31V1588UUaNGiAj48PTz/9NGPHjrWdq1evXiQlJfHf//6XV199lRIlStChQ4fce4MikqtMhmEYji5CRORemEwmvv32W9q3b+/oUkQkn9AYIBEREXE6CkAiIiLidDQGSETyPd3JFxF76QqQiIiIOB0FIBEREXE6CkAiIiLidBSARERExOkoAImIiIjTUQASERERp6MAJCIiIk5HAUhEREScjgKQiIiIOJ3/B4+GpErB7jkVAAAAAElFTkSuQmCC"
-     },
-     "metadata": {},
-     "output_type": "display_data"
-    }
-   ],
-   "source": [
-    "# Plot the Area Under Curve(AUC) of loss during training\n",
-    "plt.plot(history['train_auc_1'])\n",
-    "plt.plot(history['val_auc_1'])\n",
-    "plt.title('Model Area Under Curve')\n",
-    "plt.ylabel('Area Under Curve')\n",
-    "plt.xlabel('Epoch')\n",
-    "plt.legend(['Train', 'Val'], loc='upper left')\n",
-    "plt.show()"
-   ]
-  },
-  {
-   "cell_type": "markdown",
-   "metadata": {},
-   "source": [
-    "Let's call the evaluation function"
-   ]
-  },
-  {
-   "cell_type": "code",
-   "execution_count": 31,
-   "metadata": {
-    "ExecuteTime": {
-     "start_time": "2023-04-24T10:21:25.629947Z",
-     "end_time": "2023-04-24T10:21:25.723946Z"
-    }
-   },
-   "outputs": [
-    {
-     "name": "stderr",
-     "output_type": "stream",
-     "text": [
-      "Evaluate Processing:: 100%|██████████| 8/8 [00:00<00:00, 175.93it/s, loss:0.28720757365226746 accuracy:0.8883978128433228 auc_1:0.8435608148574829]"
-     ]
-    },
-    {
-     "name": "stdout",
-     "output_type": "stream",
-     "text": [
-      "{'loss': 0.28720757, 'accuracy': 0.8883978, 'auc_1': 0.8435608}\n"
-     ]
-    },
-    {
-     "name": "stderr",
-     "output_type": "stream",
-     "text": [
-      "\n"
-     ]
-    }
-   ],
-   "source": [
-    "global_metric = sl_model.evaluate(test_data, test_label, batch_size=128)\n",
-    "print(global_metric)"
-   ]
-  },
-  {
-   "cell_type": "markdown",
-   "metadata": {},
-   "source": [
-    "## Contrast to local model"
-   ]
-  },
-  {
-   "cell_type": "markdown",
-   "metadata": {},
-   "source": [
-    "#### Model\n",
-    "The model structure is consistent with the model of split learning above, but only the model structure of Alice is used here. The model definition refers to the code below.\n",
-    "#### Data\n",
-    "The data also use kaggle's anti-fraud data. Here, we just use Alice's data of the new bank."
-   ]
-  },
-  {
-   "cell_type": "code",
-   "execution_count": 32,
-   "metadata": {
-    "ExecuteTime": {
-     "start_time": "2023-04-24T10:21:25.722947Z",
-     "end_time": "2023-04-24T10:21:27.216981Z"
-    }
-   },
-   "outputs": [],
-   "source": [
-    "from tensorflow import keras\n",
-    "from tensorflow.keras import layers\n",
-    "import tensorflow as tf\n",
-    "from sklearn.model_selection import train_test_split\n",
-    "\n",
-    "def create_model():\n",
-    "\n",
-    "    model = keras.Sequential(\n",
-    "        [\n",
-    "            keras.Input(shape=4),\n",
-    "            layers.Dense(100,activation =\"relu\" ),\n",
-    "            layers.Dense(64, activation='relu'),\n",
-    "            layers.Dense(64, activation='relu'),\n",
-    "            layers.Dense(1, activation='sigmoid')\n",
-    "        ]\n",
-    "    )\n",
-    "    model.compile(loss='binary_crossentropy',\n",
-    "                      optimizer='adam',\n",
-    "                      metrics=[\"accuracy\",tf.keras.metrics.AUC()])\n",
-    "    return model\n",
-    "\n",
-    "single_model = create_model()"
-   ]
-  },
-  {
-   "cell_type": "markdown",
-   "metadata": {},
-   "source": [
-    "data process"
-   ]
-  },
-  {
-   "cell_type": "code",
-   "execution_count": 33,
-   "metadata": {
-    "ExecuteTime": {
-     "start_time": "2023-04-24T10:21:27.215974Z",
-     "end_time": "2023-04-24T10:21:27.277974Z"
-    }
-   },
-   "outputs": [],
-   "source": [
-    "import pandas as pd\n",
-    "from sklearn.model_selection import train_test_split\n",
-    "from sklearn.preprocessing import MinMaxScaler\n",
-    "from sklearn.preprocessing import LabelEncoder\n",
-    "\n",
-    "encoder = LabelEncoder()\n",
-    "single_part_data = alice_data.copy()\n",
-    "\n",
-    "single_part_data['job'] = encoder.fit_transform(alice_data['job'])\n",
-    "single_part_data['marital'] = encoder.fit_transform(alice_data['marital'])\n",
-    "single_part_data['education'] = encoder.fit_transform(alice_data['education'])\n",
-    "single_part_data['y'] =  encoder.fit_transform(alice_data['y'])"
-   ]
-  },
-  {
-   "cell_type": "code",
-   "execution_count": 34,
-   "metadata": {
-    "ExecuteTime": {
-     "start_time": "2023-04-24T10:21:27.273977Z",
-     "end_time": "2023-04-24T10:21:27.353010Z"
-    }
-   },
-   "outputs": [],
-   "source": [
-    "single_part_label = single_part_data['y']\n",
-    "single_part_data_no_label = single_part_data.drop(columns=['y'],inplace=False)"
-   ]
-  },
-  {
-   "cell_type": "code",
-   "execution_count": 35,
-   "metadata": {
-    "ExecuteTime": {
-     "start_time": "2023-04-24T10:21:27.369974Z",
-     "end_time": "2023-04-24T10:21:27.443023Z"
-    }
-   },
-   "outputs": [],
-   "source": [
-    "scaler = MinMaxScaler()\n",
-    "single_part_data_no_label = scaler.fit_transform(single_part_data_no_label)"
-   ]
-  },
-  {
-   "cell_type": "code",
-   "execution_count": 36,
-   "metadata": {
-    "ExecuteTime": {
-     "start_time": "2023-04-24T10:21:27.433998Z",
-     "end_time": "2023-04-24T10:21:27.468026Z"
-    }
-   },
-   "outputs": [],
-   "source": [
-    "train_data,test_data = train_test_split(single_part_data_no_label, train_size=0.8,random_state=random_state)\n",
-    "train_label,test_label = train_test_split(single_part_label, train_size=0.8,random_state=random_state)"
-   ]
-  },
-  {
-   "cell_type": "code",
-   "execution_count": 37,
-   "metadata": {
-    "ExecuteTime": {
-     "start_time": "2023-04-24T10:21:27.459034Z",
-     "end_time": "2023-04-24T10:21:27.496008Z"
-    }
-   },
-   "outputs": [
-    {
-     "data": {
-      "text/plain": "(905, 4)"
-     },
-     "execution_count": 37,
-     "metadata": {},
-     "output_type": "execute_result"
-    }
-   ],
-   "source": [
-    "test_data.shape"
-   ]
-  },
-  {
-   "cell_type": "code",
-   "execution_count": 38,
-   "metadata": {
-    "ExecuteTime": {
-     "start_time": "2023-04-24T10:21:27.482973Z",
-     "end_time": "2023-04-24T10:21:30.586951Z"
-    }
-   },
-   "outputs": [
-    {
-     "name": "stdout",
-     "output_type": "stream",
-     "text": [
-      "Epoch 1/10\n",
-      "29/29 [==============================] - 2s 13ms/step - loss: 0.5258 - accuracy: 0.8653 - auc_3: 0.4494 - val_loss: 0.4046 - val_accuracy: 0.8729 - val_auc_3: 0.4320\n",
-      "Epoch 2/10\n",
-      "29/29 [==============================] - 0s 4ms/step - loss: 0.3747 - accuracy: 0.8877 - auc_3: 0.4590 - val_loss: 0.4003 - val_accuracy: 0.8729 - val_auc_3: 0.4279\n",
-      "Epoch 3/10\n",
-      "29/29 [==============================] - 0s 4ms/step - loss: 0.3684 - accuracy: 0.8877 - auc_3: 0.4383 - val_loss: 0.3941 - val_accuracy: 0.8729 - val_auc_3: 0.4223\n",
-      "Epoch 4/10\n",
-      "29/29 [==============================] - 0s 4ms/step - loss: 0.3623 - accuracy: 0.8877 - auc_3: 0.4465 - val_loss: 0.3904 - val_accuracy: 0.8729 - val_auc_3: 0.4248\n",
-      "Epoch 5/10\n",
-      "29/29 [==============================] - 0s 4ms/step - loss: 0.3600 - accuracy: 0.8877 - auc_3: 0.4533 - val_loss: 0.3877 - val_accuracy: 0.8729 - val_auc_3: 0.4401\n",
-      "Epoch 6/10\n",
-      "29/29 [==============================] - 0s 4ms/step - loss: 0.3578 - accuracy: 0.8877 - auc_3: 0.4655 - val_loss: 0.3857 - val_accuracy: 0.8729 - val_auc_3: 0.4659\n",
-      "Epoch 7/10\n",
-      "29/29 [==============================] - 0s 4ms/step - loss: 0.3562 - accuracy: 0.8877 - auc_3: 0.4869 - val_loss: 0.3841 - val_accuracy: 0.8729 - val_auc_3: 0.4851\n",
-      "Epoch 8/10\n",
-      "29/29 [==============================] - 0s 4ms/step - loss: 0.3550 - accuracy: 0.8877 - auc_3: 0.4975 - val_loss: 0.3828 - val_accuracy: 0.8729 - val_auc_3: 0.4969\n",
-      "Epoch 9/10\n",
-      "29/29 [==============================] - 0s 4ms/step - loss: 0.3539 - accuracy: 0.8877 - auc_3: 0.5105 - val_loss: 0.3816 - val_accuracy: 0.8729 - val_auc_3: 0.5166\n",
-      "Epoch 10/10\n",
-      "29/29 [==============================] - 0s 4ms/step - loss: 0.3528 - accuracy: 0.8877 - auc_3: 0.5216 - val_loss: 0.3807 - val_accuracy: 0.8729 - val_auc_3: 0.5241\n"
-     ]
-    }
-   ],
-   "source": [
-    "history =single_model.fit(train_data,train_label,validation_data=(test_data,test_label),batch_size=128,epochs=10,shuffle=False)"
-   ]
-  },
-  {
-   "cell_type": "markdown",
-   "metadata": {
-    "collapsed": false
-   },
-   "source": [
-    "Referring to the above visualization code, the training process of a local model can also be visualized"
-   ]
-  },
-  {
-   "attachments": {},
-   "cell_type": "markdown",
-   "metadata": {},
-   "source": [
-    "### Summary\n",
-    "The above two experiments simulate a typical vertical scene training problem. Alice and Bob have the same sample group, but each side has only a part of the features. If Alice only uses her own data to train the model, an accuracy of **0.8729**, AUC **0.5241** model can be obtained. However, if Bob's data are combined, a model with an accuracy of **0.8884**  and AUC **0.8436** can be obtained."
-   ]
-  },
-  {
-   "cell_type": "markdown",
-   "metadata": {},
-   "source": [
-    "## Conclusion"
-   ]
-  },
-  {
-   "cell_type": "markdown",
-   "metadata": {},
-   "source": [
-    "* This tutorial introduces what is split learning and how to do it in secretFlow  \n",
-    "* It can be seen from the experimental data that split learning has significant advantages in expanding sample dimension and improving model effect through joint multi-party training\n",
-    "* This tutorial uses plaintext aggregation to demonstrate, without considering the leakage problem of hidden layer. Secretflow provides AggLayer to avoid the leakage problem of hidden layer plaintext transmission through MPC,TEE,HE, and DP. If you are interested, please refer to relevant documents.\n",
-    "* Next, you may want to try different data sets, you need to vertically shard the data first and then follow the flow of this tutorial\n"
-   ]
-  }
- ],
- "metadata": {
-  "kernelspec": {
-   "display_name": "Python 3.8.13 ('3.8')",
-   "language": "python",
-   "name": "python3"
-  },
-  "language_info": {
-   "codemirror_mode": {
-    "name": "ipython",
-    "version": 3
-   },
-   "file_extension": ".py",
-   "mimetype": "text/x-python",
-   "name": "python",
-   "nbconvert_exporter": "python",
-   "pygments_lexer": "ipython3",
-   "version": "3.8.13"
-  },
-  "vscode": {
-   "interpreter": {
-    "hash": "ae1fdd5fd034b7d694352220485921694ff89198520409089b4646721fce11ca"
-   }
-  }
- },
- "nbformat": 4,
- "nbformat_minor": 4
-=======
-{
- "cells": [
-  {
-   "cell_type": "markdown",
-   "metadata": {},
-   "source": [
-    "# Split Learning—Bank Marketing"
-   ]
-  },
-  {
-   "cell_type": "markdown",
-   "metadata": {},
-   "source": [
-    ">The following codes are demos only. It's **NOT for production** due to system security concerns, please **DO NOT** use it directly in production."
-   ]
-  },
-  {
-   "cell_type": "markdown",
-   "metadata": {},
-   "source": [
-    "In this tutorial, we will use the bank's marketing model as an example to show how to accomplish split learning in vertical scenarios under the `SecretFlow` framework.\n",
-    "`SecretFlow` provides a user-friendly Api that makes it easy to apply your Keras model or PyTorch model to split learning scenarios to complete joint modeling tasks for vertical scenarios.\n",
-    "\n",
-    "In this tutorial we will show you how to turn your existing 'Keras' model into a split learning model under `Secretflow` to complete federated multi-party modeling tasks."
-   ]
-  },
-  {
-   "cell_type": "markdown",
-   "metadata": {},
-   "source": [
-    "## What is Split Learning？"
-   ]
-  },
-  {
-   "cell_type": "markdown",
-   "metadata": {},
-   "source": [
-    "The core idea of split learning is to split the network structure. Each device (silo) retains only a part of the network structure, and the sub-network structure of all devices is combined together to form a complete network model. \n",
-    "In the training process, different devices (silos) only perform forward or reverse calculation on the local network structure, and transfer the calculation results to the next device. Multiple devices complete the training through joint model until convergence.\n",
-    "\n",
-    " <img alt=\"split_learning_tutorial.png\" src=\"resources/split_learning_tutorial.png\" width=\"600\">  \n"
-   ]
-  },
-  {
-   "cell_type": "markdown",
-   "metadata": {},
-   "source": [
-    "**Alice**：have *data\\_alice*，*model\\_base\\_alice*  \n",
-    "**Bob**: have *data\\_bob*，*model\\_base\\_bob*，*model\\_fuse*  \n",
-    "\n",
-    "1. **Alice** uses its data to get *hidden0* through *model\\_base\\_Alice* and send it to Bob. \n",
-    "2. **Bob** gets *hidden1* with its data through *model\\_base\\_bob*.\n",
-    "3. *hidden\\_0* and *hidden\\_1* are input to the *AggLayer* for aggregation, and the aggregated *hidden\\_merge* is the output.\n",
-    "4. **Bob** input *hidden\\_merge* to *model\\_fuse*, get the gradient with *label* and send it back.\n",
-    "5. The gradient is split into two parts *g\\_0*, *g\\_1* through *AggLayer*, which are sent to **Alice** and **Bob** respectively.\n",
-    "6. Then **Alice** and **Bob** update their local base net with *g\\_0* or *g\\_1*.\n"
-   ]
-  },
-  {
-   "cell_type": "markdown",
-   "metadata": {},
-   "source": [
-    "## Task"
-   ]
-  },
-  {
-   "cell_type": "markdown",
-   "metadata": {},
-   "source": [
-    "Marketing is the banking industry in the ever-changing market environment, to meet the needs of customers, to achieve business objectives of the overall operation and sales activities. In the current environment of big data, data analysis provides a more effective analysis means for the banking industry. Customer demand analysis, understanding of target market trends and more macro market strategies can provide the basis and direction.  \n",
-    "  \n",
-    "The data from [kaggle](https://www.kaggle.com/janiobachmann/bank-marketing-dataset) is a set of classic marketing data bank, is a Portuguese bank agency telephone direct marketing activities, The target variable is whether the customer subscribes to deposit product."
-   ]
-  },
-  {
-   "cell_type": "markdown",
-   "metadata": {},
-   "source": [
-    "## Data\n",
-    "\n",
-    "1. The total sample size was 11162, including 8929 training set and 2233 test set\n",
-    "2. Feature dim is 16, target is binary classification\n",
-    "3. We have cut the data in advance. Alice holds the 4-dimensional basic attribute features, Bob holds the 12-dimensional bank transaction features, and only Alice holds the corresponding label"
-   ]
-  },
-  {
-   "cell_type": "markdown",
-   "metadata": {},
-   "source": [
-    "Let's start by looking at what our bank's marketing data look like?  \n",
-    "\n",
-    "The original data is divided into Bank Alice and Bank Bob, which stores in Alice and Bob respectively. Here, CSV is the original data that has only been separated without pre-processing, we will use `secretflow preprocess` for FedData preprocess"
-   ]
-  },
-  {
-   "cell_type": "code",
-   "execution_count": 1,
-   "metadata": {},
-   "outputs": [
-    {
-     "name": "stderr",
-     "output_type": "stream",
-     "text": [
-      "2023-04-27 15:30:12,356\tINFO worker.py:1538 -- Started a local Ray instance.\n"
-     ]
-    }
-   ],
-   "source": [
-    "%load_ext autoreload\n",
-    "%autoreload 2\n",
-    "\n",
-    "import secretflow as sf\n",
-    "import matplotlib.pyplot as plt\n",
-    "sf.init(['alice', 'bob'], address='local')\n",
-    "alice, bob = sf.PYU('alice'), sf.PYU('bob')"
-   ]
-  },
-  {
-   "cell_type": "markdown",
-   "metadata": {},
-   "source": [
-    "### prepare data"
-   ]
-  },
-  {
-   "cell_type": "code",
-   "execution_count": 2,
-   "metadata": {},
-   "outputs": [],
-   "source": [
-    "import pandas as pd\n",
-    "from secretflow.utils.simulation.datasets import dataset\n",
-    "\n",
-    "df = pd.read_csv(dataset('bank_marketing'), sep=';')"
-   ]
-  },
-  {
-   "cell_type": "markdown",
-   "metadata": {},
-   "source": [
-    "We assume that Alice is a new bank, and they only have the basic information of the user and purchased the label of financial products from other bank."
-   ]
-  },
-  {
-   "cell_type": "code",
-   "execution_count": 3,
-   "metadata": {},
-   "outputs": [
-    {
-     "data": {
-      "text/html": [
-       "<div>\n",
-       "<style scoped>\n",
-       "    .dataframe tbody tr th:only-of-type {\n",
-       "        vertical-align: middle;\n",
-       "    }\n",
-       "\n",
-       "    .dataframe tbody tr th {\n",
-       "        vertical-align: top;\n",
-       "    }\n",
-       "\n",
-       "    .dataframe thead th {\n",
-       "        text-align: right;\n",
-       "    }\n",
-       "</style>\n",
-       "<table border=\"1\" class=\"dataframe\">\n",
-       "  <thead>\n",
-       "    <tr style=\"text-align: right;\">\n",
-       "      <th></th>\n",
-       "      <th>age</th>\n",
-       "      <th>job</th>\n",
-       "      <th>marital</th>\n",
-       "      <th>education</th>\n",
-       "      <th>y</th>\n",
-       "    </tr>\n",
-       "  </thead>\n",
-       "  <tbody>\n",
-       "    <tr>\n",
-       "      <th>0</th>\n",
-       "      <td>30</td>\n",
-       "      <td>unemployed</td>\n",
-       "      <td>married</td>\n",
-       "      <td>primary</td>\n",
-       "      <td>no</td>\n",
-       "    </tr>\n",
-       "    <tr>\n",
-       "      <th>1</th>\n",
-       "      <td>33</td>\n",
-       "      <td>services</td>\n",
-       "      <td>married</td>\n",
-       "      <td>secondary</td>\n",
-       "      <td>no</td>\n",
-       "    </tr>\n",
-       "    <tr>\n",
-       "      <th>2</th>\n",
-       "      <td>35</td>\n",
-       "      <td>management</td>\n",
-       "      <td>single</td>\n",
-       "      <td>tertiary</td>\n",
-       "      <td>no</td>\n",
-       "    </tr>\n",
-       "    <tr>\n",
-       "      <th>3</th>\n",
-       "      <td>30</td>\n",
-       "      <td>management</td>\n",
-       "      <td>married</td>\n",
-       "      <td>tertiary</td>\n",
-       "      <td>no</td>\n",
-       "    </tr>\n",
-       "    <tr>\n",
-       "      <th>4</th>\n",
-       "      <td>59</td>\n",
-       "      <td>blue-collar</td>\n",
-       "      <td>married</td>\n",
-       "      <td>secondary</td>\n",
-       "      <td>no</td>\n",
-       "    </tr>\n",
-       "    <tr>\n",
-       "      <th>...</th>\n",
-       "      <td>...</td>\n",
-       "      <td>...</td>\n",
-       "      <td>...</td>\n",
-       "      <td>...</td>\n",
-       "      <td>...</td>\n",
-       "    </tr>\n",
-       "    <tr>\n",
-       "      <th>4516</th>\n",
-       "      <td>33</td>\n",
-       "      <td>services</td>\n",
-       "      <td>married</td>\n",
-       "      <td>secondary</td>\n",
-       "      <td>no</td>\n",
-       "    </tr>\n",
-       "    <tr>\n",
-       "      <th>4517</th>\n",
-       "      <td>57</td>\n",
-       "      <td>self-employed</td>\n",
-       "      <td>married</td>\n",
-       "      <td>tertiary</td>\n",
-       "      <td>no</td>\n",
-       "    </tr>\n",
-       "    <tr>\n",
-       "      <th>4518</th>\n",
-       "      <td>57</td>\n",
-       "      <td>technician</td>\n",
-       "      <td>married</td>\n",
-       "      <td>secondary</td>\n",
-       "      <td>no</td>\n",
-       "    </tr>\n",
-       "    <tr>\n",
-       "      <th>4519</th>\n",
-       "      <td>28</td>\n",
-       "      <td>blue-collar</td>\n",
-       "      <td>married</td>\n",
-       "      <td>secondary</td>\n",
-       "      <td>no</td>\n",
-       "    </tr>\n",
-       "    <tr>\n",
-       "      <th>4520</th>\n",
-       "      <td>44</td>\n",
-       "      <td>entrepreneur</td>\n",
-       "      <td>single</td>\n",
-       "      <td>tertiary</td>\n",
-       "      <td>no</td>\n",
-       "    </tr>\n",
-       "  </tbody>\n",
-       "</table>\n",
-       "<p>4521 rows × 5 columns</p>\n",
-       "</div>"
-      ],
-      "text/plain": [
-       "      age            job  marital  education   y\n",
-       "0      30     unemployed  married    primary  no\n",
-       "1      33       services  married  secondary  no\n",
-       "2      35     management   single   tertiary  no\n",
-       "3      30     management  married   tertiary  no\n",
-       "4      59    blue-collar  married  secondary  no\n",
-       "...   ...            ...      ...        ...  ..\n",
-       "4516   33       services  married  secondary  no\n",
-       "4517   57  self-employed  married   tertiary  no\n",
-       "4518   57     technician  married  secondary  no\n",
-       "4519   28    blue-collar  married  secondary  no\n",
-       "4520   44   entrepreneur   single   tertiary  no\n",
-       "\n",
-       "[4521 rows x 5 columns]"
-      ]
-     },
-     "execution_count": 3,
-     "metadata": {},
-     "output_type": "execute_result"
-    }
-   ],
-   "source": [
-    "alice_data = df[[\"age\", \"job\", \"marital\", \"education\", \"y\"]]\n",
-    "alice_data"
-   ]
-  },
-  {
-   "cell_type": "markdown",
-   "metadata": {},
-   "source": [
-    "Bob is an old bank, they have the user's account balance, house, loan, and recent marketing feedback"
-   ]
-  },
-  {
-   "cell_type": "code",
-   "execution_count": 4,
-   "metadata": {},
-   "outputs": [
-    {
-     "data": {
-      "text/html": [
-       "<div>\n",
-       "<style scoped>\n",
-       "    .dataframe tbody tr th:only-of-type {\n",
-       "        vertical-align: middle;\n",
-       "    }\n",
-       "\n",
-       "    .dataframe tbody tr th {\n",
-       "        vertical-align: top;\n",
-       "    }\n",
-       "\n",
-       "    .dataframe thead th {\n",
-       "        text-align: right;\n",
-       "    }\n",
-       "</style>\n",
-       "<table border=\"1\" class=\"dataframe\">\n",
-       "  <thead>\n",
-       "    <tr style=\"text-align: right;\">\n",
-       "      <th></th>\n",
-       "      <th>default</th>\n",
-       "      <th>balance</th>\n",
-       "      <th>housing</th>\n",
-       "      <th>loan</th>\n",
-       "      <th>contact</th>\n",
-       "      <th>day</th>\n",
-       "      <th>month</th>\n",
-       "      <th>duration</th>\n",
-       "      <th>campaign</th>\n",
-       "      <th>pdays</th>\n",
-       "      <th>previous</th>\n",
-       "      <th>poutcome</th>\n",
-       "    </tr>\n",
-       "  </thead>\n",
-       "  <tbody>\n",
-       "    <tr>\n",
-       "      <th>0</th>\n",
-       "      <td>no</td>\n",
-       "      <td>1787</td>\n",
-       "      <td>no</td>\n",
-       "      <td>no</td>\n",
-       "      <td>cellular</td>\n",
-       "      <td>19</td>\n",
-       "      <td>oct</td>\n",
-       "      <td>79</td>\n",
-       "      <td>1</td>\n",
-       "      <td>-1</td>\n",
-       "      <td>0</td>\n",
-       "      <td>unknown</td>\n",
-       "    </tr>\n",
-       "    <tr>\n",
-       "      <th>1</th>\n",
-       "      <td>no</td>\n",
-       "      <td>4789</td>\n",
-       "      <td>yes</td>\n",
-       "      <td>yes</td>\n",
-       "      <td>cellular</td>\n",
-       "      <td>11</td>\n",
-       "      <td>may</td>\n",
-       "      <td>220</td>\n",
-       "      <td>1</td>\n",
-       "      <td>339</td>\n",
-       "      <td>4</td>\n",
-       "      <td>failure</td>\n",
-       "    </tr>\n",
-       "    <tr>\n",
-       "      <th>2</th>\n",
-       "      <td>no</td>\n",
-       "      <td>1350</td>\n",
-       "      <td>yes</td>\n",
-       "      <td>no</td>\n",
-       "      <td>cellular</td>\n",
-       "      <td>16</td>\n",
-       "      <td>apr</td>\n",
-       "      <td>185</td>\n",
-       "      <td>1</td>\n",
-       "      <td>330</td>\n",
-       "      <td>1</td>\n",
-       "      <td>failure</td>\n",
-       "    </tr>\n",
-       "    <tr>\n",
-       "      <th>3</th>\n",
-       "      <td>no</td>\n",
-       "      <td>1476</td>\n",
-       "      <td>yes</td>\n",
-       "      <td>yes</td>\n",
-       "      <td>unknown</td>\n",
-       "      <td>3</td>\n",
-       "      <td>jun</td>\n",
-       "      <td>199</td>\n",
-       "      <td>4</td>\n",
-       "      <td>-1</td>\n",
-       "      <td>0</td>\n",
-       "      <td>unknown</td>\n",
-       "    </tr>\n",
-       "    <tr>\n",
-       "      <th>4</th>\n",
-       "      <td>no</td>\n",
-       "      <td>0</td>\n",
-       "      <td>yes</td>\n",
-       "      <td>no</td>\n",
-       "      <td>unknown</td>\n",
-       "      <td>5</td>\n",
-       "      <td>may</td>\n",
-       "      <td>226</td>\n",
-       "      <td>1</td>\n",
-       "      <td>-1</td>\n",
-       "      <td>0</td>\n",
-       "      <td>unknown</td>\n",
-       "    </tr>\n",
-       "    <tr>\n",
-       "      <th>...</th>\n",
-       "      <td>...</td>\n",
-       "      <td>...</td>\n",
-       "      <td>...</td>\n",
-       "      <td>...</td>\n",
-       "      <td>...</td>\n",
-       "      <td>...</td>\n",
-       "      <td>...</td>\n",
-       "      <td>...</td>\n",
-       "      <td>...</td>\n",
-       "      <td>...</td>\n",
-       "      <td>...</td>\n",
-       "      <td>...</td>\n",
-       "    </tr>\n",
-       "    <tr>\n",
-       "      <th>4516</th>\n",
-       "      <td>no</td>\n",
-       "      <td>-333</td>\n",
-       "      <td>yes</td>\n",
-       "      <td>no</td>\n",
-       "      <td>cellular</td>\n",
-       "      <td>30</td>\n",
-       "      <td>jul</td>\n",
-       "      <td>329</td>\n",
-       "      <td>5</td>\n",
-       "      <td>-1</td>\n",
-       "      <td>0</td>\n",
-       "      <td>unknown</td>\n",
-       "    </tr>\n",
-       "    <tr>\n",
-       "      <th>4517</th>\n",
-       "      <td>yes</td>\n",
-       "      <td>-3313</td>\n",
-       "      <td>yes</td>\n",
-       "      <td>yes</td>\n",
-       "      <td>unknown</td>\n",
-       "      <td>9</td>\n",
-       "      <td>may</td>\n",
-       "      <td>153</td>\n",
-       "      <td>1</td>\n",
-       "      <td>-1</td>\n",
-       "      <td>0</td>\n",
-       "      <td>unknown</td>\n",
-       "    </tr>\n",
-       "    <tr>\n",
-       "      <th>4518</th>\n",
-       "      <td>no</td>\n",
-       "      <td>295</td>\n",
-       "      <td>no</td>\n",
-       "      <td>no</td>\n",
-       "      <td>cellular</td>\n",
-       "      <td>19</td>\n",
-       "      <td>aug</td>\n",
-       "      <td>151</td>\n",
-       "      <td>11</td>\n",
-       "      <td>-1</td>\n",
-       "      <td>0</td>\n",
-       "      <td>unknown</td>\n",
-       "    </tr>\n",
-       "    <tr>\n",
-       "      <th>4519</th>\n",
-       "      <td>no</td>\n",
-       "      <td>1137</td>\n",
-       "      <td>no</td>\n",
-       "      <td>no</td>\n",
-       "      <td>cellular</td>\n",
-       "      <td>6</td>\n",
-       "      <td>feb</td>\n",
-       "      <td>129</td>\n",
-       "      <td>4</td>\n",
-       "      <td>211</td>\n",
-       "      <td>3</td>\n",
-       "      <td>other</td>\n",
-       "    </tr>\n",
-       "    <tr>\n",
-       "      <th>4520</th>\n",
-       "      <td>no</td>\n",
-       "      <td>1136</td>\n",
-       "      <td>yes</td>\n",
-       "      <td>yes</td>\n",
-       "      <td>cellular</td>\n",
-       "      <td>3</td>\n",
-       "      <td>apr</td>\n",
-       "      <td>345</td>\n",
-       "      <td>2</td>\n",
-       "      <td>249</td>\n",
-       "      <td>7</td>\n",
-       "      <td>other</td>\n",
-       "    </tr>\n",
-       "  </tbody>\n",
-       "</table>\n",
-       "<p>4521 rows × 12 columns</p>\n",
-       "</div>"
-      ],
-      "text/plain": [
-       "     default  balance housing loan   contact  day month  duration  campaign  \\\n",
-       "0         no     1787      no   no  cellular   19   oct        79         1   \n",
-       "1         no     4789     yes  yes  cellular   11   may       220         1   \n",
-       "2         no     1350     yes   no  cellular   16   apr       185         1   \n",
-       "3         no     1476     yes  yes   unknown    3   jun       199         4   \n",
-       "4         no        0     yes   no   unknown    5   may       226         1   \n",
-       "...      ...      ...     ...  ...       ...  ...   ...       ...       ...   \n",
-       "4516      no     -333     yes   no  cellular   30   jul       329         5   \n",
-       "4517     yes    -3313     yes  yes   unknown    9   may       153         1   \n",
-       "4518      no      295      no   no  cellular   19   aug       151        11   \n",
-       "4519      no     1137      no   no  cellular    6   feb       129         4   \n",
-       "4520      no     1136     yes  yes  cellular    3   apr       345         2   \n",
-       "\n",
-       "      pdays  previous poutcome  \n",
-       "0        -1         0  unknown  \n",
-       "1       339         4  failure  \n",
-       "2       330         1  failure  \n",
-       "3        -1         0  unknown  \n",
-       "4        -1         0  unknown  \n",
-       "...     ...       ...      ...  \n",
-       "4516     -1         0  unknown  \n",
-       "4517     -1         0  unknown  \n",
-       "4518     -1         0  unknown  \n",
-       "4519    211         3    other  \n",
-       "4520    249         7    other  \n",
-       "\n",
-       "[4521 rows x 12 columns]"
-      ]
-     },
-     "execution_count": 4,
-     "metadata": {},
-     "output_type": "execute_result"
-    }
-   ],
-   "source": [
-    "bob_data = df[[\"default\", \"balance\", \"housing\", \"loan\", \"contact\", \n",
-    "             \"day\",\"month\",\"duration\",\"campaign\",\"pdays\",\"previous\",\"poutcome\"]]\n",
-    "bob_data"
-   ]
-  },
-  {
-   "cell_type": "markdown",
-   "metadata": {},
-   "source": [
-    "## Create Secretflow Environment"
-   ]
-  },
-  {
-   "cell_type": "markdown",
-   "metadata": {},
-   "source": [
-    "Create 2 entities in the Secretflow environment [Alice, Bob]\n",
-    "Where 'Alice' and 'Bob' are two PYU\n",
-    "Once you've constructed the two objects, you can happily start Splitting Learning"
-   ]
-  },
-  {
-   "cell_type": "markdown",
-   "metadata": {},
-   "source": [
-    "### Import Dependency"
-   ]
-  },
-  {
-   "cell_type": "code",
-   "execution_count": 5,
-   "metadata": {},
-   "outputs": [],
-   "source": [
-    "from secretflow.data.split import train_test_split\n",
-    "from secretflow.ml.nn import SLModel"
-   ]
-  },
-  {
-   "cell_type": "markdown",
-   "metadata": {},
-   "source": [
-    "## Prepare Data"
-   ]
-  },
-  {
-   "cell_type": "markdown",
-   "metadata": {},
-   "source": [
-    "**Build Federated Table**\n",
-    "\n",
-    "\n",
-    "Federated table is a virtual concept that cross multiple parties, We define `VDataFrame` for vertical setting\n",
-    "\n",
-    "1. The data of all parties in a federated table is stored locally and is not allowed to go out of the domain.\n",
-    "\n",
-    "2. No one has access to data store except the party that owns the data.\n",
-    "\n",
-    "3. Any operation of the federated table will be scheduled by the driver to each worker, and the execution instructions will be delivered layer by layer until the Python Runtime of the specific worker. The framework ensures that only `worker.device` and `Object`. device can operate data at the same time.\n",
-    "\n",
-    "4. Federated tables are designed to management and manipulation multi-party data from a central perspective.\n",
-    "\n",
-    "5. Interfaces to `Federated Table` are aligned to `pandas.DataFrame` to reduce the cost of multi-party data operations.\n",
-    "\n",
-    "6. The SecretFlow framework provides Plain&Ciphertext hybrid programming capabilities. Vertical federated tables are built using `SPU`, and `MPC-PSI` is used to safely get intersection and align data from all parties.\n",
-    "\n",
-    "<img alt=\"vdataframe.png\" src=\"resources/vdataframe.png\" width=\"600\">  \n",
-    "\n"
-   ]
-  },
-  {
-   "cell_type": "markdown",
-   "metadata": {},
-   "source": [
-    "VDataFrame provides `read_csv` interface similar to pandas, except that `secretflow.read_csv` receives a dictionary that defines the path of data for both parties. We can use `secretflow.vertical.read_csv` to build the `VDataFrame`.\n",
-    "```\n",
-    "read_csv(file_dict,delimiter,ppu,keys,drop_key)\n",
-    "    filepath: Path of the participant file. The address can be a relative or absolute path to a local file\n",
-    "    ppu: PPU Device for PSI; If this parameter is not specified, data must be prealigned\n",
-    "    keys: Key for intersection\n",
-    "```"
-   ]
-  },
-  {
-   "cell_type": "markdown",
-   "metadata": {},
-   "source": [
-    "Create spu object"
-   ]
-  },
-  {
-   "cell_type": "code",
-   "execution_count": 6,
-   "metadata": {},
-   "outputs": [],
-   "source": [
-    "spu = sf.SPU(sf.utils.testing.cluster_def(['alice', 'bob']))"
-   ]
-  },
-  {
-   "cell_type": "code",
-   "execution_count": 7,
-   "metadata": {},
-   "outputs": [],
-   "source": [
-    "from secretflow.utils.simulation.datasets import load_bank_marketing\n",
-    "\n",
-    "# Alice has the first four features,\n",
-    "# while bob has the left features\n",
-    "data = load_bank_marketing(parts={alice: (0, 4), bob: (4, 16)}, axis=1)\n",
-    "# Alice holds the label.\n",
-    "label = load_bank_marketing(parts={alice: (16, 17)}, axis=1)"
-   ]
-  },
-  {
-   "cell_type": "markdown",
-   "metadata": {},
-   "source": [
-    "`data` is a vertically federated table. It only has the `Schema` of all the data globally"
-   ]
-  },
-  {
-   "cell_type": "markdown",
-   "metadata": {},
-   "source": [
-    "Let's take a closer look at VDF data management \n",
-    "\n",
-    "As can be seen from an example, the `age` field belongs to Alice, so the corresponding column can be obtained in the partition of Alice, but Bob will report `KeyError` error when trying to obtain age.  \n",
-    "There is a concept of `Partition`, which is a data fragment defined by us. Each Partition has its own device to which it belongs, and only the device that belongs can operate data."
-   ]
-  },
-  {
-   "cell_type": "code",
-   "execution_count": 8,
-   "metadata": {},
-   "outputs": [
-    {
-     "data": {
-      "text/plain": [
-       "<secretflow.device.device.pyu.PYUObject at 0x7fd7b1e8cb20>"
-      ]
-     },
-     "execution_count": 8,
-     "metadata": {},
-     "output_type": "execute_result"
-    }
-   ],
-   "source": [
-    "data['age'].partitions[alice].data"
-   ]
-  },
-  {
-   "cell_type": "code",
-   "execution_count": null,
-   "metadata": {},
-   "outputs": [],
-   "source": [
-    "# You can uncomment this and you will get a KeyError.\n",
-    "# data['age'].partitions[bob]"
-   ]
-  },
-  {
-   "cell_type": "markdown",
-   "metadata": {},
-   "source": [
-    "We then do data preprocessing on the `VDataFrame`.。  \n",
-    "Here we take `LabelEncoder` and `MinMaxScaler` as examples. These two preprocessor functions have corresponding concepts in `SkLearn` and their use methods are similar to those in `SkLearn`"
-   ]
-  },
-  {
-   "cell_type": "code",
-   "execution_count": 9,
-   "metadata": {},
-   "outputs": [],
-   "source": [
-    "from secretflow.preprocessing.scaler import MinMaxScaler\n",
-    "from secretflow.preprocessing.encoder import LabelEncoder"
-   ]
-  },
-  {
-   "cell_type": "code",
-   "execution_count": 10,
-   "metadata": {},
-   "outputs": [],
-   "source": [
-    "encoder = LabelEncoder()\n",
-    "data['job'] = encoder.fit_transform(data['job'])\n",
-    "data['marital'] = encoder.fit_transform(data['marital'])\n",
-    "data['education'] = encoder.fit_transform(data['education'])\n",
-    "data['default'] = encoder.fit_transform(data['default'])\n",
-    "data['housing'] = encoder.fit_transform(data['housing'])\n",
-    "data['loan'] = encoder.fit_transform(data['loan'])\n",
-    "data['contact'] = encoder.fit_transform(data['contact'])\n",
-    "data['poutcome'] = encoder.fit_transform(data['poutcome'])\n",
-    "data['month'] = encoder.fit_transform(data['month'])\n",
-    "label = encoder.fit_transform(label)"
-   ]
-  },
-  {
-   "cell_type": "code",
-   "execution_count": 11,
-   "metadata": {},
-   "outputs": [
-    {
-     "name": "stdout",
-     "output_type": "stream",
-     "text": [
-      "label= <class 'secretflow.data.vertical.dataframe.VDataFrame'>,\n",
-      "data = <class 'secretflow.data.vertical.dataframe.VDataFrame'>\n"
-     ]
-    }
-   ],
-   "source": [
-    "print(f\"label= {type(label)},\\ndata = {type(data)}\")"
-   ]
-  },
-  {
-   "cell_type": "markdown",
-   "metadata": {},
-   "source": [
-    "Standardize data via MinMaxScaler"
-   ]
-  },
-  {
-   "cell_type": "code",
-   "execution_count": 12,
-   "metadata": {},
-   "outputs": [
-    {
-     "name": "stderr",
-     "output_type": "stream",
-     "text": [
-      "\u001b[2m\u001b[36m(_run pid=37133)\u001b[0m /Users/zhangxingmeng/miniconda3/envs/secretflow/lib/python3.8/site-packages/sklearn/base.py:443: UserWarning: X has feature names, but MinMaxScaler was fitted without feature names\n",
-      "\u001b[2m\u001b[36m(_run pid=37133)\u001b[0m   warnings.warn(\n",
-      "\u001b[2m\u001b[36m(_run pid=37133)\u001b[0m /Users/zhangxingmeng/miniconda3/envs/secretflow/lib/python3.8/site-packages/sklearn/base.py:443: UserWarning: X has feature names, but MinMaxScaler was fitted without feature names\n",
-      "\u001b[2m\u001b[36m(_run pid=37133)\u001b[0m   warnings.warn(\n"
-     ]
-    }
-   ],
-   "source": [
-    "scaler = MinMaxScaler()\n",
-    "\n",
-    "data = scaler.fit_transform(data)\n"
-   ]
-  },
-  {
-   "cell_type": "markdown",
-   "metadata": {},
-   "source": [
-    "Next we divide the data set into train-set and test-set"
-   ]
-  },
-  {
-   "cell_type": "code",
-   "execution_count": 13,
-   "metadata": {},
-   "outputs": [],
-   "source": [
-    "from secretflow.data.split import train_test_split\n",
-    "random_state = 1234\n",
-    "train_data,test_data = train_test_split(data, train_size=0.8, random_state=random_state)\n",
-    "train_label,test_label = train_test_split(label, train_size=0.8, random_state=random_state)"
-   ]
-  },
-  {
-   "cell_type": "markdown",
-   "metadata": {},
-   "source": [
-    "**Summary:** At this point, we have completed the definition of **federated tables**, **data preprocessing**, and **training set and test set partitioning**\n",
-    "The secretFlow framework defines a set of operations to be built on the federated table (its logical counterpart is `pandas.DataFrame`). The secretflow framework defines a set of operations to be built on the federated table (its logical counterpart is `sklearn`) Refer to our documentation and API introduction to learn more about other features"
-   ]
-  },
-  {
-   "cell_type": "markdown",
-   "metadata": {},
-   "source": [
-    "## Introduce Model"
-   ]
-  },
-  {
-   "cell_type": "markdown",
-   "metadata": {},
-   "source": [
-    "**local version**: \n",
-    "For this task, a basic DNN can be completed, input 16-dimensional features, through a DNN network, output the probability of positive and negative samples.\n",
-    "\n",
-    "\n",
-    "**Federate version**：\n",
-    "* Alice：\n",
-    "    - base_net: Input 4-dimensional feature and go through a DNN network to get hidden\n",
-    "    - fuse_net: Receive hidden features calculated by Alice and Bob, input them to FUSENET for feature fusion, and complete the forward process and backward process\n",
-    "* Bob：\n",
-    "    - base_net: Input 12-dimensional features, get hidden through a DNN network, and then send hidden to Alice to complete the following operation"
-   ]
-  },
-  {
-   "cell_type": "markdown",
-   "metadata": {},
-   "source": [
-    "### Define Model"
-   ]
-  },
-  {
-   "cell_type": "markdown",
-   "metadata": {},
-   "source": [
-    "Next we start creating the federated model \n",
-    "we define SLTFModel and SLTorchModel(WIP), which are used to build split learning of vertical scene. We define a simple and easy to use extensible interface, which can easily transform your existing Model into SF-Model, and then conduct vertical scene federation modeling"
-   ]
-  },
-  {
-   "cell_type": "markdown",
-   "metadata": {},
-   "source": [
-    "Split learning is to break up a model so that one part is executed locally on the data and the other part is executed on the label side.\n",
-    "First let's define the locally executed model -- base_model"
-   ]
-  },
-  {
-   "cell_type": "code",
-   "execution_count": 14,
-   "metadata": {},
-   "outputs": [],
-   "source": [
-    "def create_base_model(input_dim, output_dim,  name='base_model'):\n",
-    "    # Create model\n",
-    "    def create_model():\n",
-    "        from tensorflow import keras\n",
-    "        from tensorflow.keras import layers\n",
-    "        import tensorflow as tf\n",
-    "        model = keras.Sequential(\n",
-    "            [\n",
-    "                keras.Input(shape=input_dim),\n",
-    "                layers.Dense(100,activation =\"relu\" ),\n",
-    "                layers.Dense(output_dim, activation=\"relu\"),\n",
-    "            ]\n",
-    "        )\n",
-    "        # Compile model\n",
-    "        model.summary()\n",
-    "        model.compile(loss='binary_crossentropy',\n",
-    "                      optimizer='adam',\n",
-    "                      metrics=[\"accuracy\",tf.keras.metrics.AUC()])\n",
-    "        return model\n",
-    "    return create_model\n"
-   ]
-  },
-  {
-   "cell_type": "markdown",
-   "metadata": {},
-   "source": [
-    "We use create_base_model to create their base models for 'Alice' and 'Bob', respectively"
-   ]
-  },
-  {
-   "cell_type": "code",
-   "execution_count": 15,
-   "metadata": {},
-   "outputs": [],
-   "source": [
-    "# prepare model\n",
-    "hidden_size = 64\n",
-    "\n",
-    "model_base_alice = create_base_model(4, hidden_size)\n",
-    "model_base_bob = create_base_model(12, hidden_size)"
-   ]
-  },
-  {
-   "cell_type": "code",
-   "execution_count": 16,
-   "metadata": {},
-   "outputs": [
-    {
-     "name": "stdout",
-     "output_type": "stream",
-     "text": [
-      "Model: \"sequential\"\n",
-      "_________________________________________________________________\n",
-      " Layer (type)                Output Shape              Param #   \n",
-      "=================================================================\n",
-      " dense (Dense)               (None, 100)               500       \n",
-      "                                                                 \n",
-      " dense_1 (Dense)             (None, 64)                6464      \n",
-      "                                                                 \n",
-      "=================================================================\n",
-      "Total params: 6,964\n",
-      "Trainable params: 6,964\n",
-      "Non-trainable params: 0\n",
-      "_________________________________________________________________\n",
-      "Model: \"sequential_1\"\n",
-      "_________________________________________________________________\n",
-      " Layer (type)                Output Shape              Param #   \n",
-      "=================================================================\n",
-      " dense_2 (Dense)             (None, 100)               1300      \n",
-      "                                                                 \n",
-      " dense_3 (Dense)             (None, 64)                6464      \n",
-      "                                                                 \n",
-      "=================================================================\n",
-      "Total params: 7,764\n",
-      "Trainable params: 7,764\n",
-      "Non-trainable params: 0\n",
-      "_________________________________________________________________\n"
-     ]
-    },
-    {
-     "data": {
-      "text/plain": [
-       "<keras.engine.sequential.Sequential at 0x7fd7a09c31f0>"
-      ]
-     },
-     "execution_count": 16,
-     "metadata": {},
-     "output_type": "execute_result"
-    }
-   ],
-   "source": [
-    "model_base_alice()\n",
-    "model_base_bob()"
-   ]
-  },
-  {
-   "cell_type": "markdown",
-   "metadata": {},
-   "source": [
-    "Next we define the side with the label, or the server-side model -- fuse_model\n",
-    "In the definition of fuse_model, we need to correctly define `loss`, `optimizer`, and `metrics`. This is compatible with all configurations of your existing Keras model"
-   ]
-  },
-  {
-   "cell_type": "code",
-   "execution_count": 17,
-   "metadata": {},
-   "outputs": [],
-   "source": [
-    "def create_fuse_model(input_dim, output_dim, party_nums, name='fuse_model'):\n",
-    "    def create_model():\n",
-    "        from tensorflow import keras\n",
-    "        from tensorflow.keras import layers\n",
-    "        import tensorflow as tf\n",
-    "        # input\n",
-    "        input_layers = []\n",
-    "        for i in range(party_nums):\n",
-    "            input_layers.append(keras.Input(input_dim,))\n",
-    "        \n",
-    "        merged_layer = layers.concatenate(input_layers)\n",
-    "        fuse_layer = layers.Dense(64, activation='relu')(merged_layer)\n",
-    "        output = layers.Dense(output_dim, activation='sigmoid')(fuse_layer)\n",
-    "\n",
-    "        model = keras.Model(inputs=input_layers, outputs=output)\n",
-    "        model.summary()\n",
-    "        \n",
-    "        model.compile(loss='binary_crossentropy',\n",
-    "                      optimizer='adam',\n",
-    "                      metrics=[\"accuracy\",tf.keras.metrics.AUC()])\n",
-    "        return model\n",
-    "    return create_model"
-   ]
-  },
-  {
-   "cell_type": "code",
-   "execution_count": 18,
-   "metadata": {},
-   "outputs": [],
-   "source": [
-    "model_fuse = create_fuse_model(\n",
-    "    input_dim=hidden_size, party_nums=2, output_dim=1)"
-   ]
-  },
-  {
-   "cell_type": "code",
-   "execution_count": 19,
-   "metadata": {},
-   "outputs": [
-    {
-     "name": "stdout",
-     "output_type": "stream",
-     "text": [
-      "Model: \"model\"\n",
-      "__________________________________________________________________________________________________\n",
-      " Layer (type)                   Output Shape         Param #     Connected to                     \n",
-      "==================================================================================================\n",
-      " input_3 (InputLayer)           [(None, 64)]         0           []                               \n",
-      "                                                                                                  \n",
-      " input_4 (InputLayer)           [(None, 64)]         0           []                               \n",
-      "                                                                                                  \n",
-      " concatenate (Concatenate)      (None, 128)          0           ['input_3[0][0]',                \n",
-      "                                                                  'input_4[0][0]']                \n",
-      "                                                                                                  \n",
-      " dense_4 (Dense)                (None, 64)           8256        ['concatenate[0][0]']            \n",
-      "                                                                                                  \n",
-      " dense_5 (Dense)                (None, 1)            65          ['dense_4[0][0]']                \n",
-      "                                                                                                  \n",
-      "==================================================================================================\n",
-      "Total params: 8,321\n",
-      "Trainable params: 8,321\n",
-      "Non-trainable params: 0\n",
-      "__________________________________________________________________________________________________\n"
-     ]
-    },
-    {
-     "data": {
-      "text/plain": [
-       "<keras.engine.functional.Functional at 0x7fd7a0d569d0>"
-      ]
-     },
-     "execution_count": 19,
-     "metadata": {},
-     "output_type": "execute_result"
-    }
-   ],
-   "source": [
-    "model_fuse()"
-   ]
-  },
-  {
-   "cell_type": "markdown",
-   "metadata": {},
-   "source": [
-    "### Create Split Learning Model\n",
-    "Secretflow provides the split learning model `SLModel`\n",
-    "To initial SLModel only need 3 parameters\n",
-    "* base_model_dict: A dictionary needs to be passed in all clients participating in the training along with base_model mappings\n",
-    "* device_y: PYU, which device has label\n",
-    "* model_fuse: The fusion model"
-   ]
-  },
-  {
-   "cell_type": "markdown",
-   "metadata": {},
-   "source": [
-    "Define base_model_dict  \n",
-    "```python\n",
-    "base_model_dict:Dict[PYU,model_fn]\n",
-    "```"
-   ]
-  },
-  {
-   "cell_type": "code",
-   "execution_count": 20,
-   "metadata": {},
-   "outputs": [],
-   "source": [
-    "base_model_dict = {\n",
-    "    alice: model_base_alice,\n",
-    "    bob:   model_base_bob\n",
-    "}"
-   ]
-  },
-  {
-   "cell_type": "code",
-   "execution_count": 21,
-   "metadata": {},
-   "outputs": [],
-   "source": [
-    "from secretflow.security.privacy import DPStrategy, LabelDP\n",
-    "from secretflow.security.privacy.mechanism.tensorflow import GaussianEmbeddingDP\n",
-    "\n",
-    "# Define DP operations\n",
-    "train_batch_size = 128\n",
-    "gaussian_embedding_dp = GaussianEmbeddingDP(\n",
-    "    noise_multiplier=0.5,\n",
-    "    l2_norm_clip=1.0,\n",
-    "    batch_size=train_batch_size,\n",
-    "    num_samples=train_data.values.partition_shape()[alice][0],\n",
-    "    is_secure_generator=False,\n",
-    ")\n",
-    "dp_strategy_alice = DPStrategy(embedding_dp=gaussian_embedding_dp)\n",
-    "label_dp = LabelDP(eps=64.0)\n",
-    "dp_strategy_bob = DPStrategy(label_dp=label_dp)\n",
-    "dp_strategy_dict = {alice: dp_strategy_alice, bob: dp_strategy_bob}\n",
-    "dp_spent_step_freq = 10"
-   ]
-  },
-  {
-   "cell_type": "code",
-   "execution_count": 22,
-   "metadata": {},
-   "outputs": [
-    {
-     "name": "stderr",
-     "output_type": "stream",
-     "text": [
-      "INFO:root:Create proxy actor <class 'secretflow.ml.nn.sl.backend.tensorflow.sl_base.PYUSLTFModel'> with party alice.\n",
-      "INFO:root:Create proxy actor <class 'secretflow.ml.nn.sl.backend.tensorflow.sl_base.PYUSLTFModel'> with party bob.\n"
-     ]
-    }
-   ],
-   "source": [
-    "sl_model = SLModel(\n",
-    "    base_model_dict=base_model_dict, \n",
-    "    device_y=alice,  \n",
-    "    model_fuse=model_fuse,\n",
-    "    dp_strategy_dict=dp_strategy_dict,)"
-   ]
-  },
-  {
-   "cell_type": "code",
-   "execution_count": 23,
-   "metadata": {},
-   "outputs": [
-    {
-     "data": {
-      "text/plain": [
-       "(           age       job  marital  education\n",
-       " 1426  0.279412  0.181818      0.5   0.333333\n",
-       " 416   0.176471  0.636364      1.0   0.333333\n",
-       " 3977  0.264706  0.000000      0.5   0.666667\n",
-       " 2291  0.338235  0.000000      0.5   0.333333\n",
-       " 257   0.132353  0.909091      1.0   0.333333\n",
-       " ...        ...       ...      ...        ...\n",
-       " 1508  0.264706  0.818182      1.0   0.333333\n",
-       " 979   0.544118  0.090909      0.0   0.000000\n",
-       " 3494  0.455882  0.090909      0.5   0.000000\n",
-       " 42    0.485294  0.090909      0.5   0.333333\n",
-       " 1386  0.455882  0.636364      0.5   0.333333\n",
-       " \n",
-       " [905 rows x 4 columns],\n",
-       "       y\n",
-       " 1426  0\n",
-       " 416   0\n",
-       " 3977  0\n",
-       " 2291  0\n",
-       " 257   0\n",
-       " ...  ..\n",
-       " 1508  0\n",
-       " 979   0\n",
-       " 3494  0\n",
-       " 42    0\n",
-       " 1386  0\n",
-       " \n",
-       " [905 rows x 1 columns])"
-      ]
-     },
-     "execution_count": 23,
-     "metadata": {},
-     "output_type": "execute_result"
-    }
-   ],
-   "source": [
-    "sf.reveal(test_data.partitions[alice].data), sf.reveal(test_label.partitions[alice].data)"
-   ]
-  },
-  {
-   "cell_type": "code",
-   "execution_count": 24,
-   "metadata": {},
-   "outputs": [
-    {
-     "data": {
-      "text/plain": [
-       "(           age       job  marital  education\n",
-       " 1106  0.235294  0.090909      0.5   0.333333\n",
-       " 1309  0.176471  0.363636      0.5   0.333333\n",
-       " 2140  0.411765  0.272727      1.0   0.666667\n",
-       " 2134  0.573529  0.454545      0.5   0.333333\n",
-       " 960   0.485294  0.818182      0.5   0.333333\n",
-       " ...        ...       ...      ...        ...\n",
-       " 664   0.397059  0.090909      1.0   0.333333\n",
-       " 3276  0.235294  0.181818      0.5   0.666667\n",
-       " 1318  0.220588  0.818182      0.5   0.333333\n",
-       " 723   0.220588  0.636364      0.5   0.333333\n",
-       " 2863  0.176471  0.363636      1.0   0.666667\n",
-       " \n",
-       " [3616 rows x 4 columns],\n",
-       "       y\n",
-       " 1106  0\n",
-       " 1309  0\n",
-       " 2140  1\n",
-       " 2134  0\n",
-       " 960   0\n",
-       " ...  ..\n",
-       " 664   0\n",
-       " 3276  0\n",
-       " 1318  0\n",
-       " 723   0\n",
-       " 2863  0\n",
-       " \n",
-       " [3616 rows x 1 columns])"
-      ]
-     },
-     "execution_count": 24,
-     "metadata": {},
-     "output_type": "execute_result"
-    }
-   ],
-   "source": [
-    "sf.reveal(train_data.partitions[alice].data), sf.reveal(train_label.partitions[alice].data)"
-   ]
-  },
-  {
-   "cell_type": "code",
-   "execution_count": 25,
-   "metadata": {},
-   "outputs": [
-    {
-     "name": "stderr",
-     "output_type": "stream",
-     "text": [
-      "INFO:root:SL Train Params: {'self': <secretflow.ml.nn.sl.sl_model.SLModel object at 0x7fd7a05d8880>, 'x': VDataFrame(partitions={alice: Partition(data=<secretflow.device.device.pyu.PYUObject object at 0x7fd7a05d71c0>), bob: Partition(data=<secretflow.device.device.pyu.PYUObject object at 0x7fd7a05d7af0>)}, aligned=True), 'y': VDataFrame(partitions={alice: Partition(data=<secretflow.device.device.pyu.PYUObject object at 0x7fd7a05d7d00>)}, aligned=True), 'batch_size': 128, 'epochs': 10, 'verbose': 1, 'callbacks': None, 'validation_data': (VDataFrame(partitions={alice: Partition(data=<secretflow.device.device.pyu.PYUObject object at 0x7fd7a05d71f0>), bob: Partition(data=<secretflow.device.device.pyu.PYUObject object at 0x7fd7a05d7820>)}, aligned=True), VDataFrame(partitions={alice: Partition(data=<secretflow.device.device.pyu.PYUObject object at 0x7fd7a05d7280>)}, aligned=True)), 'shuffle': True, 'sample_weight': None, 'validation_freq': 1, 'dp_spent_step_freq': 10, 'dataset_builder': None, 'audit_log_dir': None, 'audit_log_params': {}, 'random_seed': 19860}\n",
-      "E0427 15:30:54.132951000 4559730176 fork_posix.cc:76]                  Other threads are currently calling into gRPC, skipping fork() handlers\n"
-     ]
-    },
-    {
-     "name": "stdout",
-     "output_type": "stream",
-     "text": [
-      "\u001b[2m\u001b[36m(PYUSLTFModel pid=37975)\u001b[0m Model: \"sequential\"\n",
-      "\u001b[2m\u001b[36m(PYUSLTFModel pid=37975)\u001b[0m _________________________________________________________________\n",
-      "\u001b[2m\u001b[36m(PYUSLTFModel pid=37975)\u001b[0m  Layer (type)                Output Shape              Param #   \n",
-      "\u001b[2m\u001b[36m(PYUSLTFModel pid=37975)\u001b[0m =================================================================\n",
-      "\u001b[2m\u001b[36m(PYUSLTFModel pid=37975)\u001b[0m  dense (Dense)               (None, 100)               500       \n",
-      "\u001b[2m\u001b[36m(PYUSLTFModel pid=37975)\u001b[0m                                                                  \n",
-      "\u001b[2m\u001b[36m(PYUSLTFModel pid=37975)\u001b[0m  dense_1 (Dense)             (None, 64)                6464      \n",
-      "\u001b[2m\u001b[36m(PYUSLTFModel pid=37975)\u001b[0m                                                                  \n",
-      "\u001b[2m\u001b[36m(PYUSLTFModel pid=37975)\u001b[0m =================================================================\n",
-      "\u001b[2m\u001b[36m(PYUSLTFModel pid=37975)\u001b[0m Total params: 6,964\n",
-      "\u001b[2m\u001b[36m(PYUSLTFModel pid=37975)\u001b[0m Trainable params: 6,964\n",
-      "\u001b[2m\u001b[36m(PYUSLTFModel pid=37975)\u001b[0m Non-trainable params: 0\n",
-      "\u001b[2m\u001b[36m(PYUSLTFModel pid=37975)\u001b[0m _________________________________________________________________\n",
-      "\u001b[2m\u001b[36m(PYUSLTFModel pid=37975)\u001b[0m Model: \"model\"\n",
-      "\u001b[2m\u001b[36m(PYUSLTFModel pid=37975)\u001b[0m __________________________________________________________________________________________________\n",
-      "\u001b[2m\u001b[36m(PYUSLTFModel pid=37975)\u001b[0m  Layer (type)                   Output Shape         Param #     Connected to                     \n",
-      "\u001b[2m\u001b[36m(PYUSLTFModel pid=37975)\u001b[0m ==================================================================================================\n",
-      "\u001b[2m\u001b[36m(PYUSLTFModel pid=37975)\u001b[0m  input_2 (InputLayer)           [(None, 64)]         0           []                               \n",
-      "\u001b[2m\u001b[36m(PYUSLTFModel pid=37975)\u001b[0m                                                                                                   \n",
-      "\u001b[2m\u001b[36m(PYUSLTFModel pid=37975)\u001b[0m  input_3 (InputLayer)           [(None, 64)]         0           []                               \n",
-      "\u001b[2m\u001b[36m(PYUSLTFModel pid=37975)\u001b[0m                                                                                                   \n",
-      "\u001b[2m\u001b[36m(PYUSLTFModel pid=37975)\u001b[0m  concatenate (Concatenate)      (None, 128)          0           ['input_2[0][0]',                \n",
-      "\u001b[2m\u001b[36m(PYUSLTFModel pid=37975)\u001b[0m                                                                   'input_3[0][0]']                \n",
-      "\u001b[2m\u001b[36m(PYUSLTFModel pid=37975)\u001b[0m                                                                                                   \n",
-      "\u001b[2m\u001b[36m(PYUSLTFModel pid=37975)\u001b[0m  dense_2 (Dense)                (None, 64)           8256        ['concatenate[0][0]']            \n",
-      "\u001b[2m\u001b[36m(PYUSLTFModel pid=37975)\u001b[0m                                                                                                   \n",
-      "\u001b[2m\u001b[36m(PYUSLTFModel pid=37975)\u001b[0m  dense_3 (Dense)                (None, 1)            65          ['dense_2[0][0]']                \n",
-      "\u001b[2m\u001b[36m(PYUSLTFModel pid=37975)\u001b[0m                                                                                                   \n",
-      "\u001b[2m\u001b[36m(PYUSLTFModel pid=37975)\u001b[0m ==================================================================================================\n",
-      "\u001b[2m\u001b[36m(PYUSLTFModel pid=37975)\u001b[0m Total params: 8,321\n",
-      "\u001b[2m\u001b[36m(PYUSLTFModel pid=37975)\u001b[0m Trainable params: 8,321\n",
-      "\u001b[2m\u001b[36m(PYUSLTFModel pid=37975)\u001b[0m Non-trainable params: 0\n",
-      "\u001b[2m\u001b[36m(PYUSLTFModel pid=37975)\u001b[0m __________________________________________________________________________________________________\n"
-     ]
-    },
-    {
-     "name": "stderr",
-     "output_type": "stream",
-     "text": [
-      "\r\n",
-      "  0%|                                                                                                                                                                                                 | 0/29 [00:00<?, ?it/s]"
-     ]
-    },
-    {
-     "name": "stdout",
-     "output_type": "stream",
-     "text": [
-      "\u001b[2m\u001b[36m(PYUSLTFModel pid=37977)\u001b[0m Model: \"sequential\"\n",
-      "\u001b[2m\u001b[36m(PYUSLTFModel pid=37977)\u001b[0m _________________________________________________________________\n",
-      "\u001b[2m\u001b[36m(PYUSLTFModel pid=37977)\u001b[0m  Layer (type)                Output Shape              Param #   \n",
-      "\u001b[2m\u001b[36m(PYUSLTFModel pid=37977)\u001b[0m =================================================================\n",
-      "\u001b[2m\u001b[36m(PYUSLTFModel pid=37977)\u001b[0m  dense (Dense)               (None, 100)               1300      \n",
-      "\u001b[2m\u001b[36m(PYUSLTFModel pid=37977)\u001b[0m                                                                  \n",
-      "\u001b[2m\u001b[36m(PYUSLTFModel pid=37977)\u001b[0m  dense_1 (Dense)             (None, 64)                6464      \n",
-      "\u001b[2m\u001b[36m(PYUSLTFModel pid=37977)\u001b[0m                                                                  \n",
-      "\u001b[2m\u001b[36m(PYUSLTFModel pid=37977)\u001b[0m =================================================================\n",
-      "\u001b[2m\u001b[36m(PYUSLTFModel pid=37977)\u001b[0m Total params: 7,764\n",
-      "\u001b[2m\u001b[36m(PYUSLTFModel pid=37977)\u001b[0m Trainable params: 7,764\n",
-      "\u001b[2m\u001b[36m(PYUSLTFModel pid=37977)\u001b[0m Non-trainable params: 0\n",
-      "\u001b[2m\u001b[36m(PYUSLTFModel pid=37977)\u001b[0m _________________________________________________________________\n"
-     ]
-    },
-    {
-     "name": "stderr",
-     "output_type": "stream",
-     "text": [
-      "100%|█| 29/29 [00:02<00:00, 10.18it/s, epoch: 1/10 -  train_loss:0.4129562973976135  train_accuracy:0.8653621673583984  train_auc_1:0.5264993906021118  val_loss:0.40364569425582886  val_accuracy:0.8729282021522522  val_au\n",
-      "100%|█| 29/29 [00:00<00:00, 46.94it/s, epoch: 2/10 -  train_loss:0.35912755131721497  train_accuracy:0.881196141242981  train_auc_1:0.6078442335128784  val_loss:0.36728695034980774  val_accuracy:0.8729282021522522  val_au\n",
-      "100%|█| 29/29 [00:00<00:00, 48.23it/s, epoch: 3/10 -  train_loss:0.32940730452537537  train_accuracy:0.8895474076271057  train_auc_1:0.6757411956787109  val_loss:0.3632793426513672  val_accuracy:0.8729282021522522  val_au\n",
-      "100%|█| 29/29 [00:00<00:00, 46.01it/s, epoch: 4/10 -  train_loss:0.3251654803752899  train_accuracy:0.8821022510528564  train_auc_1:0.7356866598129272  val_loss:0.3409757614135742  val_accuracy:0.8729282021522522  val_auc\n",
-      "100%|█| 29/29 [00:00<00:00, 43.58it/s, epoch: 5/10 -  train_loss:0.28907510638237  train_accuracy:0.8936915993690491  train_auc_1:0.7872641086578369  val_loss:0.32897132635116577  val_accuracy:0.8740331530570984  val_auc_\n",
-      "100%|█| 29/29 [00:00<00:00, 46.98it/s, epoch: 6/10 -  train_loss:0.28495943546295166  train_accuracy:0.8846791982650757  train_auc_1:0.8241945505142212  val_loss:0.31397098302841187  val_accuracy:0.8651933670043945  val_a\n",
-      "100%|█| 29/29 [00:00<00:00, 47.86it/s, epoch: 7/10 -  train_loss:0.26694244146347046  train_accuracy:0.8884698152542114  train_auc_1:0.8525720238685608  val_loss:0.297272264957428  val_accuracy:0.8718231916427612  val_auc\n",
-      "100%|█| 29/29 [00:00<00:00, 49.64it/s, epoch: 8/10 -  train_loss:0.2483515590429306  train_accuracy:0.897090494632721  train_auc_1:0.863089919090271  val_loss:0.3043724000453949  val_accuracy:0.8729282021522522  val_auc_1\n",
-      "100%|█| 29/29 [00:00<00:00, 51.63it/s, epoch: 9/10 -  train_loss:0.25027474761009216  train_accuracy:0.8985066413879395  train_auc_1:0.8572441339492798  val_loss:0.29220494627952576  val_accuracy:0.8751381039619446  val_a\n",
-      "100%|█| 29/29 [00:00<00:00, 57.28it/s, epoch: 10/10 -  train_loss:0.25861650705337524  train_accuracy:0.8927801847457886  train_auc_1:0.8630840182304382  val_loss:0.28584015369415283  val_accuracy:0.8795580267906189  val_\n"
-     ]
-    }
-   ],
-   "source": [
-    "history = sl_model.fit(train_data,\n",
-    "             train_label,\n",
-    "             validation_data=(test_data,test_label),\n",
-    "             epochs=10, \n",
-    "             batch_size=train_batch_size,\n",
-    "             shuffle=True,\n",
-    "             verbose=1,\n",
-    "             validation_freq=1,\n",
-    "             dp_spent_step_freq=dp_spent_step_freq,)"
-   ]
-  },
-  {
-   "cell_type": "markdown",
-   "metadata": {},
-   "source": [
-    "Let's visualize the training process"
-   ]
-  },
-  {
-   "cell_type": "code",
-   "execution_count": 26,
-   "metadata": {},
-   "outputs": [
-    {
-     "data": {
-      "image/png": "iVBORw0KGgoAAAANSUhEUgAAAkgAAAHHCAYAAABEEKc/AAAAOXRFWHRTb2Z0d2FyZQBNYXRwbG90bGliIHZlcnNpb24zLjYuMywgaHR0cHM6Ly9tYXRwbG90bGliLm9yZy/P9b71AAAACXBIWXMAAA9hAAAPYQGoP6dpAABzWUlEQVR4nO3de3zO9f/H8cd17XyemW3GmPMhZhjLMdWciaIcI4lKFDp8+fVNB9VIB4mIShKRviUppIXQnHMq5/Npm9PO7HRdvz8upjlk2PbZ4Xm/3T637fqcrtdnw/X0/rw/77fJarVaEREREZFsZqMLEBERESlsFJBERERErqKAJCIiInIVBSQRERGRqyggiYiIiFxFAUlERETkKgpIIiIiIldRQBIRERG5igKSiIiIyFUUkESkRDCZTLz22mu3fNzhw4cxmUx88cUX/7rfypUrMZlMrFy58rbqE5HCRQFJRArMF198gclkwmQysWbNmmu2W61WgoKCMJlMdOrUyYAKRURsFJBEpMA5Ozszd+7ca9avWrWK48eP4+TkZEBVIiJXKCCJSIHr0KEDCxYsIDMzM8f6uXPn0rBhQwICAgyqTETERgFJRApcr169OHv2LMuXL89el56ezrfffkvv3r2ve0xKSgrPP/88QUFBODk5UaNGDd59912sVmuO/dLS0hgxYgRlypTBw8ODBx54gOPHj1/3nCdOnODxxx/H398fJycn7rrrLj7//PO8u1BgwYIFNGzYEBcXF3x9fenbty8nTpzIsU9MTAwDBgygfPnyODk5UbZsWbp06cLhw4ez99m0aRNt27bF19cXFxcXKlWqxOOPP56ntYrIFfZGFyAiJU9wcDBNmjTh66+/pn379gAsWbKEhIQEevbsyaRJk3Lsb7VaeeCBB1ixYgUDBw4kNDSUZcuW8eKLL3LixAk++OCD7H2feOIJvvrqK3r37k3Tpk357bff6Nix4zU1xMbGcvfdd2MymRg6dChlypRhyZIlDBw4kMTERIYPH37H1/nFF18wYMAAGjVqRGRkJLGxsXz44YesXbuWP//8E29vbwC6devGX3/9xbBhwwgODiYuLo7ly5dz9OjR7Ndt2rShTJkyjBo1Cm9vbw4fPsx33313xzWKyA1YRUQKyMyZM62AdePGjdbJkydbPTw8rKmpqVar1Wp9+OGHrffee6/VarVaK1asaO3YsWP2cQsXLrQC1jfffDPH+bp37241mUzW/fv3W61Wq3Xr1q1WwDpkyJAc+/Xu3dsKWF999dXsdQMHDrSWLVvWeubMmRz79uzZ0+rl5ZVd16FDh6yAdebMmf96bStWrLAC1hUrVlitVqs1PT3d6ufnZ61Tp471woUL2fstXrzYCljHjBljtVqt1vPnz1sB64QJE2547u+//z775yYiBUO32ETEEI888ggXLlxg8eLFJCUlsXjx4hveXvv555+xs7Pj2WefzbH++eefx2q1smTJkuz9gGv2u7o1yGq18r///Y/OnTtjtVo5c+ZM9tK2bVsSEhLYsmXLHV3fpk2biIuLY8iQITg7O2ev79ixIzVr1uSnn34CwMXFBUdHR1auXMn58+eve67LLU2LFy8mIyPjjuoSkdxRQBIRQ5QpU4aIiAjmzp3Ld999R1ZWFt27d7/uvkeOHCEwMBAPD48c62vVqpW9/fJXs9lMlSpVcuxXo0aNHK9Pnz5NfHw806dPp0yZMjmWAQMGABAXF3dH13e5pqvfG6BmzZrZ252cnBg/fjxLlizB39+fli1b8s477xATE5O9/z333EO3bt14/fXX8fX1pUuXLsycOZO0tLQ7qlFEbkx9kETEML1792bQoEHExMTQvn377JaS/GaxWADo27cv/fv3v+4+ISEhBVIL2Fq4OnfuzMKFC1m2bBmvvPIKkZGR/Pbbb9SvXx+TycS3337LunXr+PHHH1m2bBmPP/447733HuvWrcPd3b3AahUpKdSCJCKGefDBBzGbzaxbt+6Gt9cAKlasyMmTJ0lKSsqxfvfu3dnbL3+1WCwcOHAgx3579uzJ8fryE25ZWVlERERcd/Hz87uja7tc09XvfXnd5e2XValSheeff55ffvmFnTt3kp6eznvvvZdjn7vvvpu33nqLTZs2MWfOHP766y/mzZt3R3WKyPUpIImIYdzd3Zk6dSqvvfYanTt3vuF+HTp0ICsri8mTJ+dY/8EHH2AymbKfhLv89eqn4CZOnJjjtZ2dHd26deN///sfO3fuvOb9Tp8+fTuXk0NYWBh+fn5MmzYtx62wJUuWsGvXruwn61JTU7l48WKOY6tUqYKHh0f2cefPn79mOIPQ0FAA3WYTySe6xSYihrrRLa5/6ty5M/feey8vv/wyhw8fpl69evzyyy/88MMPDB8+PLvPUWhoKL169eLjjz8mISGBpk2bEhUVxf79+68557hx41ixYgXh4eEMGjSI2rVrc+7cObZs2cKvv/7KuXPn7ui6HBwcGD9+PAMGDOCee+6hV69e2Y/5BwcHM2LECAD27t3L/fffzyOPPELt2rWxt7fn+++/JzY2lp49ewIwa9YsPv74Yx588EGqVKlCUlISM2bMwNPTkw4dOtxRnSJyfQpIIlLomc1mFi1axJgxY5g/fz4zZ84kODiYCRMm8Pzzz+fY9/PPP6dMmTLMmTOHhQsXct999/HTTz8RFBSUYz9/f382bNjAG2+8wXfffcfHH39M6dKlueuuuxg/fnye1P3YY4/h6urKuHHj+M9//oObmxsPPvgg48ePz+5vFRQURK9evYiKimL27NnY29tTs2ZNvvnmG7p16wbYOmlv2LCBefPmERsbi5eXF40bN2bOnDlUqlQpT2oVkZxM1qvbbUVERERKOPVBEhEREbmKApKIiIjIVRSQRERERK6igCQiIiJyFQUkERERkasoIImIiIhcReMg3SaLxcLJkyfx8PDAZDIZXY6IiIjkgtVqJSkpicDAQMzmG7cTKSDdppMnT14z8JyIiIgUDceOHaN8+fI33K6AdJs8PDwA2w/Y09PT4GpEREQkNxITEwkKCsr+HL8RBaTbdPm2mqenpwKSiIhIEXOz7jHqpC0iIiJyFQUkERERkasoIImIiIhcRX2QRERECpGsrCwyMjKMLqPIcnBwwM7O7o7Po4AkIiJSCFitVmJiYoiPjze6lCLP29ubgICAOxqnUAFJRESkELgcjvz8/HB1ddUgxLfBarWSmppKXFwcAGXLlr3tcykgiYiIGCwrKys7HJUuXdrocoo0FxcXAOLi4vDz87vt223qpC0iImKwy32OXF1dDa6keLj8c7yTvlwKSCIiIoWEbqvljbz4OSogiYiIiFxFAUlEREQKleDgYCZOnGhoDQpIIiIicltMJtO/Lq+99tptnXfjxo0MHjw4b4u9RXqKrZBJz7Sw8fA5mlX1NboUERGRf3Xq1Kns7+fPn8+YMWPYs2dP9jp3d/fs761WK1lZWdjb3zx6lClTJm8LvQ1qQSpEUtIyuffdlfT5dD3745KMLkdERORfBQQEZC9eXl6YTKbs17t378bDw4MlS5bQsGFDnJycWLNmDQcOHKBLly74+/vj7u5Oo0aN+PXXX3Oc9+pbbCaTiU8//ZQHH3wQV1dXqlWrxqJFi/L12hSQChE3J3tqB3oC8OnqQwZXIyIiRrJaraSmZxqyWK3WPLuOUaNGMW7cOHbt2kVISAjJycl06NCBqKgo/vzzT9q1a0fnzp05evTov57n9ddf55FHHmH79u106NCBPn36cO7cuTyr82q6xVbIPNmyMsv/juW7LScY2aY6fh7ORpckIiIGuJCRRe0xywx577/faIurY95EhDfeeIPWrVtnv/bx8aFevXrZr8eOHcv333/PokWLGDp06A3P89hjj9GrVy8A3n77bSZNmsSGDRto165dntR5NbUgFTINK5aifgVv0rMszPrjsNHliIiI3JGwsLAcr5OTk3nhhReoVasW3t7euLu7s2vXrpu2IIWEhGR/7+bmhqenZ/aUIvlBLUiFjMlk4smWlXnqqy18te4oQ1pVxc1JvyYRkZLGxcGOv99oa9h75xU3N7ccr1944QWWL1/Ou+++S9WqVXFxcaF79+6kp6f/63kcHBxyvDaZTFgsljyr82r65C2EWtcOILi0K4fPpvLNpmMMaFbJ6JJERKSAmUymPLvNVZisXbuWxx57jAcffBCwtSgdPnzY2KKuQ7fYCiE7s4mBLSoD8NmaQ2Rm5V9CFhERKUjVqlXju+++Y+vWrWzbto3evXvna0vQ7VJAKqQeblgeHzdHjp+/wM87Y4wuR0REJE+8//77lCpViqZNm9K5c2fatm1LgwYNjC7rGiZrXj7LV4IkJibi5eVFQkICnp6e+fIeE3/dy8Rf91GnnCc/Dm2uSQxFRIqpixcvcujQISpVqoSzs55evlP/9vPM7ee3WpAKsX5NgnGyN7PzRCLRB88aXY6IiEiJoYBUiPm4OfJwWHkApv9+0OBqRERESg4FpELuieaVMZlg5Z7T7InR9CMiIiIFQQGpkAv2daPdXQEAzFitViQREZGCoIBUBAxuaXvk/4etJ4hJuGhwNSIiIsWfAlIRUL9CKRoFlyIjy8rMPzSJrYiISH5TQCoiBresAsDcdUdJuphhcDUiIiLFmwJSEXF/TT8ql3EjKS2T+RuPGV2OiIhIsaaAVESYzSYGXZp+5PM1h8jQ9CMiIiL5RgGpsMm4CAdWXHfTg/XL4evuxMmEiyzefrKACxMREcl7rVq1Yvjw4UaXcQ0FpMLkwnmYfg/M6Q6ntl2z2dnBjseaVgRg+u+H0CwxIiJipM6dO9OuXbvrblu9ejUmk4nt27cXcFV5QwGpMHH2Bt9qYMmE75+GzLRrdul7d0VcHOzYdSqRNfvPFHyNIiIilwwcOJDly5dz/Pjxa7bNnDmTsLAwQkJCDKjszikgFSYmE3T8AFxLQ9xfsGr8Nbt4uzrSo1EQoOlHRETEWJ06daJMmTJ88cUXOdYnJyezYMECunbtSq9evShXrhyurq7UrVuXr7/+2phib5ECUmHjXgY6fWD7fs0HcHzzNbsMbF4JswlW7zvDXycTCrhAEREpEFYrpKcYs+SyC4e9vT39+vXjiy++yNHtY8GCBWRlZdG3b18aNmzITz/9xM6dOxk8eDCPPvooGzZsyK+fWp6xN7qAKVOmMGHCBGJiYqhXrx4fffQRjRs3vulx8+bNo1evXnTp0oWFCxdmr7darbz66qvMmDGD+Ph4mjVrxtSpU6lWrVr2PufOnWPYsGH8+OOPmM1munXrxocffoi7u3t+XOKtq90F6nSHnd/CwqfgydXg4Jy9OcjHlQ51y7J4+yk+XX2ID3qEGleriIjkj4xUeDvQmPf+v5Pg6JarXR9//HEmTJjAqlWraNWqFWC7vdatWzcqVqzICy+8kL3vsGHDWLZsGd98802uPuuNZGgL0vz58xk5ciSvvvoqW7ZsoV69erRt25a4uLh/Pe7w4cO88MILtGjR4ppt77zzDpMmTWLatGmsX78eNzc32rZty8WLV6bo6NOnD3/99RfLly9n8eLF/P777wwePDjPr++OdJgA7v5wZi+sePOazZenH/lx20lOxl8o6OpEREQAqFmzJk2bNuXzzz8HYP/+/axevZqBAweSlZXF2LFjqVu3Lj4+Pri7u7Ns2TKOHj1qcNW5YDVQ48aNrc8880z266ysLGtgYKA1MjLyhsdkZmZamzZtav3000+t/fv3t3bp0iV7m8VisQYEBFgnTJiQvS4+Pt7q5ORk/frrr61Wq9X6999/WwHrxo0bs/dZsmSJ1WQyWU+cOJHr2hMSEqyANSEhIdfH3LLdP1utr3para96Wa1Hoq/Z3OOTP6wV/7PYOvbHv/KvBhERyXcXLlyw/v3339YLFy5cWWmxWK1pycYsFsst1f/ZZ59ZXV1drYmJidb/+7//s1apUsVqsViskZGR1tKlS1tnz55t3bp1q3Xfvn3Wjh075vjsvueee6zPPfdc3vwgL7nuz/OS3H5+G9aClJ6ezubNm4mIiMheZzabiYiIIDo6+obHvfHGG/j5+TFw4MBrth06dIiYmJgc5/Ty8iI8PDz7nNHR0Xh7exMWFpa9T0REBGazmfXr19/wfdPS0khMTMyx5Lsa7aFeb8AKC5+23Rf+hycvTT/y9YajJFzQ9CMiIsWKyWS7zWXEYjLdUqmPPPIIZrOZuXPn8uWXX/L4449jMplYu3YtXbp0oW/fvtSrV4/KlSuzd+/efPqB5S3DAtKZM2fIysrC398/x3p/f39iYmKue8yaNWv47LPPmDFjxnW3Xz7u384ZExODn59fju329vb4+Pjc8H0BIiMj8fLyyl6CgoL+/QLzSrtI8AiEcwfh19dzbGpVowzV/d1JSc/i6w1FoLlSRESKJXd3d3r06MHo0aM5deoUjz32GADVqlVj+fLl/PHHH+zatYsnn3yS2NhYY4vNpSLzFFtSUhKPPvooM2bMwNfXt8Dff/To0SQkJGQvx44V0HxoLt7Q5SPb9xs+gUOrszeZTFemH5m59hDpmZp+REREjDFw4EDOnz9P27ZtCQy0dS7/73//S4MGDWjbti2tWrUiICCArl27GltoLhn2FJuvry92dnbXJMnY2FgCAgKu2f/AgQMcPnyYzp07Z6+zWGyBwN7enj179mQfFxsbS9myZXOcMzQ0FICAgIBrOoFnZmZy7ty5677vZU5OTjg5Od3aReaVqhHQ8DHY/AX8MASe/gOcPAB4IDSQCcv2EJuYxg9bT/BwWAG1bImIiPxDkyZNrpnhwcfHJ8eT5tezcuXK/CvqDhjWguTo6EjDhg2JiorKXmexWIiKiqJJkybX7F+zZk127NjB1q1bs5cHHniAe++9l61btxIUFESlSpUICAjIcc7ExETWr1+ffc4mTZoQHx/P5s1Xxhf67bffsFgshIeH5+MV36E2b4JXBYg/Cr+8kr3ayd6OAc0qATBj9UFNPyIiIpIHDL3FNnLkSGbMmMGsWbPYtWsXTz/9NCkpKQwYMACAfv36MXr0aACcnZ2pU6dOjsXb2xsPDw/q1KmDo6MjJpOJ4cOH8+abb7Jo0SJ27NhBv379CAwMzG7Sq1WrFu3atWPQoEFs2LCBtWvXMnToUHr27JndJFgoOXlA1ym27zfPhP1XQmDv8Aq4OdqxNzaZlXtPG1SgiIhI8WFoQOrRowfvvvsuY8aMITQ0lK1bt7J06dLsTtZHjx7l1KlTt3TOl156iWHDhjF48GAaNWpEcnIyS5cuxdn5ykCLc+bMoWbNmtx///106NCB5s2bM3369Dy9tnxRqSU0vjRe06JhcCEeAC8XB3o2rgDA9FWafkREROROmay6J3NbEhMT8fLyIiEhAU9Pz4J74/QUmNbc9lRbaN/sVqUT8Rdo+c4KsixWfhzanLrlvQquJhERuSMXL17k0KFDVKpUKcd/6OX2/NvPM7ef30XmKTa5xNENuk4FTLD1K9izFIBy3i50DrF1TJ++Wq1IIiJFkdos8kZe/BwVkIqiCndDk2ds3//4LKSeA2DQpelHft5ximPnUo2qTkREbpGDgwMAqan6tzsvXP45Xv653g7DJ6uV23Tff2HfL7a52pa8BN0+5a5AL5pX9WXN/jN8tuYQrz1wl9FViohILtjZ2eHt7Z09DI2rqyumWxzNWmwtR6mpqcTFxeHt7Y2dnd1tn0sBqahycLHdavusNexYALUegNoPMLhlZdbsP8P8jccYHlENb1dHoysVEZFcuDwW380mbJeb8/b2/texDXNDAakoKx8GzYbDmvdh8Qio2JQW1XypVdaTXacSmbP+KM/cW9XoKkVEJBdMJhNly5bFz8+PjAzNr3m7HBwc7qjl6DIFpKKu1SjYuwzi/oKfRmJ6eBaDW1ZixPxtzFx7mIHNK+HscOd/UEREpGDY2dnlyQe83Bl10i7q7J2g68dgtoe/f4Cd/6NTSCBlvZw5k5zGwj9PGF2hiIhIkaOAVBwEhkKLF2zf//wCDqmnefzS9CPTVx/EYtFjoyIiIrdCAam4aPkCBITAhfPw43P0bFQeDyd7Dp5O4bfd6vAnIiJyKxSQigs7B3hwGpgdYO8SPPb8j97hl6Yf+V0DR4qIiNwKBaTixP8uuNc2uS9L/sPAECcc7ExsOHyOP4+eN7Y2ERGRIkQBqbhp+hyUawhpCfiteIEHQgIBmKHpR0RERHJNAam4sbOHrtPAzgkORPFimXUALN0Zw5GzKQYXJyIiUjQoIBVHZarD/a8AELBuLN0qZ2GxwqerDxlcmIiISNGggFRc3T0Egu6G9GTGZE3BhIUFm49xLiXd6MpEREQKPQWk4spsZxtA0sEVr9h1vFR6DRczLMyOPmJ0ZSIiIoWeAlJxVroKRLwOwKCLs6hoiuHL6MNczMgyuDAREZHCTQGpuGv0BAS3wD7rApOcZ3A+5SLfbj5udFUiIiKFmgJScWc2Q5cp4OhOPesuBtgt4dPVB8nS9CMiIiI3pIBUEpSqCG3eBOAlh2+wO7eP5X/HGlyUiIhI4aWAVFI0fAyq3I8TGbznMI1PV+01uiIREZFCSwGppDCZ4IGPsDh5Emo+QKOTc9h0+JzRVYmIiBRKCkgliVc5zO3HAzDc/lt+/DXK4IJEREQKJwWkkqZeL1KCW+NkyuTho29yIEaT2IqIiFxNAamkMZlw6zaZFLMHdcyHOfT9G0ZXJCIiUugoIJVEHgGcajYWgHtiZnF+/yaDCxIRESlcFJBKqCr39ucPx2Y4mLLI/O5JyEwzuiQREZFCQwGphDKZzaS2mcAZqydlUveT8Vuk0SWJiIgUGgpIJdi9DWoz0elpAOz++BCObza4IhERkcJBAakEszObqH5vbxZmNcWMBev3T0HGBaPLEhERMZwCUgn3cMMgPrB/gjirN6aze2HFW0aXJCIiYjgFpBLOxdGOLk3rMirjCQCsf0yGo+sMrkpERMRYCkhCvyYVWWsOY0FmS0xYYeHTkJ5idFkiIiKGUUASfN2d6NawPG9k9uOcXRk4dxB+fd3oskRERAyjgCQAPNG8EskmV567MNC2YsMncOh3Y4sSERExiAKSAFC5jDuta/mz2hLCulKdbSt/eAbSkowtTERExAAKSJLtyXsqA/B03ENkeQZB/FH45RWDqxIRESl4CkiSrWFFHxpWLMX5LCcWlBtlW7l5JuyPMrYwERGRAqaAJDkMbmlrRXp7VxnSGw6yrVw0DC7EG1eUiIhIAVNAkhwiavlTydeNxIuZfO35OPhUhsQTsOz/jC5NRESkwBgekKZMmUJwcDDOzs6Eh4ezYcOGG+773XffERYWhre3N25uboSGhjJ79uwc+5hMpusuEyZMyN4nODj4mu3jxo3Lt2ssSuzMJp5oUQmA6dExZD4wBTDB1jmwZ6mxxYmIiBQQQwPS/PnzGTlyJK+++ipbtmyhXr16tG3blri4uOvu7+Pjw8svv0x0dDTbt29nwIABDBgwgGXLlmXvc+rUqRzL559/jslkolu3bjnO9cYbb+TYb9iwYfl6rUVJtwblKe3myIn4C/wUXxGaPGPb8OOzkHrO2OJEREQKgKEB6f3332fQoEEMGDCA2rVrM23aNFxdXfn888+vu3+rVq148MEHqVWrFlWqVOG5554jJCSENWvWZO8TEBCQY/nhhx+49957qVy5co5zeXh45NjPzc0tX6+1KHF2sKN/02AApv9+EOu9L4NvdUiOhSUvGVuciIhIATAsIKWnp7N582YiIiKuFGM2ExERQXR09E2Pt1qtREVFsWfPHlq2bHndfWJjY/npp58YOHDgNdvGjRtH6dKlqV+/PhMmTCAzM/Nf3y8tLY3ExMQcS3HW9+6KODuY+etkIn8cTYWu08Bkhh0L4O9FRpcnIiKSrwwLSGfOnCErKwt/f/8c6/39/YmJibnhcQkJCbi7u+Po6EjHjh356KOPaN269XX3nTVrFh4eHjz00EM51j/77LPMmzePFStW8OSTT/L222/z0kv/3jISGRmJl5dX9hIUFJTLKy2afNwceSTMdo2f/H4QyjeE5iNsGxePgJQzBlYnIiKSvwzvpH2rPDw82Lp1Kxs3buStt95i5MiRrFy58rr7fv755/Tp0wdnZ+cc60eOHEmrVq0ICQnhqaee4r333uOjjz4iLS3thu87evRoEhISspdjx47l5WUVSk80r4zZBL/vPc2uU4lwz3/A7y5IPWMLSVar0SWKiIjkC8MCkq+vL3Z2dsTGxuZYHxsbS0BAwA2PM5vNVK1aldDQUJ5//nm6d+9OZGTkNfutXr2aPXv28MQTT9y0lvDwcDIzMzl8+PAN93FycsLT0zPHUtxVKO1K+zplAZix+iDYO8GDU8FsD7sWwc7/GVyhiIhI/jAsIDk6OtKwYUOioq6M0myxWIiKiqJJkya5Po/FYrluy89nn31Gw4YNqVev3k3PsXXrVsxmM35+frl+35Ji0KWBIxdtPcmphAtQth60fNG28ecXICn2X44WEREpmgy9xTZy5EhmzJjBrFmz2LVrF08//TQpKSkMGDAAgH79+jF69Ojs/SMjI1m+fDkHDx5k165dvPfee8yePZu+ffvmOG9iYiILFiy4butRdHQ0EydOZNu2bRw8eJA5c+YwYsQI+vbtS6lSpfL3goug0CBvGlfyIdNi5Yu1h20rWzxvC0oXzsOPz+lWm4iIFDv2Rr55jx49OH36NGPGjCEmJobQ0FCWLl2a3XH76NGjmM1XMlxKSgpDhgzh+PHjuLi4ULNmTb766it69OiR47zz5s3DarXSq1eva97TycmJefPm8dprr5GWlkalSpUYMWIEI0eOzN+LLcKebFmZDYfOMXf9UYbeVxUPZwfbU23T74G9S2Db1xDa2+gyRURE8ozJatV//29HYmIiXl5eJCQkFPv+SBaLldYfrOLA6RT+r0NNBresYtuw+n2Ieh2cvGBINHiVM7ZQERGRm8jt53eRe4pNCp7ZbMqexPbzNYdJz7TYNjR9FsqFQVqCbUJbZW0RESkmFJAkV7rWL0cZDydiEi+yePtJ20o7e+g6Feyd4UAUbJllbJEiIiJ5RAFJcsXJ3o7H/jn9yOXWojLV4b5XbN8vexnOHzGmQBERkTykgCS51je8Iq6OduyOSeL3ff8YSfvup6FCE0hPhh+eAYvFuCJFRETygAKS5JqXqwM9GtmmH5n++4ErG8x20PVjcHCFw6th46cGVSgiIpI3FJDklgxsXgk7s4m1+8+y80TClQ0+laH1G7bvf30Vzh64/glERESKAAUkuSXlS7nSse4/ph/5p7CBENwCMlIv3WrLMqBCERGRO6eAJLfs8iP/i7ef4vj51CsbzGboMgUc3eFoNKybalCFIiIid0YBSW5ZnXJeNK1SmiyLlc/XHM65sVRFaPuW7fuo12H2Q7D0/2DzLDi63jY9iYiISCFn6FQjUnQNblmZPw6cZd7Gozx3fzW8XB2ubGzQH/Yth92LbeMjHYjKebC7P5SpAWVq2r76XvrezRdMpoK9EBERketQQJLbck/1MtTw92BPbBJzNhxhSKuqVzaaTPDIbDi+AU7vhtN7riyJxyE51rYc+j3nSV18roSm7KUmeJRVcBIRkQKludhuU0mai+1Gvt18nBcWbKOMhxNr/nMvTvZ2Nz/oYiKc2WcLTmcuB6fdlwaYvMEfRSfPK4HJ9x8tT15Btn5PIiIiuZTbz28FpNukgATpmRZavrOCmMSLvNM9hEfCgu7gZKlwdt8/WpsutTydOwjWGzwN5+AKvtVztjaVqQmlgm1jM4mIiFxFASmfKSDZfLLqAJFLdlPNz51lw1tiNufxrbDMNNuYSmeuCk5n9oEl4/rH2DlB6ao5+zmVqWkbq8neMW/rExGRIiW3n9/qgyR3pFd4BT76bT/74pJZuTeO+2r65+0b2DuBf23b8k9ZmXD+8KXAtPtKeDqzDzIvQNxftuWfzPa2kPTP1ibf6uBbDRxc8rZuEREp0tSCdJvUgnTFWz/9zYzVhwiv5MP8J5sYW4zFAglHc7Y2nd4Np/dCetINDjLZbstd3UHctwY4uRdk9SIiks90iy2fKSBdcTL+Ai3fWUGmxcoPzzSjXpC30SVdy2qFxJNXtTbthbhdcDH+xsd5BUFACES8agtNIiJSpOkWmxSYQG8XHqgXyHd/nmD66oNM6d3A6JKuZTKBVznbUvX+K+utVkg5fVVr06X+TilxkHDMthz9A3ovgKBGxl2DiIgUGAUkyRNPtKjMd3+eYMmOUxw9m0qF0q5Gl5Q7JhO4+9mWSi1zbks9ZwtMv7wCJzbBrM7QYzZUa21MrSIiUmA0iIzkidqBnrSo5ovFCp+tOXjzA4oCVx+o2BT6L4KqEbbO31/3hG3zjK5MRETymQKS5JknW1YB4JtNxzmfkm5wNXnI0Q16zYOQHmDJhO+fhD8+MroqERHJRwpIkmeaVS1N7bKeXMjI4qt1R4wuJ2/ZOUDXadBkqO31L/+1LRaLsXWJiEi+UECSPGMymRjcsjIAs6IPczHjBiNgF1VmM7R5EyJet73+4yP4YQhk3WDAShERKbIUkCRPdQwpS6CXM2eS0/n+zxNGl5P3TCZoPhy6fAwmO9j2NczrDekpRlcmIiJ5SAFJ8pSDnZnHm1cCYMbqg1gsxXSYrfp9oOdcsHeBfb/Al11sT72JiEixoIAkea5n4wp4ONtz8HQKX60vZn2R/qlGO+j3Azh7w/GN8Hk7SDhudFUiIpIHFJAkz7k72fPsfdUAeOPHv4k+cNbgivJRhXB4fCl4BNom1P2sDcTtNroqERG5QwpIki+eaFGJB+oFkmmx8vSczRw9m2p0SfnHrxYM/MU28W3iCZjZDo5tMLoqERG5AwpIki9MJhPvdA8hpLwX8akZPPHlRpIuFuOnvbyD4PFlUC4MLpyHWQ/A3mVGVyUiIrdJAUnyjbODHdMfDcPPw4m9sckMn7eVrOLaaRtsI2/3XwRVW18adbsXbP3a6KpEROQ2KCBJvgrwcmZ6vzAc7c1E7Y5jwrI9RpeUvxzdoNfXtlG3rVmw8ClY+6HRVYmIyC1SQJJ8FxrkzYTuIQBMW3WA77YU8ye9rh51e/kYWPayRt0WESlCFJCkQHQJLceQVra52kZ9t4M/j543uKJ8ZjZD27eg9Ru219GTYeHTGnVbRKSIUECSAvNCmxq0ru1PeqaFwbM3cyrhgtEl5b9mz0HXqbZRt7fPs/VL0qjbIiKFngKSFBiz2cQHPUKp4e/B6aQ0Bn25iQvpxWy+tusJ7W3rl2TvAvuXa9RtEZEiQAFJCpS7kz2f9g/Dx82RnScSeeHbbVitxfjJtsuqt7U94ZY96nZbiD9mdFUiInIDCkhS4IJ8XJnapwH2ZhM/bT/FR7/tN7qkghHU2DZWkmc5OLPXFpLidhldlYiIXIcCkhgivHJpxnatA8D7y/eydOcpgysqIH41L426XcM26vbn7eDoeqOrEhGRqyggiWF6Na7AY02DARgxfxt/nUwwtqCC4lXeNn9b+UZwMd7WJ0mjbouIFCoKSGKo/3asRYtqvlzIyGLwl5s5k5xmdEkFw9UH+v1w1ajbc42uSkRELjE8IE2ZMoXg4GCcnZ0JDw9nw4YbT/L53XffERYWhre3N25uboSGhjJ79uwc+zz22GOYTKYcS7t27XLsc+7cOfr06YOnpyfe3t4MHDiQ5OTkfLk++Xf2dmYm92pAJV83TsRf4KnZm0nLLAFPtsE/Rt3ueWnU7adhzUQoCZ3WRUQKOUMD0vz58xk5ciSvvvoqW7ZsoV69erRt25a4uLjr7u/j48PLL79MdHQ027dvZ8CAAQwYMIBly3LenmjXrh2nTp3KXr7+Oud8WH369OGvv/5i+fLlLF68mN9//53Bgwfn23XKv/NydeDT/mF4ONuz6ch5/vv9zpLxZBtcGnV7KjQdZnv966vwy3816raIiMFMVgM/icLDw2nUqBGTJ08GwGKxEBQUxLBhwxg1alSuztGgQQM6duzI2LFjAVsLUnx8PAsXLrzu/rt27aJ27dps3LiRsLAwAJYuXUqHDh04fvw4gYGBuXrfxMREvLy8SEhIwNPTM1fHyL9btfc0A2ZuwGK13Xp7okVlo0sqWGsnwfJXbN+H9IAuU2wBSkRE8kxuP78Na0FKT09n8+bNREREXCnGbCYiIoLo6OibHm+1WomKimLPnj20bNkyx7aVK1fi5+dHjRo1ePrppzl79mz2tujoaLy9vbPDEUBERARms5n162/8NFFaWhqJiYk5Fslb91Qvw8sdawPw9s+7WLnn+i2JxVazZ21zuJnsYPt8+LqnRt0WETGIYQHpzJkzZGVl4e/vn2O9v78/MTExNzwuISEBd3d3HB0d6dixIx999BGtW7fO3t6uXTu+/PJLoqKiGD9+PKtWraJ9+/ZkZdn6tcTExODn55fjnPb29vj4+Pzr+0ZGRuLl5ZW9BAUF3c5ly0083iyYR8LKY7HCsLl/sj+uhPUNC+0FveZdGnX7V5jVGVLO3vw4ERHJU4Z30r5VHh4ebN26lY0bN/LWW28xcuRIVq5cmb29Z8+ePPDAA9StW5euXbuyePFiNm7cmGOf2zF69GgSEhKyl2PHNApyfjCZTIztWodGwaVISsvkiVkbiU9NN7qsglW9zZVRt09s1qjbIiIGMCwg+fr6YmdnR2xsbI71sbGxBAQE3PA4s9lM1apVCQ0N5fnnn6d79+5ERkbecP/KlSvj6+vL/v220ZoDAgKu6QSemZnJuXPn/vV9nZyc8PT0zLFI/nCyt2Nq34aU83bh8NlUhs79k8ysEtZp+Z+jbp/dB5+10ajbIiIFyLCA5OjoSMOGDYmKispeZ7FYiIqKokmTJrk+j8ViIS3txmPnHD9+nLNnz1K2bFkAmjRpQnx8PJs3b87e57fffsNisRAeHn4bVyL5wdfdiRn9wnB1tGPN/jO8+VMJDAf/HHU76aStJenoOqOrEhEpEQy9xTZy5EhmzJjBrFmz2LVrF08//TQpKSkMGDAAgH79+jF69Ojs/SMjI1m+fDkHDx5k165dvPfee8yePZu+ffsCkJyczIsvvsi6des4fPgwUVFRdOnShapVq9K2bVsAatWqRbt27Rg0aBAbNmxg7dq1DB06lJ49e+b6CTYpGLUDPXn/kVAAvvjjMHPXHzW2ICNkj7rdGC4m2Ebd3rPU6KpERIo9eyPfvEePHpw+fZoxY8YQExNDaGgoS5cuze64ffToUczmKxkuJSWFIUOGcPz4cVxcXKhZsyZfffUVPXr0AMDOzo7t27cza9Ys4uPjCQwMpE2bNowdOxYnJ6fs88yZM4ehQ4dy//33Yzab6datG5MmTSrYi5dcaVcngOdbV+e95XsZ88NOKpdx4+7KpY0uq2BdHnV7QX/Y9wvM6w0PfAT1+xhdmYhIsWXoOEhFmcZBKjhWq5Vn523lx20nKeXqwKKhzQnycTW6rIKXlQGLhsG2SwOfRrwGzYaDyWRkVSIiRUqhHwdJJLdMJhPvdAuhbjkvzqdm8MSsTSSnZRpdVsHLHnX7WdvrX1+DZS9r1G0RkXyggCRFgoujHTP6heHn4cSe2CSGz9uKxVICGz9NJmgzFtq8aXu9bgp8/yRklrChEERE8pkCkhQZAV7OTO8XhqO9mV93xfLuL3uMLsk4TYfBg5+A2R52fGMbdTuthA2qKSKSjxSQpEgJDfLmnW4hAHy88gAL/zxhcEUGqtfTNuq2gysciIIvH9Co2yIieUQBSYqcrvXL8XSrKgC89L/tbD0Wb2xBRqrWGvotApdS/xh1uwQOhyAikscUkKRIerFNDSJq+ZGeaWHwl5uISbhodEnGCWp0adTt8ldG3Y792+iqRESKNAUkKZLMZhMTe9anhr8HcUlpDJ69iYsZWUaXZZwyNWDgMihTE5JOwcx2cCTa6KpERIosBSQpstyd7Pm0fxilXB3YfjyBF7/dToke1surPAxYAkHhtlG3Z3eFPUuMrkpEpEhSQJIiLcjHlal9G2JvNvHjtpNMWbHf6JKM5eoDjy6Eam0h8yLM6wNbZhtdlYhIkaOAJEXe3ZVL80aXOgC8+8telu6MMbgigzm6Qs85UK83WLNg0VBY/T6U5NY1EZFbpIAkxULv8Ao81jQYgJHfbGXXqURjCzKanQN0/RiaPWd7HfU6LPs/jbotIpJLCkhSbPy3Yy2aV/UlNT2LJ2Zt4kxymtElGctkgtZvQJu3bK/XfQzTmsPO78BSgju0i4jkggKSFBv2dmYm965PcGlXTsRf4OmvNpOeqRYTmg6Fh2aAowfE/QXfDoCPm8D2byCrBM5pJyKSCwpIUqx4uzryaf9GeDjbs/HweV5ZuLNkP9l2WcgjMHw73PMfcPKCM3vgu0EwpRH8+RVkZRhdoYhIoaKAJMVOVT93PupVH7MJ5m86xsy1h40uqXBw9YF7/w9G7ID7/msbffvcQfjhGfioAWyaCZkl/LakiMglCkhSLLWq4cf/dagFwJs//c2qvacNrqgQcfaCli/C8J22PkpuZWzTkyweDpPqw/rpkFGCRyYXEUEBSYqxgc0r8XDD8lisMHTuFg6c1mz3OTi5255ye247tI0E9wBIPAFLXoQP60H0FEhPNbpKERFDmKzqoHFbEhMT8fLyIiEhAU9PT6PLkRtIy8yiz4z1bDpynsq+bnw/pBlerg5Gl1U4ZVyEP2fDmomQeNy2ztXX1sm70RPg5GFoeSIieSG3n99qQZJizcnejmmPNqSctwsHz6Qw9OstZGbpybbrcnCGxoPg2T+h84fgXRFSz8Cvr8HEurBqgm0KExGREkABSYo9X3cnpvdriIuDHav3neGtn3cZXVLhZu8IDR+DYZuh61TwqQIXzsOKN+GDuvDbW5B6zugqRUTylQKSlAh3BXrxQY96AMxce5h5G44aXFERYOcAob1h6Ebo9hmUqQlpCfD7O7YWpV9fg5QzRlcpIpIvbisgHTt2jOPHj2e/3rBhA8OHD2f69Ol5VphIXmtXpywjW1cH4JUfdrLhkFpBcsVsB3W7w9PR8PAs8K8L6cmw5gNbUFr2MiSV8PnvRKTYua2A1Lt3b1asWAFATEwMrVu3ZsOGDbz88su88cYbeVqgSF4adl9VOoWUJSPLylNfbebYOT2llWtmM9zVFZ5aDT2/hsD6kJEK0ZNhYgj8/CIknDC6ShGRPHFbAWnnzp00btwYgG+++YY6derwxx9/MGfOHL744ou8rE8kT5lMJiZ0r0fdcl6cS0ln0JebSE7TdBu3xGSCmh1g0Aro8z8o3xiy0mDDdJgUCj8Oh/NHjK5SROSO3FZAysjIwMnJCYBff/2VBx54AICaNWty6tSpvKtOJB+4ONoxvV9Dyng4sTsmiRHzt2KxaLSLW2YyQbUIGPgL9PsBKjaHrHTYPNM2MvcPz8DZA0ZXKSJyW24rIN11111MmzaN1atXs3z5ctq1awfAyZMnKV26dJ4WKJIfynq5MP3Rhjjam1n+dyzvLd9jdElFl8kElVvBgJ9gwBKofC9YMm1zvE0Og+8Gw+m9RlcpInJLbisgjR8/nk8++YRWrVrRq1cv6tWzPR20aNGi7FtvIoVd/QqlGN+tLgBTVhzgh63qP3PHKjaFfgth4K9QrQ1YLbB9PkxpDAseg9i/jK5QRCRXbnsk7aysLBITEylVqlT2usOHD+Pq6oqfn1+eFVhYaSTt4mPckt1MW3UAJ3sz3zzZhHpB3kaXVHyc/BN+fxd2L76yrmYnuOclKFvPuLpEpMTK15G0L1y4QFpaWnY4OnLkCBMnTmTPnj0lIhxJ8fJi2xrcX9OPtEwLg77cRGyiJmrNM4H1oecceGot3PUgYLKFpU9awpxH4PgmoysUEbmu2wpIXbp04csvvwQgPj6e8PBw3nvvPbp27crUqVPztECR/GZnNjGxZyjV/d2JS0pj8JebuJiRZXRZxUtAHXj4C3hmPdR9BExm2LcMPr0fZj8IR6KNrlBEJIfbCkhbtmyhRYsWAHz77bf4+/tz5MgRvvzySyZNmpSnBYoUBA9nBz7t14hSrg5sO57AS99uR/M454MyNaDbDBi6CUL7gtkeDvwGM9vBF53g0O+gn7uIFAK3FZBSU1Px8LDN7P3LL7/w0EMPYTabufvuuzlyROOfSNFUobQrH/dpiL3ZxKJtJ/l4pR5Rzzelq0DXKbb53ho+BmYHOLwaZnWGz9vB/l8VlETEULcVkKpWrcrChQs5duwYy5Yto02bNgDExcWpw7IUaU2qlOb1LncB8O4ve/jlL02hka9KBUPnD+G5rdB4MNg5wbF18FU3mHEf7FmioCQihritgDRmzBheeOEFgoODady4MU2aNAFsrUn169fP0wJFClqf8Ir0a1IRqxWGz9/K7phEo0sq/rzKQ4cJMHw73P0M2LvAyS3wdU9bh+6/F4HFYnSVIlKC3PZj/jExMZw6dYp69ephNtty1oYNG/D09KRmzZp5WmRhpMf8i7eMLAuPzdzA2v1nKV/KhadbVaFmgAfV/D3wdHYwurziL/m0bY63jZ/aJsYF8KsNLZ63PQ1ntjO2PhEpsnL7+X3bAemy48ePA1C+fPk7OU2Ro4BU/MWnptN1yloOn805oW2glzPVAzyoEeBBDX8Pqvt7UNXPHWcHfWjnudRzsG4qrP8E0hJs60pXg4hXbeMpmUzG1iciRU6+BiSLxcKbb77Je++9R3Ky7X93Hh4ePP/887z88svZLUrFmQJSyRCTcJEv/jjM7phE9sQkcSrh+mMkmU0QXNqNGgG2wHT5a3BpV+ztiv/fh3x3Id42GW70FLgYb1tXrS20Hw8+lYysTESKmHwNSKNHj+azzz7j9ddfp1mzZgCsWbOG1157jUGDBvHWW2/dfuVFhAJSyZRwIYN9sUnsiU1iT8ylJTaJ+NSM6+7vaG+mahn37MBUM8CD6gEeBHo5Y1Lrx61LS4I1E2Hth2DJAHtnaPECNHsW7J2Mrk5EioB8DUiBgYFMmzaNBx54IMf6H374gSFDhnDiRPGf00oBSS6zWq2cTk7LDkx7Y5PYE5vM3pgkLtxgwEl3J3uq+7tTI8CTGv7utlt2/h6UdteHfK6c2Qc/jbSNmwRQuip0fM82aa6IyL/I14Dk7OzM9u3bqV69eo71e/bsITQ0lAsXLtx6xUWMApLcjMVi5fj5C+yJtYWm3TFJ7I1J4sDpZDIt1/9r5+vueOU2nb+ttam6vwfuTvYFXH0RYLXCzv/Bsv+D5Fjbujrdoe1b4BFgbG0iUmjla0AKDw8nPDz8mlGzhw0bxoYNG1i/fn2uzzVlyhQmTJhATEwM9erV46OPPqJx48bX3fe7777j7bffZv/+/WRkZFCtWjWef/55Hn30UQAyMjL473//y88//8zBgwfx8vIiIiKCcePGERgYmH2e4ODgawa0jIyMZNSoUbmuWwFJbld6poXDZ1OyA9PlAHX0XOoNh/wpX8olOzDVuNTHqXIZN5zs1TGciwnw21uwcQZYLeDkCff9F8IGgp2CpYjklK8BadWqVXTs2JEKFSpkj4EUHR3NsWPH+Pnnn7OnIbmZ+fPn069fP6ZNm0Z4eDgTJ05kwYIFN5z0duXKlZw/f56aNWvi6OjI4sWLef755/npp59o27YtCQkJdO/enUGDBlGvXj3Onz/Pc889R1ZWFps2XZkUMzg4mIEDBzJo0KDsdR4eHri5ueX6Z6CAJHktNT2TfbHJtsAUc6WfU1xS2nX3tzObqOTrlv0kXY1LT9ZV8HHFzlwC+zed3Gq77XZis+11QAh0mgjlGxpZlYgUMvn+mP/JkyeZMmUKu3fvBqBWrVoMHjyYN998k+nTp+fqHOHh4TRq1IjJkycDtqfjgoKCGDZsWK5bcxo0aEDHjh0ZO3bsdbdv3LiRxo0bc+TIESpUqADYAtLw4cMZPnx4rt7jehSQpKCcT0nPbmW63Mdpd0wSSRczr7u/k72Zav7u1PD3pEaAe3Z4CvAsAR3DLVmwZRb8+pqtZQmTbSqTiFfBpZTBxYlIYVBg4yD907Zt22jQoAFZWTefCT09PR1XV1e+/fZbunbtmr2+f//+xMfH88MPP/zr8Varld9++40HHniAhQsX0rp16+vu9+uvv9KmTRvi4+OzfxDBwcFcvHiRjIwMKlSoQO/evRkxYgT29jdujk9LSyMt7cr/5BMTEwkKClJAEkNYrVZiEi/mCEx7Y5PYF5tMWub1R5z2dXdkwsP1uLfGta2zxU7yaVg+BrbNtb129YU2Y6FeL42dJFLC5TYgGXaD/syZM2RlZeHv759jvb+/f3ar1PUkJCRQrlw50tLSsLOz4+OPP75hOLp48SL/+c9/6NWrV44fwrPPPkuDBg3w8fHhjz/+YPTo0Zw6dYr333//hu8bGRnJ66+/fotXKZI/TCYTZb1cKOvlQqt/BJ4si5Wj51LZE5PInpjkS0/UJXHoTApnktMZMX8rv4xoiZ+Hs4HVFwD3MvDgVKjf13bb7fRuWPg0bJkNnd4Hv1pGVygihZxhLUgnT56kXLly/PHHH9n9mABeeuklVq1adcOO3haLhYMHD5KcnExUVBRjx45l4cKFtGrVKsd+GRkZdOvWjePHj7Ny5cp/TYmff/45Tz75JMnJyTg5Xf8xa7UgSVF2IT2LblP/4O9Tidxf049P+4cV/9ttl2Vl2AaYXDUeMlLBbA93D4F7/gNO7kZXJyIFLLctSIYN8evr64udnR2xsbE51sfGxhIQcONHdM1mM1WrViU0NJTnn3+e7t27ExkZmWOfjIwMHnnkEY4cOcLy5ctvGmDCw8PJzMzk8OHDN9zHyckJT0/PHItIUeHiaMf7PerhYGciancc324+bnRJBcfOAZoPh2c22KYnsWTCH5NgSjjs+pEbPjooIiXaLd1ie+ihh/51e3x8fK7P5ejoSMOGDYmKisrug2SxWIiKimLo0KG5Po/FYsnRsnM5HO3bt48VK1ZQunTpm55j69atmM3m6z45J1Jc1AzwZETr6ryzdA9v/Pg3Tav6Us7bxeiyCo53EPScA3uWwpIXIf4ozO+rKUtE5LpuKSB5eXnddHu/fv1yfb6RI0fSv39/wsLCaNy4MRMnTiQlJYUBAwYA0K9fP8qVK5fdQhQZGUlYWBhVqlQhLS2Nn3/+mdmzZzN16lTAFo66d+/Oli1bWLx4MVlZWcTExADg4+ODo6Mj0dHRrF+/nnvvvRcPDw+io6MZMWIEffv2pVQpPeUixdvgFpVZ/ncsfx6N5z/fbufLxxtjLmlDAtRoB5Vawur3bFOW7FsGh1ZpyhIRySFP+yDdjsmTJ2cPFBkaGsqkSZMIDw8HoFWrVgQHB/PFF18A8N///pf58+dz/PhxXFxcqFmzJs899xw9evQA4PDhw1SqdP3/Ba5YsYJWrVqxZcsWhgwZwu7du0lLS6NSpUo8+uijjBw58ob9j65Hj/lLUXXwdDIdJq3mYoaFsV3u4tEmwUaXZBxNWSJS4hjymH9JooAkRdnMtYd4/ce/cXGwY8lzLQj2zf0gqcWOpiwRKVEKfSdtETFO/ybBNKlcmgsZWbywYBtZN5gbrkQwmaBudxi6ERo/CSYz7PwWJjeC9Z/YBp8UkRJHAUmkBDKbTbzTPQR3J3s2HTnPp6sPGl2S8Zy9oMM7MOg3CGwAaYmw5CWY3gqObza6OhEpYApIIiVUkI8rr3SyDZj43i972RubZHBFhURgfXjiV+j4vi00xWyHT++HH4fDhfNGVyciBUQBSaQEeyQsiHtrlCE9y8LIb7aSkXX9aUpKHLMdNBoIQzdDvd6AFTbPhI/CYOtcjZ0kUgIoIImUYCaTiXHdQvBycWDniUSmrNhvdEmFy+UpSx77GcrUhNQztilLZnaAuF1GVyci+UgBSaSE8/d05o0udwEw+bf97DieYHBFhVBwM3hqDUS8Dg6ucPQPmNYcfnkF0pKNrk5E8oECkojwQL1AOtQNINNi5fkFW7mYoSe3rpE9Zcl6TVkiUgIoIIkIJpOJsV3q4OvuyN7YZD74da/RJRVe3hVsU5b0mm/7PvG4bcqSuT3g3CGjqxORPKKAJCIAlHZ34u0H6wIw/feDbD5yzuCKCrka7WDIetsUJWYH25QlH98NqyZAZtrNjxeRQk0BSUSytbkrgG4NymO1wshvtpGanml0SYWboyvc/wo8/YdtfrfMi7DiTZjaDA6uNLo6EbkDCkgiksOYzrUp6+XMkbOpjFuy2+hyioYy1aHfInjoU3Dzg7P74Msu8O1ASIoxujoRuQ0KSCKSg5eLA+O7hQDwZfQR1uw7Y3BFRYTJBCEPw7BN0HiwpiwRKeIUkETkGi2rl6Hv3RUAeOnbbSRezDC4oiLE2Qs6TNCUJSJFnAKSiFzX6Pa1qODjysmEi4z98W+jyyl6NGWJSJGmgCQi1+XmZM+7D9fDZIIFm4/z69+xRpdU9GRPWbIJ6vVCU5aIFB0KSCJyQ40r+fBE80oAjPpuB+dT0g2uqIhy94MHp8FjP+WcsuTLByD+qNHVich1KCCJyL96vk0Nqvq5cyY5jVd+2Gl0OUVbcHN4crVtyhJ7Fzj0O3zcFLbMVmuSSCGjgCQi/8rZwY73H6mHndnE4u2n+HHbSaNLKtrsHW1Tljy9FoLCIT0JFg2Fr3tqSACRQkQBSURuKqS8N8/cWxWAV37YSVzSRYMrKgZKV4EBS6D1G2DnCHuX2kbi3vk/oysTERSQRCSXht5blbsCPYlPzWD0/3Zg1S2hO2e2g2bPweBVEBBie7rt28dhwWOQctbo6kRKNAUkEckVR3sz7z1SD0c7M1G741iw+bjRJRUf/rVt4ybdMwpMdvDX97bWpD1LjK5MpMRSQBKRXKsZ4MmI1tUBeOPHvzl+PtXgiooROwe4d7Rt7KQyNSElztYvaeEQuJhgdHUiJY4CkojcksEtK1O/gjfJaZm89O12LBbdastT5RrYbrk1HQaYYOsc25NumvxWpEApIInILbEzm3jv4Xo4O5j548BZvlp/xOiSih8HZ2jzpq0Td6lgSDxum/z2pxcgPcXo6kRKBAUkEblllcu4M6pdTQAif97NoTP60M4XFZvAU2uh0RO21xtnwNRmcHSdsXWJlAAKSCJyW/o1CaZJ5dJcyMjihQXbyNKttvzh5A4d34NHvwfPcnD+EHzeDpaPgQwNtyCSXxSQROS2mM0m3ukegruTPZuPnOfT1QeNLql4q3IfPP0H1OsNWGHthzC9FZz80+jKRIolBSQRuW1BPq680qkWAO/9spe9sUkGV1TMuXjDg1Oh51xwKwOnd8GnEbByHGRlGF2dSLGigCQid+SRsCDuq+lHepaFkd9sJSPLYnRJxV/NjjBkPdTuApZMWBkJn94PcbuMrkyk2FBAEpE7YjKZGPdQXbxcHNh5IpHJv+03uqSSwa00PDwLun0Gzt5waht8cg+snQSWLKOrEynyFJBE5I75eToztmsdACav2M+O4xrYsECYTFC3OwxZB9XaQFYaLH8FZnaAsweMrk6kSFNAEpE80TmkLB3rliXLYmXkN1u5mKFWjALjWRZ6fwMPfASO7nBsHUxrDhtmgEW3PEVuhwKSiOQJk8nE2K518HV3ZF9cMh8s32t0SSWLyQQN+tmedAtuARmp8PML8NWDkKB580RulQKSiOQZHzdHIh8KAWD66oNsOnzO4IpKoFIVod8iaP8O2LvYpij5uAlsnQtWjVUlklsKSCKSp1rX9qdbg/JYrfD8gm2kpmcaXVLJYzZD+JPw1Boo3wjSEmHh0zCvNyTFGl1d4ZNw3BYg90cpREo2k9WqPw23IzExES8vLxISEvD09DS6HJFCJeFCBu0m/s6phIv0a1KRN7rUMbqkkisrE/6YBCveBksGuPhAp/fhrgeNrsw4WRlwbAPs+wX2LYe4v65sK1sP7vkP1Ohgu20pxU5uP78VkG6TApLIv1u97zSPfrYBgK8GhtO8mq/BFZVwMTth4VMQs8P2uk436PAuuPoYW1dBSYqF/b/aQtGBFZD2jyctTWYoGwqn90DGpXkFA+peCkodbS1yUmwoIOUzBSSRm3tl4U5mrztCoJczS0e0xNPZweiSSrbMdPh9Aqx+D6xZ4O5ve/KtelujK8t7lizbNCx7l9lC0amtObe7loaqEbbhEarcZwuKKWchejJsmA7pybb9/OvAPS9Bzc4KSsWEAlI+U0ASubmUtEw6TFrNkbOpdG9Ynncfrmd0SQJwfLOtNenMpScN6z8Kbd8G5yL+b1nqOTjwmy0Q7f8VUs/m3B5Y3xaIqrWxfW+2u/F5oqfA+k8g/dL0OX61oeWLULurglIRp4CUzxSQRHJn4+FzPPJJNFYrzOgXRuva/kaXJAAZF+C3N21BACt4BUGXKVD5HqMryz2rFWK2X+lLdHwjWP8x7pOTF1S9zxaIqkaAu9+tnT/1HKybCuun2Tq6A5SpaQtKdz1444AlhVpuP78Nj8FTpkwhODgYZ2dnwsPD2bBhww33/e677wgLC8Pb2xs3NzdCQ0OZPXt2jn2sVitjxoyhbNmyuLi4EBERwb59+3Lsc+7cOfr06YOnpyfe3t4MHDiQ5OTkfLk+kZKuUbAPg1pUBmD0dzs4l5JucEUCgIMLtH0LHvsJvCtCwjH48gH4+SVITzW6uhu7mAB//wA/PAPv1YRPWtqC3rH1tnDkdxc0HwEDlsBLB+DhLyC0962HI7DddrvvZRi+He4ZZQtcp3fD/wbahk7YvkDTuhRjhrYgzZ8/n379+jFt2jTCw8OZOHEiCxYsYM+ePfj5XfuHeeXKlZw/f56aNWvi6OjI4sWLef755/npp59o29Z2D338+PFERkYya9YsKlWqxCuvvMKOHTv4+++/cXZ2BqB9+/acOnWKTz75hIyMDAYMGECjRo2YO3durmtXC5JI7l3MyKLTR2vYH5dMx5CyTOndwOiS5J/Skm1TlGz63Pbapwo8OA2CGhtbF9haiU7vvtJKdDTaNkHvZQ5uULkVVGttW7zK518tF+Jtt93WTbEFNYDS1WwtSnW6gZ19/r235JkicYstPDycRo0aMXnyZAAsFgtBQUEMGzaMUaNG5eocDRo0oGPHjowdOxar1UpgYCDPP/88L7zwAgAJCQn4+/vzxRdf0LNnT3bt2kXt2rXZuHEjYWFhACxdupQOHTpw/PhxAgMDc/W+Ckgit2b78Xge/PgPsixWPupVn871cvd3TQrQ/l/hh2GQdNL2ZFez56DVaLB3Ktg60lPg0O9XQlHCsZzbS1e71JeoNVRsWvD1XUyA9dNtHbovxtvW+VSxBaW6DysoFXKF/hZbeno6mzdvJiIi4koxZjMRERFER0ff9Hir1UpUVBR79uyhZcuWABw6dIiYmJgc5/Ty8iI8PDz7nNHR0Xh7e2eHI4CIiAjMZjPr16+/4fulpaWRmJiYYxGR3Asp780z91YF4JUfdhKXeNHgiuQaVSNgyB8Q0tN2u2rNBzC9FZzalv/vffaArb/P7AdhfDB83dPWopVwDOydoWpraD8Bnv0Thm2Cdm9DlXsLPhwBOHvBPS/C8B1w/xjb2FLnDtg6vk9pBH/OsY21JEWaYTH3zJkzZGVl4e+fs8Omv78/u3fvvuFxCQkJlCtXjrS0NOzs7Pj4449p3bo1ADExMdnnuPqcl7fFxMRcc/vO3t4eHx+f7H2uJzIyktdffz33Fygi1xh6b1WidsXy18lERn+3g0/7h2HSYHyFi0speOgTqNUJfhwOcX/DjPtsYwI1H5l3rSMZF+HIGlsL0b5f4NzBnNu9K0C1traWouDm4OiaN++bl5w9ocXz0HgwbPwU/vjIdh0/DIHf37Ftq9cL7DS8RVFU5NoBPTw82Lp1K8nJyURFRTFy5EgqV65Mq1at8vV9R48ezciRI7NfJyYmEhQUlK/vKVLcONqbef+RUDp/tIao3XEs2HycR8L096hQqtUZKjSBxcNh14+w4i3Ys8TWN6lMjds7Z/zRS4FoORxaZZtQ9zKzg+122eXH8H2rFZ2RrJ08bB3DGw2CTZ/B2klw/jAsGmYbd6rF81CvN9g7Gl2p3ALDApKvry92dnbExuacFyg2NpaAgIAbHmc2m6la1dZMHxoayq5du4iMjKRVq1bZx8XGxlK2bNkc5wwNDQUgICCAuLi4HOfMzMzk3Llz//q+Tk5OODkZ0JQrUszUCPBgZJvqjFuymzd+/JumVUpTvlQhbB0QcPOFR2bDjgXw8wtwcgtMa2G7rXT30zd/zD0rA46uu9KX6PSunNs9yl7qXN3G1tHaySPfLqVAOLnb+m01esJ2e3Dth7ZQ+ONz8Pt70GIEhPZVUCoiDOuD5OjoSMOGDYmKispeZ7FYiIqKokmTJrk+j8ViIS0tDYBKlSoREBCQ45yJiYmsX78++5xNmjQhPj6ezZs3Z+/z22+/YbFYCA8Pv9PLEpFcGNSiMg0qeJOclslL327HYtFwbIWWyQQhj8CQdbY+Sllp8MvL8EUnOHfo2v2TYmDLbJj/KLxTGWZ1ss0Fd3qXreN3hSa2gPXUGhi5yzaSd63ORT8c/ZOjGzQdBs9th7aRthHLE47C4hEwqb7tdlxmmtFVyk0Y/ph///79+eSTT2jcuDETJ07km2++Yffu3fj7+9OvXz/KlStHZGQkYOsHFBYWRpUqVUhLS+Pnn39m1KhRTJ06lSeeeAKwPeY/bty4HI/5b9++/ZrH/GNjY5k2bVr2Y/5hYWF6zF+kAB06k0L7D3/nYoaF1x+4i/5Ng40uSW7GaoUts2DZy7apOBzcoM1Y23Qc+36xLTHbcx7j6nvlEfwq99n6OJU0GRdg8yxbp/fkS31dPcvZbsvVfxQcnI2tr4TJ7ee3oX2QevTowenTpxkzZgwxMTGEhoaydOnS7E7WR48exfyPId1TUlIYMmQIx48fx8XFhZo1a/LVV1/Ro0eP7H1eeuklUlJSGDx4MPHx8TRv3pylS5dmhyOAOXPmMHToUO6//37MZjPdunVj0qRJBXfhIkIlXzdGt6/Fq4v+InLJLlpWL0MlXzejy5J/YzJBw8dst8MWPmPrZP3TyKt3gnINrjyGX7a+puZwcIG7n7L97LZ8aQtKiSdsty1XvwfNhkPD/rb9pNDQVCO3SS1IInfOYrHS97P1/HHgLA0qeLPgqabYmYtIx9ySzmKxTcHx25u2J9uyJ369H9zLGF1d4ZZxEf6cfSUoAbgH2PovhQ1QUMpnRWKgyKJMAUkkbxw/n0q7iatJTstkVPuaPHVPFaNLklthsdjGTNLgiLcuMw3+/MoWlC4PhunmdykoPV44hzYoBgr9QJEiIgDlS7kyplNtAN7/ZS97YpIMrkhuidmscHS77J2g0UAYtgU6f2gb+yklztYJ/sMQ23AB6SlGV1liKSCJiOEeDivPfTX9SM+yMPKbrWRkWW5+kEhxYe9o6580bIvtqT7vipBy2jY/3sQQWDPRNl+eFCgFJBExnMlkYtxDdfF2deCvk4lM/m2/0SWJFDw7B2jQD4Zthi5ToFQlSD0Dv74KE+vaOnSnqYW1oCggiUih4OfpzNgudQCYvGI/O44nGFyRiEHsHKB+Xxi6CbpOBZ/KcOEcRL1hC0q/T4CLmg80vykgiUih0bleIB1DypJlsTLym61czMgyuiQR49jZQ2hveGYjPPgJlK4KF87bnhycWBdWvQMX9R+J/KKAJCKFytgudfB1d2JfXDLvL99rdDkixrOzh3o94ZkN8NCn4FsdLsbb5sebWBdWjoML8UZXWewoIIlIoeLj5kjkQ3UBmLH6IBsPnzO4IpFCwmwHIQ/bpn3p9hmUqWlrQVoZaevMveJtWwuT5AkFJBEpdFrX9qd7w/JYrfD8N9tIScs0uiSRwsNsB3W7w9PR0H0mlKkFaQmwajx8UBeWjLJNDqwn3+6IBoq8TRooUiR/JV7MoN0Hv3My4SKP3l2RsV3rGF2SSOFkscCuRbY+SXF/XVlvtodyYVD5HqjUEso3so29VMJpJO18poAkkv/W7DtD38/WAzB7YGNaVNMUFiI3ZLHA3qWw52c49DvEH8m53d4FKtxtC0uV7oHAUFtrVAmjgJTPFJBECsYrC3cye90Ryno5s2xESzydHYwuSaRoOH/YFpQO/Q4HV9lG6f4nJy8IbmYLS5Vagl8t24TExZwCUj5TQBIpGKnpmbT/cDVHzqbSvWF53n24ntEliRQ9Viuc3gOHVtkC0+HV1w4R4FbmUuvSpRamUsHFMjApIOUzBSSRgrPp8Dke/iQaqxVm9AujdW1/o0sSKdosWXBq26UWplVwJBoyL+Tcx6uCLSxVvgeCW4BnWWNqzWMKSPlMAUmkYEX+vItPfj+Ir7sTC55qQnBpV0zF8H+3IobITIMTm2234g79Dsc3giUj5z6+1a/cjgtuDq4+xtR6hxSQ8pkCkkjBupiRReeP1rAvzvbosruTPVX93Knu7051fw+q+XtQ3d+dAE9nBSeRO5WeAkejr/RfOrUN+GdcMEHZkEu341rZOn87uRtT6y1SQMpnCkgiBW9PTBIvfruNv08mkmm5/j9dHs72VPPLGZqq+3vg5+Gk4CRyuy6ch8Nrr/RhOr0753azvW0Ygct9mArxkAIKSPlMAUnEOOmZFg6dSWFvbBL7YpPYG5vM3rgkjpxNJesGwcnT2T47MFXz86D6pe/LKDiJ3LqkGDi0+lJgWgXxR3Nu/+eQApXvgbKhhWZIAQWkfKaAJFL4pGVmXQpOyZeCUxL7YpM5fDaFG+QmvFwcbKHJ34Pq/2h58nV3VHASya3zh6/0Xzr0e6EeUkABKZ8pIIkUHRczsjh4OoV9cbbQdDlAHTmXyo3+BSzl6kA1f49/3K6zffV1L5y3DUQKDavVdgvuclgqZEMKKCDlMwUkkaLvYkYW++OS2R+XfCU4xSVx9F+Ck4+bY3Zoym558vfAx82xYIsXKSpyO6RA5ZZXWpg8AvKtHAWkfKaAJFJ8XUjP4sDp5BytTXvjkjh27sINj/F1d7zUt+lKaKrm504pBSeRnDLT4PimKy1M1x1SoIYtKDUZAj6V8/TtFZDymQKSSMmTmp55qbXJ1tK0L9YWoo6f/7fg5PSPoQgutTz5eeDlqilTRIArQwpc7sP0zyEFntkIZarn6dspIOUzBSQRuSwlLTP7Nt2+y19jkzkRf+Pg5O/pRM9GFRh2X1Xs7cwFWK1IIXfhPBxeY2tZing9z/smKSDlMwUkEbmZ5LRM9sVeaWnaG5fM/tgkTiZczN4nrGIpPuxVn3LeLgZWKlJyKCDlMwUkEbldSRcz+OWvWF5d9BfJaZl4uTgwvlsI7erkX8dUEbHJ7ee32nVFRAqYh7MD3RqW56dnm1OvvBcJFzJ46qvNjPlhJxczsowuT0RQQBIRMUzF0m4seKopg1vantL5MvoID378B/svzTcnIsZRQBIRMZCjvZn/61CLmQMa4ePmyK5TiXT+aA0LNh1DPSBEjKOAJCJSCNxbw48lz7WgaZXSXMjI4sVvtzNi/laS0zKNLk2kRFJAEhEpJPw9nZk9MJwX2lTHzmxi4daTdJq0mh3HE25+sIjkKQUkEZFCxM5sYuh91Zg/+G4CvZw5fDaVh6au5bM1h3TLTaQAKSCJiBRCYcE+/PxcC9rU9icjy8rYxX/zxKxNnEtJN7o0kRJBAUlEpJDydnXkk0cb8kaXu3C0NxO1O472H/5O9IGzRpcmUuwpIImIFGImk4l+TYJZOKQZlcu4EZuYRu9P1/H+8r1kZlmMLk+k2FJAEhEpAmoHerJ4WHMeblgeqxUmRe2j96frOZVw4/neROT2KSCJiBQRro72THi4HhN7hOLmaMeGQ+do/+Fqlv8da3RpIsWOApKISBHTtX45Fj/bgjrlPIlPzWDQl5t4bdFfpGVqmhKRvKKAJCJSBFXydeN/TzdlYPNKAHzxx2Ee+vgPDp7WNCUieUEBSUSkiHKyt+OVTrX5/LEwSrk68NfJRDp9tIbvthw3ujSRIs/wgDRlyhSCg4NxdnYmPDycDRs23HDfGTNm0KJFC0qVKkWpUqWIiIi4Zn+TyXTdZcKECdn7BAcHX7N93Lhx+XaNIiL56b6a/ix5riXhlXxITc9i5DfbGPnNVlI0TYnIbTM0IM2fP5+RI0fy6quvsmXLFurVq0fbtm2Ji4u77v4rV66kV69erFixgujoaIKCgmjTpg0nTpzI3ufUqVM5ls8//xyTyUS3bt1ynOuNN97Isd+wYcPy9VpFRPJTgJczcwfdzYiI6phN8N2WE3T6aA07T2iaEpHbYbIaOHZ9eHg4jRo1YvLkyQBYLBaCgoIYNmwYo0aNuunxWVlZlCpVismTJ9OvX7/r7tO1a1eSkpKIiorKXhccHMzw4cMZPnz4bdeemJiIl5cXCQkJeHp63vZ5RETy2vqDZxk+fyunEi7iaGdmdIeaPNbU1nIuUtLl9vPbsBak9PR0Nm/eTERExJVizGYiIiKIjo7O1TlSU1PJyMjAx8fnuttjY2P56aefGDhw4DXbxo0bR+nSpalfvz4TJkwgM1NN0SJSPIRXLs3Pz7YgopY/6VkWXv/xbwZ9uZnzmqZEJNcMC0hnzpwhKysLf3//HOv9/f2JiYnJ1Tn+85//EBgYmCNk/dOsWbPw8PDgoYceyrH+2WefZd68eaxYsYInn3ySt99+m5deeulf3ystLY3ExMQci4hIYVXKzZEZ/RryWufaONqZ+XVXLB0mrWb9QU1TIpIb9kYXcLvGjRvHvHnzWLlyJc7Oztfd5/PPP6dPnz7XbB85cmT29yEhITg6OvLkk08SGRmJk5PTdc8VGRnJ66+/nncXICKSz0wmE481q0RYsA/Dvv6TQ2dS6DVjHc/dX52h91XFzqxbbiI3YlgLkq+vL3Z2dsTG5hwBNjY2loCAgH899t1332XcuHH88ssvhISEXHef1atXs2fPHp544omb1hIeHk5mZiaHDx++4T6jR48mISEhezl27NhNzysiUhjUKefFj8Oa81CDclis8MGve+nz6TpiEi4aXZpIoWVYQHJ0dKRhw4Y5Ok9bLBaioqJo0qTJDY975513GDt2LEuXLiUsLOyG+3322Wc0bNiQevXq3bSWrVu3Yjab8fPzu+E+Tk5OeHp65lhERIoKdyd73n8klPceroerox3rDp6j/Ye/89tuTVMicj2G3mIbOXIk/fv3JywsjMaNGzNx4kRSUlIYMGAAAP369aNcuXJERkYCMH78eMaMGcPcuXMJDg7O7qvk7u6Ou7t79nkTExNZsGAB77333jXvGR0dzfr167n33nvx8PAgOjqaESNG0LdvX0qVKlUAVy0iYpxuDctTv4I3Q+f+yd+nEnn8i00MbF6Jl9rVwMnezujyRAoNQwNSjx49OH36NGPGjCEmJobQ0FCWLl2a3XH76NGjmM1XGrmmTp1Keno63bt3z3GeV199lddeey379bx587BarfTq1eua93RycmLevHm89tprpKWlUalSJUaMGJGjX5KISHFWuYw73z/TlMifd/PFH4f5bM0hNhw6x0e96hPs62Z0eSKFgqHjIBVlGgdJRIqD5X/H8uK324hPzcDN0Y63H6pLl9ByRpclkm8K/ThIIiJivNa1/VnyXAsaB/uQkp7Fc/O28uKCbaSma2w4KdkUkERESriyXi7MHRTOc/dXw2SCBZuP0+mjNfx9UuO9ScmlgCQiItjbmRnRujpzn7gbf08nDp5OoevHa/ky+jDqiSElkQKSiIhka1KlNEuea8l9Nf1Iz7Qw5oe/eOqrzcSnapoSKVkUkEREJAcfN0c+6x/GK51q42BnYtlfsXT4cDWbDp8zujSRAqOAJCIi1zCZTAxsXonvnm5GxdKunEy4SI/p65j82z6yLLrlJsWfApKIiNxQ3fJeLB7WnC6hgWRZrLz7y14e/Ww9cYmapkSKNwUkERH5Vx7ODkzsEcqE7iG4ONjxx4GztP9wNSv2xBldmki+UUASEZGbMplMPBwWxI/DmlOrrCdnU9IZMHMjb/+8i/RMi9HlieQ5BSQREcm1qn7ufD+kKf2bVARg+u8HefiTaI6fTzW4MpG8pYAkIiK3xNnBjte71OGTRxvi6WzPtmPxdJy0hqhdsUaXJpJnFJBEROS2tL0rgJ+ebUG98l4kXMhg4KxNRC7ZRUaWbrlJ0aeAJCIity3Ix5UFTzXlsabBAHyy6iC9Z6wjJkFPuUnRpoAkIiJ3xNHezGsP3MXHfRrg7mTPxsPn6TBpNb/vPW10aSK3TQFJRETyRIe6ZVk8rDm1y3pyLiWd/jM38P7yvRpYUookBSQREckzwb5ufDekKb0aV8BqhUlR+3j0s/WcTkozujSRW6KAJCIiecrZwY7Ih+oysUcoro62gSU7TFpN9IGzRpcmkmsKSCIiki+61i/HoqHNqO7vzumkNPp8uo4pK/Zj0S03KQIUkEREJN9U9fNg4TPNeKhBOSxWmLBsDwO+2Mi5lHSjSxP5VwpIIiKSr1wd7Xnv4Xq80y0EJ3szq/aepuOk1Ww+cs7o0kRuSAFJRETynclk4pFGQSx8phmVfN04lXCRHp+s49PVB7FadctNCh8FJBERKTC1ynqyaGgzOoWUJdNi5c2fdjF49mYSUjOMLk0kBwUkEREpUB7ODnzUqz5ju9yFo52Z5X/H0mnyarYfjze6NJFsCkgiIlLgTCYTjzYJ5n9PNyXIx4Vj5y7QfWo0X0Yf1i03KRQUkERExDB1y3uxeFgL2tT2Jz3Lwpgf/mLo13+SdFG33MRYCkgiImIoLxcHPnm0If/tWAt7s4mftp/igclr+ftkotGliUEysyzsPJFgaA0KSCIiYjiTycQTLSoz/8kmlPVy5tCZFB78eC3zNx7VLbcSIstiJfrAWV7+fgfhb0fRdcpa4lONGy/L3rB3FhERuUrDiqX46dkWjPxmKyv3nOY//9vB+kPneLNrHVwd9ZFV3FgsVrYcPc/i7af4eccp4v4xZ18pVwf2xSXTKNjHkNpMVkXz25KYmIiXlxcJCQl4enoaXY6ISLFisViZuuoA7/2yB4sVqvm5M7VvA6r6eRhdmtwhq9XKtuMJLN52kp93nOJkwsXsbZ7O9rS9K4BO9QJpWqU0DnZ5f6Mrt5/fCki3SQFJRCT/rTt4lmFf/8nppDRcHOx4+6E6PFi/vNFlyS2yWq38dTKRxdtP8dOOkxw7dyF7m7uTPa1r+9MppCwtqpXB0T5/e/8oIOUzBSQRkYJxOimN4fP/ZO3+swD0ahzEq53vwtnBzuDK5Gb2xCSxePtJftp+ioNnUrLXuzjYcX8tPzqFBNKqRpkC/V0qIOUzBSQRkYKTZbEyKWofk37bh9VqG5H74z4NqOTrZnRpcpUDp5NZvO0Ui7efZF9ccvZ6J3sz99bwo1O9stxX08+wPmUKSPlMAUlEpOCt3nea4fO2cjYlHXcne8Z3C6FjSFmjyyrxjp5N5cftJ1m8/RS7Tl0ZnsHBzsQ91cvQKSSQiNr+uDsZ39FeASmfKSCJiBgjJuEiw77ewsbD5wF4rGkwozvUxMlet9wK0on4C/x0KRRtP35lzCJ7s4lmVX3pFFKWNncF4OXiYGCV11JAymcKSCIixsnMsvDuL3uZtuoAAPXKezG5dwOCfFwNrqx4i028yE/bbbfPthyNz15vNkGTKqXpFBJIu7sCKOXmaFyRN6GAlM8UkEREjBe1K5aR32wj4UIGns72vPdIKK1r+xtdVrFyJjmNJTtO8eP2U2w8fI7LqcFkgkbBPnQOKUu7OmUp4+FkbKG5pICUzxSQREQKh+PnU3lm7p9sOxYPwJMtK/NC2xr5MoZOSXE+JZ2lf8WwePtJog+cxfKPpNCggjedQgLpGFIWf09n44q8TQpI+UwBSUSk8EjPtDBuyW4+X3sIsI3IPbl3fcp6uRhcWdGRcCGDX/6KYfH2U6zdf4bMf6SikPJedAopS8eQQMp5F+2fqQJSPlNAEhEpfJbsOMVL324nKS0THzdHPugRyj3VyxhdVqGVnJbJr3/Hsnj7SX7fe4b0LEv2tlplPekUUpZOIWWpWLr4DKeggJTPFJBERAqnI2dTGDJnC3+dTMRkgqH3VmV4RHXszCajSysULqRnEbU7lsXbTrFiTxxpmVdCUTU/dzqFBNKpXlmqlHE3sMr8k9vPb8Nv0E6ZMoXg4GCcnZ0JDw9nw4YNN9x3xowZtGjRglKlSlGqVCkiIiKu2f+xxx7DZDLlWNq1a5djn3PnztGnTx88PT3x9vZm4MCBJCcnIyIiRV/F0m787+mm9AmvgNUKH/22n76fricu6eLNDy6mLmZksXRnDEPnbqHB2OUMnfsnS/+KIS3TQiVfN4bdV5Vlw1uyfOQ9PBdRrdiGo1thaAvS/Pnz6devH9OmTSM8PJyJEyeyYMEC9uzZg5+f3zX79+nTh2bNmtG0aVOcnZ0ZP34833//PX/99RflypUDbAEpNjaWmTNnZh/n5OREqVKlsl+3b9+eU6dO8cknn5CRkcGAAQNo1KgRc+fOzXXtakESESn8fth6gtHf7SA1PQtfdycm9QqlaRVfo8sqEOmZFlbvO83i7adY/ncsyWmZ2dvKl3KxtRSFlOWuQE9MppLTulYkbrGFh4fTqFEjJk+eDIDFYiEoKIhhw4YxatSomx6flZVFqVKlmDx5Mv369QNsASk+Pp6FCxde95hdu3ZRu3ZtNm7cSFhYGABLly6lQ4cOHD9+nMDAwFzVroAkIlI07I9LZsiczeyNTcZsgpGtqzOkVVXMxfCWW3qmheiDZ1m87STL/ooh8eKVUFTWy5mOdcvSqV4g9cp7lahQ9E+5/fw2bMzv9PR0Nm/ezOjRo7PXmc1mIiIiiI6OztU5UlNTycjIwMfHJ8f6lStX4ufnR6lSpbjvvvt48803KV26NADR0dF4e3tnhyOAiIgIzGYz69ev58EHH8yDqxMRkcKiqp87PzzTnFd+2Mm3m4/z7i972XD4PBN7hOJTiAc0tFisJF7M4FxKOudT0zmXksH5lHTOpabbvl5e/vH6n4EIoIyHky0UhZSlQYVSxTIU5hfDAtKZM2fIysrC3z/ngF7+/v7s3r07V+f4z3/+Q2BgIBEREdnr2rVrx0MPPUSlSpU4cOAA//d//0f79u2Jjo7Gzs6OmJiYa27f2dvb4+PjQ0xMzA3fKy0tjbS0tOzXiYmJN9xXREQKFxdHO959uB6NK/kw5oed/L73NB0+XM3k3vUJC/a5+QnukNVqJSU9i/Mp6ZxNuRJobMHnH19TMrIDz/nU9BzjD+WWj5sj7esE0CkkkMaVfNQ5/TYZP2vcbRo3bhzz5s1j5cqVODtfGaiqZ8+e2d/XrVuXkJAQqlSpwsqVK7n//vtv+/0iIyN5/fXX76hmEREx1iNhQYSU92LInC0cPJ1Cj+nr+E+7GgxqUfmWbjldzMjKbsG5Em7SOZd6bSvP+VRb8PnnI/S3wsPJnlJujpRyc8TH1eHSV9vr0pfXuzlSytX21dvFQS1FecCwgOTr64udnR2xsbE51sfGxhIQEPCvx7777ruMGzeOX3/9lZCQkH/dt3Llyvj6+rJ//37uv/9+AgICiIuLy7FPZmYm586d+9f3HT16NCNHjsx+nZiYSFBQ0L++t4iIFD41AzxZNLQ5o7/bwY/bTvL2z7vZcOg8wyOqkXQx86rAk36l1edS0DmXks6FjKzbem8ne3OOUPPPYHMl+DjYtrk64u3qiKO94Q+cl0iGBSRHR0caNmxIVFQUXbt2BWydtKOiohg6dOgNj3vnnXd46623WLZsWY5+RDdy/Phxzp49S9myZQFo0qQJ8fHxbN68mYYNGwLw22+/YbFYCA8Pv+F5nJyccHIqGvPMiIjIv3N3smdSz1DCK/nwxo9/8+uuWH7dFXvzA//Bwc50JdxkhxyH7Nad64UfF0e7fLoiyWuGP+bfv39/PvnkExo3bszEiRP55ptv2L17N/7+/vTr149y5coRGRkJwPjx4xkzZgxz586lWbNm2edxd3fH3d2d5ORkXn/9dbp160ZAQAAHDhzgpZdeIikpiR07dmQHnPbt2xMbG8u0adOyH/MPCwvTY/4iIiXQzhMJjPpuOyfjL1LK1eEGrTqO+Lg55Fjv4WRfYp8EK8oK/VNsAD169OD06dOMGTOGmJgYQkNDWbp0aXbH7aNHj2I2X2lanDp1Kunp6XTv3j3HeV599VVee+017Ozs2L59O7NmzSI+Pp7AwEDatGnD2LFjc7T+zJkzh6FDh3L//fdjNpvp1q0bkyZNKpiLFhGRQqVOOS8WD2thdBlSyGiqkdukFiQREZGip8hMNSIiIiJS2CggiYiIiFxFAUlERETkKgpIIiIiIldRQBIRERG5igKSiIiIyFUUkERERESuooAkIiIichUFJBEREZGrKCCJiIiIXEUBSUREROQqCkgiIiIiV1FAEhEREbmKvdEFFFVWqxWwzQosIiIiRcPlz+3Ln+M3ooB0m5KSkgAICgoyuBIRERG5VUlJSXh5ed1wu8l6swgl12WxWDh58iQeHh6YTKY8O29iYiJBQUEcO3YMT0/PPDuv3B79Pgof/U4KF/0+Chf9Pm7OarWSlJREYGAgZvONexqpBek2mc1mypcvn2/n9/T01B/uQkS/j8JHv5PCRb+PwkW/j3/3by1Hl6mTtoiIiMhVFJBERERErqKAVMg4OTnx6quv4uTkZHQpgn4fhZF+J4WLfh+Fi34feUedtEVERESuohYkERERkasoIImIiIhcRQFJRERE5CoKSCIiIiJXUUAqZKZMmUJwcDDOzs6Eh4ezYcMGo0sqkSIjI2nUqBEeHh74+fnRtWtX9uzZY3RZcsm4ceMwmUwMHz7c6FJKrBMnTtC3b19Kly6Ni4sLdevWZdOmTUaXVWJlZWXxyiuvUKlSJVxcXKhSpQpjx4696XxjcmMKSIXI/PnzGTlyJK+++ipbtmyhXr16tG3blri4OKNLK3FWrVrFM888w7p161i+fDkZGRm0adOGlJQUo0sr8TZu3Mgnn3xCSEiI0aWUWOfPn6dZs2Y4ODiwZMkS/v77b9577z1KlSpldGkl1vjx45k6dSqTJ09m165djB8/nnfeeYePPvrI6NKKLD3mX4iEh4fTqFEjJk+eDNjmewsKCmLYsGGMGjXK4OpKttOnT+Pn58eqVato2bKl0eWUWMnJyTRo0ICPP/6YN998k9DQUCZOnGh0WSXOqFGjWLt2LatXrza6FLmkU6dO+Pv789lnn2Wv69atGy4uLnz11VcGVlZ0qQWpkEhPT2fz5s1ERERkrzObzURERBAdHW1gZQKQkJAAgI+Pj8GVlGzPPPMMHTt2zPH3RAreokWLCAsL4+GHH8bPz4/69eszY8YMo8sq0Zo2bUpUVBR79+4FYNu2baxZs4b27dsbXFnRpclqC4kzZ86QlZWFv79/jvX+/v7s3r3boKoEbC15w4cPp1mzZtSpU8fockqsefPmsWXLFjZu3Gh0KSXewYMHmTp1KiNHjuT//u//2LhxI88++yyOjo7079/f6PJKpFGjRpGYmEjNmjWxs7MjKyuLt956iz59+hhdWpGlgCRyE8888ww7d+5kzZo1RpdSYh07doznnnuO5cuX4+zsbHQ5JZ7FYiEsLIy3334bgPr167Nz506mTZumgGSQb775hjlz5jB37lzuuusutm7dyvDhwwkMDNTv5DYpIBUSvr6+2NnZERsbm2N9bGwsAQEBBlUlQ4cOZfHixfz++++UL1/e6HJKrM2bNxMXF0eDBg2y12VlZfH7778zefJk0tLSsLOzM7DCkqVs2bLUrl07x7patWrxv//9z6CK5MUXX2TUqFH07NkTgLp163LkyBEiIyMVkG6T+iAVEo6OjjRs2JCoqKjsdRaLhaioKJo0aWJgZSWT1Wpl6NChfP/99/z2229UqlTJ6JJKtPvvv58dO3awdevW7CUsLIw+ffqwdetWhaMC1qxZs2uGvdi7dy8VK1Y0qCJJTU3FbM75kW5nZ4fFYjGooqJPLUiFyMiRI+nfvz9hYWE0btyYiRMnkpKSwoABA4wurcR55plnmDt3Lj/88AMeHh7ExMQA4OXlhYuLi8HVlTweHh7X9P9yc3OjdOnS6hdmgBEjRtC0aVPefvttHnnkETZs2MD06dOZPn260aWVWJ07d+att96iQoUK3HXXXfz555+8//77PP7440aXVmTpMf9CZvLkyUyYMIGYmBhCQ0OZNGkS4eHhRpdV4phMpuuunzlzJo899ljBFiPX1apVKz3mb6DFixczevRo9u3bR6VKlRg5ciSDBg0yuqwSKykpiVdeeYXvv/+euLg4AgMD6dWrF2PGjMHR0dHo8ookBSQRERGRq6gPkoiIiMhVFJBERERErqKAJCIiInIVBSQRERGRqyggiYiIiFxFAUlERETkKgpIIiIiIldRQBIRySMmk4mFCxcaXYaI5AEFJBEpFh577DFMJtM1S7t27YwuTUSKIM3FJiLFRrt27Zg5c2aOdU5OTgZVIyJFmVqQRKTYcHJyIiAgIMdSqlQpwHb7a+rUqbRv3x4XFxcqV67Mt99+m+P4HTt2cN999+Hi4kLp0qUZPHgwycnJOfb5/PPPueuuu3BycqJs2bIMHTo0x/YzZ87w4IMP4urqSrVq1Vi0aFH+XrSI5AsFJBEpMV555RW6devGtm3b6NOnDz179mTXrl0ApKSk0LZtW0qVKsXGjRtZsGABv/76a44ANHXqVJ555hkGDx7Mjh07WLRoEVWrVs3xHq+//jqPPPII27dvp0OHDvTp04dz584V6HWKSB6wiogUA/3797fa2dlZ3dzccixvvfWW1Wq1WgHrU089leOY8PBw69NPP221Wq3W6dOnW0uVKmVNTk7O3v7TTz9ZzWazNSYmxmq1Wq2BgYHWl19++YY1ANb//ve/2a+Tk5OtgHXJkiV5dp0iUjDUB0lEio17772XqVOn5ljn4+OT/X2TJk1ybGvSpAlbt24FYNeuXdSrVw83N7fs7c2aNcNisbBnzx5MJhMnT57k/vvv/9caQkJCsr93c3PD09OTuLi4270kETGIApKIFBtubm7X3PLKKy4uLrnaz8HBIcdrk8mExWLJj5JEJB+pD5KIlBjr1q275nWtWrUAqFWrFtu2bSMlJSV7+9q1azGbzdSoUQMPDw+Cg4OJiooq0JpFxBhqQRKRYiMtLY2YmJgc6+zt7fH19QVgwYIFhIWF0bx5c+bMmcOGDRv47LPPAOjTpw+vvvoq/fv357XXXuP06dMMGzaMRx99FH9/fwBee+01nnrqKfz8/Gjfvj1JSUmsXbuWYcOGFeyFiki+U0ASkWJj6dKllC1bNse6GjVqsHv3bsD2hNm8efMYMmQIZcuW5euvv6Z27doAuLq6smzZMp577jkaNWqEq6sr3bp14/33388+V//+/bl48SIffPABL7zwAr6+vnTv3r3gLlBECozJarVajS5CRCS/mUwmvv/+e7p27Wp0KSJSBKgPkoiIiMhVFJBERERErqI+SCJSIqg3gYjcCrUgiYiIiFxFAUlERETkKgpIIiIiIldRQBIRERG5igKSiIiIyFUUkERERESuooAkIiIichUFJBEREZGrKCCJiIiIXOX/ATjkYScl7rV7AAAAAElFTkSuQmCC",
-      "text/plain": [
-       "<Figure size 640x480 with 1 Axes>"
-      ]
-     },
-     "metadata": {},
-     "output_type": "display_data"
-    }
-   ],
-   "source": [
-    "# Plot the change of loss during training\n",
-    "plt.plot(history['train_loss'])\n",
-    "plt.plot(history['val_loss'])\n",
-    "plt.title('Model loss')\n",
-    "plt.ylabel('Loss')\n",
-    "plt.xlabel('Epoch')\n",
-    "plt.legend(['Train','Val'], loc='upper right')\n",
-    "plt.show()"
-   ]
-  },
-  {
-   "cell_type": "code",
-   "execution_count": 27,
-   "metadata": {},
-   "outputs": [
-    {
-     "data": {
-      "image/png": "iVBORw0KGgoAAAANSUhEUgAAAkgAAAHHCAYAAABEEKc/AAAAOXRFWHRTb2Z0d2FyZQBNYXRwbG90bGliIHZlcnNpb24zLjYuMywgaHR0cHM6Ly9tYXRwbG90bGliLm9yZy/P9b71AAAACXBIWXMAAA9hAAAPYQGoP6dpAACCn0lEQVR4nO3dd1zV9ffA8de9l42AgyWKgmig5sqBq9QkV5GWDUfuUaaW2nKhpqllZX7L0fipWbnSzErNRam5FcuJE7eyVIYg697P748rV68gggKfe+E8H4/76PK5n/u55wJ2D+/3Oe+3RlEUBSGEEEIIYaJVOwAhhBBCCEsjCZIQQgghxD0kQRJCCCGEuIckSEIIIYQQ95AESQghhBDiHpIgCSGEEELcQxIkIYQQQoh7SIIkhBBCCHEPSZCEEEIIIe4hCZIQwuJoNBomTZpU4OedO3cOjUbD999/X+gxCSFKF0mQhBC5+v7779FoNGg0GrZv357jcUVR8PX1RaPR8Nxzz6kQoRBCFB1JkIQQeXJwcGDJkiU5jm/dupVLly5hb2+vQlRCCFG0JEESQuSpU6dOrFixgqysLLPjS5YsoWHDhnh7e6sUWemRkpKidghClDqSIAkh8tS9e3euXbvGpk2bTMcyMjJYuXIlPXr0yPU5KSkpvPPOO/j6+mJvb09gYCCfffYZiqKYnZeens7IkSPx8PDAxcWF559/nkuXLuV6zcuXL9O/f3+8vLywt7endu3aLFiw4KHe0/Xr13n33XepU6cOZcqUwdXVlY4dO3Lw4MEc56alpTFp0iQee+wxHBwcqFixIi+++CJnzpwxnWMwGPjf//5HnTp1cHBwwMPDgw4dOrB//34g79qoe+utJk2ahEaj4dixY/To0YNy5crRsmVLAA4dOkTfvn2pVq0aDg4OeHt7079/f65du5br92vAgAH4+Phgb2+Pv78/Q4YMISMjg6ioKDQaDV988UWO5+3cuRONRsPSpUsL+m0VokSxUTsAIYRl8/Pzo1mzZixdupSOHTsC8Oeff5KYmEi3bt348ssvzc5XFIXnn3+ev//+mwEDBlC/fn02bNjAe++9x+XLl80+lAcOHMhPP/1Ejx49aN68OX/99RfPPvtsjhhiYmJo2rQpGo2GYcOG4eHhwZ9//smAAQNISkpixIgRBXpPUVFRrF69mpdffhl/f39iYmL45ptvaNWqFceOHcPHxwcAvV7Pc889R3h4ON26dePtt98mOTmZTZs2ceTIEQICAgAYMGAA33//PR07dmTgwIFkZWXxzz//sHv3bho1alSg2LK9/PLL1KhRg2nTppkSy02bNhEVFUW/fv3w9vbm6NGjfPvttxw9epTdu3ej0WgAuHLlCk2aNCEhIYHBgwcTFBTE5cuXWblyJampqVSrVo0WLVqwePFiRo4cafa6ixcvxsXFhc6dOz9U3EKUGIoQQuRi4cKFCqDs27dPmT17tuLi4qKkpqYqiqIoL7/8stKmTRtFURSlatWqyrPPPmt63urVqxVA+eijj8yu99JLLykajUY5ffq0oiiK8t9//ymA8uabb5qd16NHDwVQJk6caDo2YMAApWLFikp8fLzZud26dVPc3NxMcZ09e1YBlIULF+b53tLS0hS9Xm927OzZs4q9vb0yefJk07EFCxYogDJz5swc1zAYDIqiKMpff/2lAMpbb71133Pyiuve9zpx4kQFULp3757j3Oz3ebelS5cqgLJt2zbTsd69eytarVbZt2/ffWP65ptvFECJjIw0PZaRkaG4u7srffr0yfE8IUobmWITQjzQK6+8wq1bt1izZg3JycmsWbPmvtNr69atQ6fT8dZbb5kdf+edd1AUhT///NN0HpDjvHtHgxRF4ZdffiE0NBRFUYiPjzfd2rdvT2JiIgcOHCjQ+7G3t0erNf7vT6/Xc+3aNcqUKUNgYKDZtX755Rfc3d0ZPnx4jmtkj9b88ssvaDQaJk6ceN9zHsYbb7yR45ijo6PpflpaGvHx8TRt2hTAFLfBYGD16tWEhobmOnqVHdMrr7yCg4MDixcvNj22YcMG4uPjee211x46biFKCkmQhBAP5OHhQUhICEuWLGHVqlXo9XpeeumlXM89f/48Pj4+uLi4mB2vWbOm6fHs/2q1WtM0VbbAwECzr+Pi4khISODbb7/Fw8PD7NavXz8AYmNjC/R+DAYDX3zxBTVq1MDe3h53d3c8PDw4dOgQiYmJpvPOnDlDYGAgNjb3r0Y4c+YMPj4+lC9fvkAxPIi/v3+OY9evX+ftt9/Gy8sLR0dHPDw8TOdlxx0XF0dSUhKPP/54ntcvW7YsoaGhZh2KixcvplKlSjz99NOF+E6EsE5SgySEyJcePXowaNAgoqOj6dixI2XLli2W1zUYDAC89tpr9OnTJ9dz6tatW6BrTps2jbCwMPr378+UKVMoX748Wq2WESNGmF6vMN1vJEmv19/3OXePFmV75ZVX2LlzJ++99x7169enTJkyGAwGOnTo8FBx9+7dmxUrVrBz507q1KnD77//zptvvmkaXROiNJMESQiRLy+88AKvv/46u3fvZvny5fc9r2rVqmzevJnk5GSzUaTjx4+bHs/+r8FgMI3SZDtx4oTZ9bI73PR6PSEhIYXyXlauXEmbNm2YP3++2fGEhATc3d1NXwcEBLBnzx4yMzOxtbXN9VoBAQFs2LCB69ev33cUqVy5cqbr3y17NC0/bty4QXh4OB9++CETJkwwHT916pTZeR4eHri6unLkyJEHXrNDhw54eHiwePFigoODSU1NpVevXvmOSYiSTP5MEELkS5kyZZg3bx6TJk0iNDT0vud16tQJvV7P7NmzzY5/8cUXaDQaUydc9n/v7YKbNWuW2dc6nY6uXbvyyy+/5PqhHxcXV+D3otPpciw5sGLFCi5fvmx2rGvXrsTHx+d4L4Dp+V27dkVRFD788MP7nuPq6oq7uzvbtm0ze3zu3LkFivnua2a79/ul1Wrp0qULf/zxh2mZgdxiArCxsaF79+78/PPPfP/999SpU6fAo3FClFQygiSEyLf7TXHdLTQ0lDZt2jBu3DjOnTtHvXr12LhxI7/99hsjRoww1RzVr1+f7t27M3fuXBITE2nevDnh4eGcPn06xzU//vhj/v77b4KDgxk0aBC1atXi+vXrHDhwgM2bN3P9+vUCvY/nnnuOyZMn069fP5o3b87hw4dZvHgx1apVMzuvd+/e/PDDD4waNYq9e/fy5JNPkpKSwubNm3nzzTfp3Lkzbdq0oVevXnz55ZecOnXKNN31zz//0KZNG4YNGwYYlzT4+OOPGThwII0aNWLbtm2cPHky3zG7urry1FNPMWPGDDIzM6lUqRIbN27k7NmzOc6dNm0aGzdupFWrVgwePJiaNWty9epVVqxYwfbt282mR3v37s2XX37J33//zSeffFKg76MQJZpq/XNCCIt2d5t/Xu5t81cURUlOTlZGjhyp+Pj4KLa2tkqNGjWUTz/91NRinu3WrVvKW2+9pVSoUEFxdnZWQkNDlYsXL+ZofVcURYmJiVGGDh2q+Pr6Kra2toq3t7fStm1b5dtvvzWdU5A2/3feeUepWLGi4ujoqLRo0ULZtWuX0qpVK6VVq1Zm56ampirjxo1T/P39Ta/70ksvKWfOnDGdk5WVpXz66adKUFCQYmdnp3h4eCgdO3ZUIiIizK4zYMAAxc3NTXFxcVFeeeUVJTY29r5t/nFxcTnivnTpkvLCCy8oZcuWVdzc3JSXX35ZuXLlSq7fr/Pnzyu9e/dWPDw8FHt7e6VatWrK0KFDlfT09BzXrV27tqLVapVLly7l+X0TojTRKMo947VCCCFKlQYNGlC+fHnCw8PVDkUIiyE1SEIIUYrt37+f//77j969e6sdihAWRUaQhBCiFDpy5AgRERF8/vnnxMfHExUVhYODg9phCWExZARJCCFKoZUrV9KvXz8yMzNZunSpJEdC3ENGkIQQQggh7iEjSEIIIYQQ97CIBGnOnDn4+fnh4OBAcHAwe/fuve+5mZmZTJ48mYCAABwcHKhXrx7r168v8DXT0tIYOnQoFSpUoEyZMnTt2pWYmJhCf29CCCGEsD6qT7EtX76c3r178/XXXxMcHMysWbNYsWIFJ06cwNPTM8f5H3zwAT/99BPfffcdQUFBbNiwgVGjRrFz504aNGiQ72sOGTKEtWvX8v333+Pm5sawYcPQarXs2LEjX3EbDAauXLmCi4vLI+3YLYQQQojioygKycnJ+Pj45L3voGorMN3WpEkTZejQoaav9Xq94uPjo0yfPj3X8ytWrKjMnj3b7NiLL76o9OzZM9/XTEhIUGxtbZUVK1aYzomMjFQAZdeuXfmKO3sxO7nJTW5yk5vc5GZ9t4sXL+b5Oa/qViMZGRlEREQwZswY0zGtVktISAi7du3K9Tnp6ek5ui0cHR3Zvn17vq8ZERFBZmam2caXQUFBVKlShV27dtG0adNcXzc9Pd30tXJ74O3ixYu4uroW9K0LIYQQQgVJSUn4+vqabaadG1UTpPj4ePR6PV5eXmbHvby8TDt/36t9+/bMnDmTp556ioCAAMLDw1m1ahV6vT7f14yOjsbOzs5sP6Lsc6Kjo3N93enTp+e6GaWrq6skSEIIIYSVeVB5jEUUaRfE//73P2rUqEFQUBB2dnYMGzaMfv365T2PWAjGjBlDYmKi6Xbx4sUifT0hhBBCqEfVBMnd3R2dTpejeywmJgZvb+9cn+Ph4cHq1atJSUnh/PnzHD9+nDJlyph24c7PNb29vcnIyCAhISHfr2tvb28aLZJRIyGEEKJkUzVBsrOzo2HDhmYbJBoMBsLDw2nWrFmez3VwcKBSpUpkZWXxyy+/0Llz53xfs2HDhtja2pqdc+LECS5cuPDA1xVCCCFEyadqDRLAqFGj6NOnD40aNaJJkybMmjWLlJQU+vXrB0Dv3r2pVKkS06dPB2DPnj1cvnyZ+vXrc/nyZSZNmoTBYOD999/P9zXd3NwYMGAAo0aNonz58ri6ujJ8+HCaNWuWa4H2o9Dr9WRmZhbqNUsTOzu7Ip8+FUIIIe6leoL06quvEhcXx4QJE4iOjqZ+/fqsX7/eVGR94cIFsw/ItLQ0xo8fT1RUFGXKlKFTp078+OOPZgXXD7omwBdffIFWq6Vr166kp6fTvn175s6dW2jvS1EUoqOjc0zjiYLRarX4+/tjZ2endihCCCFKEdUXirRWSUlJuLm5kZiYmGs90tWrV0lISMDT0xMnJydZTPIhZC/GaWtrS5UqVeR7KIQQ4pE96PM7m+ojSCWRXq83JUcVKlRQOxyr5uHhwZUrV8jKysLW1lbtcIQQQpQSUtxRBLJrjpycnFSOxPplT61lr3MlhBBCFAdJkIqQTAk9OvkeCiGEUIMkSEIIIYQQ95AESRQpPz8/Zs2apXYYQgghRIFIgiQA41RWXrdJkyY91HX37dvH4MGDCzdYIYQQoohJF5sAjMsSZFu+fDkTJkzgxIkTpmNlypQx3VcUBb1ej43Ng399PDw8CjdQIYQQ95WlN5CeZcDZXj7eH5WMIAnAuD9d9s3NzQ2NRmP6+vjx47i4uPDnn3/SsGFD7O3t2b59O2fOnKFz5854eXlRpkwZGjduzObNm82ue+8Um0aj4f/+7/944YUXcHJyokaNGvz+++/F/G6FEKLkiE1K4+f9Fxm6+ABPTNlEgymb+PtErNphWT1JMYuBoijcylSnTd3RVldonWCjR4/ms88+o1q1apQrV46LFy/SqVMnpk6dir29PT/88AOhoaGcOHGCKlWq3Pc6H374ITNmzODTTz/lq6++omfPnpw/f57y5csXSpxCCFGSZekNHLiQwJYTsWw5Ecexq0k5zhm6+AA/v96Mxyu5qRBhySAJUjG4lamn1oQNqrz2scntcbIrnB/z5MmTeeaZZ0xfly9fnnr16pm+njJlCr/++iu///47w4YNu+91+vbtS/fu3QGYNm0aX375JXv37qVDhw6FEqcQQpQ0MUlpbD0Rx5aTsfxzKp7ktCzTYxoN1K3kRqtAT1o95s7nG0+y88w1Bizax69vtsCnrKOKkVsvSZBEvjVq1Mjs65s3bzJp0iTWrl3L1atXycrK4tatW1y4cCHP69StW9d039nZGVdXV2JjZThYCCGyZeoNHDh/gy0n49hyIo7Ie0aJyjnZ8tRjHrQO9OCpGh5UKGNvemzeaw15ad5OTsXepP/3+1jxRjNcHGQngoKSBKkYONrqODa5vWqvXVicnZ3Nvn733XfZtGkTn332GdWrV8fR0ZGXXnqJjIyMPK9z75YhGo0Gg8FQaHEKIYQ1ik5MY+tJ47TZ9lPxJKffM0pUuSytbydFdSuXRafNvXzCzdGWhf0a88LcnRyPTubNxQdY0LcxtjopOy4ISZCKgUajKbRpLkuyY8cO+vbtywsvvAAYR5TOnTunblBCCGElMvUGIs7fYMuJOLaciOV4dLLZ4+Wd7XiqhjutAz15soa72SjRg1Qu58T8Po149Zvd/HMqnrDVR5j+Yh3ZnaAASt6ntig2NWrUYNWqVYSGhqLRaAgLC5ORICGEyMPVxFvGWqITcew4nXOUqF7lsrQO9KB1oCd1Krndd5QoP+pWLstX3Rsw+Mf9LNt3Ed/yTgxtU70w3kapIAmSeGgzZ86kf//+NG/eHHd3dz744AOSknJ2UwghRGmVqTew/9wNtpyMZeuJuByjRBWc7Uy1RE/W8KC8s12hvn5ILS8mhtZm4u9H+XTDCSqXc6Rz/UqF+hollUZRFEXtIKxRUlISbm5uJCYm4urqavZYWloaZ8+exd/fHwcHB5UiLBnkeymEsDZXEm6x9aRx2mzH6WvcvGeUqL5vWVo/5knrQA/qVHJD+wijRPn10Zpj/N/2s9jptPw0MJgm/qV3WZW8Pr/vJiNIQgghxCPIyDKw/9z12x1nsZyMuWn2eAVnO1o95kGr2x1n5Qp5lCg/xnaqyaUbt1h/NJrBP+7nlyHNCfAo8+AnlmKSIAkhhBAFdDnhlmmhxp2n40nJuLMYsDZ7lCjQOEr0uE/xjBLlRavV8MWr9Yn+bjf/XUyg38J9/Ppm8wIVfpc2kiAJIYQQD5CepTfWEt1Oik7Fmo8SuZexv2uUyJ2yTsU/SvQgjnY6/q9PI16Yu4ML11MZ+MN+lg5qikMhLgdTkkiCJIQQQuTi0o3U2y34cew8E0/qPaNET1QpZ+o4q1XRVfVRovxwL2PPwr5N6DpvJ/9eSGDk8v+Y0+MJq4i9uEmCJIQQQmAcJdp39vYo0ck4Tt8zSuThYhwlah3owZPVPXBzss7Vqat7luHbXg3pNX8vfx6J5uP1xxnbqabaYVkcSZCEEEKUerP/OsXcLWfMRol0Wg1PVDHWErV6zMNqRonyI7haBT59uS5vL/uPb7dF4VvOkV7N/NQOy6JIgiSEEKJUizh/nc82ngTA0zRK5EnL6u5WO0qUH53rV+Li9VQ+23iSib8fxaesI21reqkdlsWQBEkIIUSpZTAofPjHMQBealiZT1+qW6q24xjapjoXrqfy8/5LDFvyLz+/3ow6ld3UDssiyM51QgghSq1V/17m0KVEytjb8EGHoFKVHIFxr9CpL9ShZXV3bmXq6b9oH5cTbqkdlkWQBEkUmtatWzNixAi1wxBCiHy5mZ7FJ+uPAzD86ep4uJTONYFsdVrmvvYEgV4uxCWn02/hXpLSMtUOS3WSIAkAQkND6dChQ66P/fPPP2g0Gg4dOlTMUQkhRNGZ+/dp4pLTqVrBib4t/NQOR1WuDrYs6NcYTxd7TsbcZMhPEWRkle7NxyVBEgAMGDCATZs2cenSpRyPLVy4kEaNGlG3bl0VIhNCiMJ34Voq//fPWQDGP1sLextZLLFSWUcW9G2Mk52OHaevMe7Xw5Tm7VolQRIAPPfcc3h4ePD999+bHb958yYrVqygS5cudO/enUqVKuHk5ESdOnVYunSpOsEKIcQjmrYukgy9gZbV3Qmp6al2OBbj8UpuxoUjNbAi4hKz/zqtdkiqkQSpOCgKZKSoc8tn9m9jY0Pv3r35/vvvzf5iWLFiBXq9ntdee42GDRuydu1ajhw5wuDBg+nVqxd79+4tqu+aEEIUiZ1n4ll/NBqdVkPYc7VKXWH2g7QJ8mRy58cB+HzTSX79N+fMQmkgbf7FITMVpvmo89pjr4Cdc75O7d+/P59++ilbt26ldevWgHF6rWvXrlStWpV3333XdO7w4cPZsGEDP//8M02aNCmKyIUQotBl6Q1Mvt3W3zO4CoHeLipHZJlea1qVi9dT+WZbFO+vPERFN0eaVqugdljFSkaQhElQUBDNmzdnwYIFAJw+fZp//vmHAQMGoNfrmTJlCnXq1KF8+fKUKVOGDRs2cOHCBZWjFkKI/Fu27yLHo5Nxc7RlZMhjaodj0T7oEESnOt5k6hUG/7Cf07HJaodUrGQEqTjYOhlHctR67QIYMGAAw4cPZ86cOSxcuJCAgABatWrFJ598wv/+9z9mzZpFnTp1cHZ2ZsSIEWRkZBRR4EIIUbgSUzP5fOMJAEaG1KCcs53KEVk2rVbDzFfqE524mwMXEui7cB+/vtmi1CyHICNIxUGjMU5zqXEr4Nz6K6+8glarZcmSJfzwww/0798fjUbDjh076Ny5M6+99hr16tWjWrVqnDx5soi+YUIIUfj+F36KG6mZ1PAsQ8+mVdUOxyo42Or4rncjqlZw4tKNWwz8YT+37tqvriSTBEmYKVOmDK+++ipjxozh6tWr9O3bF4AaNWqwadMmdu7cSWRkJK+//joxMTHqBiuEEPl0OvYmP+w6B0DYc7Ww1cnHX35VKGPPwr6NKetky8GLCYxY/i96Q8lv/5ffEJHDgAEDuHHjBu3bt8fHx1hcPn78eJ544gnat29P69at8fb2pkuXLuoGKoQQ+fTR2mNkGRRCanry1GMeaodjdap5lOG73o2w02nZcDSGaesi1Q6pyEkNksihWbNmORYHK1++PKtXr87zeVu2bCm6oIQQ4iH9fTyWLSfisNVpGPdsLbXDsVqN/crz2Sv1eGvpv8zffhbfco70beGvdlhFRkaQhBBClFiZegNT1hrb+vu18MffPX/LnojcPV/Ph/c7BAIwec0xNh0ruaUWkiAJIYQosX7YdZ6ouBQqONsx7OnqaodTIgxpFUD3Jr4YFHhr6b8cupSgdkhFQvUEac6cOfj5+eHg4EBwcPADV2aeNWsWgYGBODo64uvry8iRI0lLSzM9npyczIgRI6hatSqOjo40b96cffv2mV2jb9++aDQas9v9NmoVQghhna7dTGfWZmO37XvtA3F1sFU5opJBo9EwufPjPPWYB7cy9fT/fj8Xr6eqHVahUzVBWr58OaNGjWLixIkcOHCAevXq0b59e2JjY3M9f8mSJYwePZqJEycSGRnJ/PnzWb58OWPHjjWdM3DgQDZt2sSPP/7I4cOHadeuHSEhIVy+fNnsWh06dODq1aumm+wrJoQQJcvMTSdJTsuiVkVXXm7kq3Y4JYqtTsucHg0I8nYh/mY6/b7fR+KtTLXDKlSqJkgzZ85k0KBB9OvXj1q1avH111/j5ORkWsn5Xjt37qRFixb06NEDPz8/2rVrR/fu3U2jTrdu3eKXX35hxowZPPXUU1SvXp1JkyZRvXp15s2bZ3Yte3t7vL29Tbdy5coV+vsrzbsgFxb5HgohHkbk1SSW7jWu9D8xtBY6rey3VthcHGxZ2K8x3q4OnI69yRs/RpCRZVA7rEKjWoKUkZFBREQEISEhd4LRagkJCWHXrl25Pqd58+ZERESYEqKoqCjWrVtHp06dAMjKykKv1+Pg4GD2PEdHR7Zv3252bMuWLXh6ehIYGMiQIUO4du1anvGmp6eTlJRkdrsfW1vjMG5qaskbcixu2St163Q6lSMRQlgLRVGY/McxDAo8W6ciwaVsD7HiVNHNkQV9G+Nsp2NX1DVGrzpUYv6wVa3NPz4+Hr1ej5eXl9lxLy8vjh8/nutzevToQXx8PC1btkRRFLKysnjjjTdMU2wuLi40a9aMKVOmULNmTby8vFi6dCm7du2ievU7xXkdOnTgxRdfxN/fnzNnzjB27Fg6duzIrl277vtBPH36dD788MN8vTedTkfZsmVNU4VOTk6yW/RDMBgMxMXF4eTkhI2NrEghhMifDUej2RV1DXsbLaM7BqkdTolXy8eVOT2fYMCi/aw6cJkq5Z0YUQL2ubOqT50tW7Ywbdo05s6dS3BwMKdPn+btt99mypQphIWFAfDjjz/Sv39/KlWqhE6n44knnqB79+5ERESYrtOtWzfT/Tp16lC3bl0CAgLYsmULbdu2zfW1x4wZw6hRo0xfJyUl4et7/zltb29vgPvWU4n80Wq1VKlSRRJMIUS+pGXqmXp7EcPBT1XDt3zB9qMUD6d1oCdTOj/O2F8PM2vzKSqXc+KlhpXVDuuRqJYgubu7o9PpcmxXERMTY0ou7hUWFkavXr0YOHAgYExuUlJSGDx4MOPGjUOr1RIQEMDWrVtJSUkhKSmJihUr8uqrr1KtWrX7xlKtWjXc3d05ffr0fRMke3t77O3zv0GfRqOhYsWKeHp6kplZsgrXipOdnR1arerNlkIIKzF/+1kuXr+Ft6sDQ1oHqB1OqdIjuAoXb6Qyb8sZRv9yCB83B5pXd1c7rIemWoJkZ2dHw4YNCQ8PN21ZYTAYCA8PZ9iwYbk+JzU1NceHZfaU2L1zns7Ozjg7O3Pjxg02bNjAjBkz7hvLpUuXuHbtGhUrVnyEd5Q7nU4n9TNCCFEMYpLSmPP3aQA+6BiIk51VTZKUCO+1C+Ti9VTWHLrK6z9FsGpIc2p4uagd1kNR9U/zUaNG8d1337Fo0SIiIyMZMmQIKSkp9OvXD4DevXszZswY0/mhoaHMmzePZcuWcfbsWTZt2kRYWBihoaGmJGTDhg2sX7/e9HibNm0ICgoyXfPmzZu899577N69m3PnzhEeHk7nzp2pXr067du3L/5vghBCiEIxY/0JUjP0NKhSls71KqkdTqmk1Wr47OV6NKpajuS0LPou3EdsctqDn2iBVE2vX331VeLi4pgwYQLR0dHUr1+f9evXmwq3L1y4YDZiNH78eDQaDePHj+fy5ct4eHgQGhrK1KlTTeckJiYyZswYLl26RPny5enatStTp041dZbpdDoOHTrEokWLSEhIwMfHh3bt2jFlypQCTaEJIYSwHAcvJvDLgUsATAytjVba+lXjYKvj296N6DpvJ2fjUxi4aD/LBje1uhE9jVJS+vGKWVJSEm5ubiQmJuLq6qp2OEIIUWopikLXeTs5cCGBF5+oxMxX6qsdkgDOxafwwtwd3EjNJKSmF9/0amgR61Hl9/Nbql+FEEJYtd8PXuHAhQSc7HR80EHa+i2Fn7sz/9enEXY2WjZHxjBlzTG1QyoQSZCEEEJYrdSMLKavM66dN7RNdbxcHR7wDFGcGlYtzxe3R/S+33mOBdvPqhtQAUiCJIQQwmp9vTWK6KQ0KpdzZEBLf7XDEbl4tm5FxtxesHPK2mNsOBqtckT5IwmSEEIIq3TpRirfbD0DwLhONXGwlSVVLNXgp6rRM7gKigJvL/uX/y4mqB3SA0mCJIQQwip9/Odx0rMMBPuXp8PjuS8wLCyDRqPhw+dr0ybQg7RMAwMX7ePidcver1QSJCGE1VAUhZ/3XWRPVN6bS4uSb+/Z66w5dBWtBiaE1pLtiKyAjU7L7B5PUNvHlfibGfRZuJeE1Ay1w7ovSZCEEFZjy4k43v/lkHHxuSTrXHxOPDq9QeHDP44C8GrjKtT2cVM5IpFfzvY2LOjbmIpuDkTFpfD6jxGkZ+nVDitXkiAJIazGwp3nALiVqeeLzSfVDUaoZmXERY5eScLFwYZ321n/rvGljZerAwv7NaaMvQ17zl7ng5WHcmwXZgkkQRJCWIUzcTfZdjKO7JmU5fsucjImWd2gRLFLTsvk0w0nAHi7bQ0qlJEdEKxRkLcr8157AhuthtX/XeGLTZb3B48kSEIIq/DD7dGjtkFetKvlhUExFumK0mX2X6eJv5lBNXdnejfzUzsc8QierOHB1BceB+DLv07z8/6LKkdkThIkIYTFS0rLZGWEcZ+tvs39GN0xCButhr+Ox7LzTLzK0YnicjY+hQU7jAsNjn+uJnY28hFm7V5tXIVhbaoDMHbVYbafspx/z/LbJYSweCv3XyIlQ091zzK0qF6Bah5l6BFcBYBp6yIxGCyvfkEUvqlrI8nUK7R6zIM2gZ5qhyMKyTvtHqNzfR+yDApDforgRLRlTJ1LgiSEsGgGg8IPu84BxtGj7Hbut9vWoIy9DUcuJ/H7wSsqRiiKwz+n4tgcGYONVkPYczWlrb8E0Wg0zHipLk38ypOcnkW/hXuJsYAuVUmQhBAWbevJOM5dS8XFwYYXn6hkOl6hjD1DWgcA8OmGE6RlWmarsHh0WXqDaaPTXs2qUt3TReWIRGGzt9Hxbe+GVPNw5kpiGgMW7SMlPUvVmCRBEkJYtOzW/lcb+eJkZ2P2WP8W/ni7OnA54RaLbp8nSp4ley9wMuYm5ZxsGdFW2vpLqrJOdnzftwkVnO04cjmJ4Uv/JUtvUC0eSZCEEBbr7tb+3DqWHO10vHN7HZzZf5/mRorlrsorHk5CagYzb7eAj2oXiJuTrcoRiaJUpYIT3/VphL2Nlr+Ox/LpxhOqxSIJkhDCYt3d2l+lglOu57z4RGWCvF1ITsviy79OFWN0ojjM2nyKhNRMgrxd6N7YV+1wRDF4oko5/tetPtXcnenWuIpqcUiCJISwSPe29t+PTqthbKeaAPy0+zznr6UUR3iiGJyMSebH3ecBmPBcLWx08pFVWnR4vCLrRzyFv7uzajHIb5sQwiLd29qfl6ce8+DJGu5k6hVmrFdvSF4UHkVRmLLmGHqDQvvaXjSv7q52SKKYqb3OlSRIQgiLc7/W/ryM7VQTjQbWHr7KgQs3ijhCUdTCI2P551Q8djot4zrVUjscUQpJgiSEsDj3a+3PS82Krrz0RGUApq2NtMjNL0X+ZGQZ+Gitsa1/wJP+960/E6IoSYIkhLA4ebX25+WddoE42GrZf/4GG47GFFF0oqh9v/Ms566l4uFiz9Db21AIUdwkQRJCWJQHtfbnxdvNgYEtqwHwyfrjZKq4hop4OHHJ6XwVfhqA99sHUsY+/wmyEIVJEiQhhEXJT2t/Xl5vVY0KznacjU9h6d4LhRydKGqfbzxBcnoWdSu70fX2lKkQapAESQhhMe5u7e/Xwu+hruHiYMuIkBqAcQ2dpLTMwgpPFLEjlxNZvv8iABNDa6HVyn5rQj2SIAkhLEZ2a38NzzI0D8i7tT8v3ZpUoZq7M9dTMvh6y5lCjFAUFUVRmPzHMRQFnq/nQ8Oq5dUOSZRykiAJISzC3a39ffLZ2n8/tjotH3QMAmD+9rNcSbhVGCGKIrTucDR7z13HwVbL6Ns/OyHUJAmSEMIiPExrf17a1fKisV850rMMfL7xZCFEKIpKWqaeaesiAXijVQA+ZR1VjkgISZCEEBbiYVv770ejubMFyap/L3HsStIjX1MUje+2RXE54RY+bg68/lSA2uEIAUiCJISwAI/S2p+XBlXK8WzdiigKTP8zstCuKwrP1cRbzL1dJza6U00c7XQqRySEkSRIQgjVPWprf14+aB+ErU7DP6fi2XoyrlCvLR7dJ38e51amnkZVyxFat6La4QhhIgmSEEJVhdHan5cqFZxMo1LT10WiN8gWJJYi4vwNVv93BY0GJobWfqTCfCEKmyRIQghVFVZrf16GP10dVwcbjkcn88uBS0XyGqJgDAaFyX8cBeDlhpWpU9lN5YiEMCcJkhBCNYXZ2p+Xsk52DHvauKfX5xtPcCtDXySvI/Lv138vc/BSImXsbXi3faDa4QiRgyRIQgjVFHZrf156N/OjUllHYpLSmb89qkhfS+QtJT2LT9YfB2DY09XxdHFQOSIhcpIESQihmuzW/m6NC6e1Py8Otjre72AcqZi35QxxyelF+nri/uZuOU1scjpVKzgVSd2ZEIVBEiQhhCrubu3v1dSvWF4ztK4PdSq5kZKh53/hsnikGi5eT+W7f84CMK5TTextpK1fWCZJkIQQqijK1v770WrvLB65dO9FTsfeLJbXFXdMWxdJRpaBFtUr8EwtL7XDEeK+JEESQhS7om7tz0uzgAq0DfJEb1BMdTCieOw6c40/j0Sj1cCE56StX1g21ROkOXPm4Ofnh4ODA8HBwezduzfP82fNmkVgYCCOjo74+voycuRI0tLSTI8nJyczYsQIqlatiqOjI82bN2ffvn1m11AUhQkTJlCxYkUcHR0JCQnh1KlTRfL+hBA5FUdrf15GdwxCq4FNx2LYe/Z6sb9+aaQ3KHx4u62/Z3BVAr1dVI5IiLypmiAtX76cUaNGMXHiRA4cOEC9evVo3749sbGxuZ6/ZMkSRo8ezcSJE4mMjGT+/PksX76csWPHms4ZOHAgmzZt4scff+Tw4cO0a9eOkJAQLl++bDpnxowZfPnll3z99dfs2bMHZ2dn2rdvb5ZoCSGKRnG19uelhpcLrzauAsDUdZEoiiweWdSW7bvA8ehk3BxtGfXMY2qHI8QDqZogzZw5k0GDBtGvXz9q1arF119/jZOTEwsWLMj1/J07d9KiRQt69OiBn58f7dq1o3v37qZRp1u3bvHLL78wY8YMnnrqKapXr86kSZOoXr068+bNA4yjR7NmzWL8+PF07tyZunXr8sMPP3DlyhVWr15dXG9diFKrOFv78zLymRo42ek4eDGBNYeuqhZHaZB4K5PPNxqL4keE1KCcs53KEQnxYKolSBkZGURERBASEnInGK2WkJAQdu3aletzmjdvTkREhCkhioqKYt26dXTq1AmArKws9Ho9Dg7ma2o4Ojqyfft2AM6ePUt0dLTZ67q5uREcHHzf1xVCFJ7ibO3Pi6fLnZ3jZ2w4TnqWLB5ZVL4MP8X1lAyqe5bhtaZV1Q5HiHxRLUGKj49Hr9fj5WXexeDl5UV0dHSuz+nRoweTJ0+mZcuW2NraEhAQQOvWrU1TbC4uLjRr1owpU6Zw5coV9Ho9P/30E7t27eLqVeNfiNnXLsjrAqSnp5OUlGR2E0IUzOnY4m/tz8ugp/zxdLHn4vVb/LjrvNrhlEhn4m6y6HZSHPZcLWx1qpe+CpEvVvWbumXLFqZNm8bcuXM5cOAAq1atYu3atUyZMsV0zo8//oiiKFSqVAl7e3u+/PJLunfvjlb7aG91+vTpuLm5mW6+vr6P+naEKHWya4+Ks7U/L052NqZ6mK/+Ok1iaqbKEZU8H605RpZBoW2QJ60e81A7HCHyTbUEyd3dHZ1OR0xMjNnxmJgYvL29c31OWFgYvXr1YuDAgdSpU4cXXniBadOmMX36dAwGAwABAQFs3bqVmzdvcvHiRfbu3UtmZibVqlUDMF27IK8LMGbMGBITE023ixcvPvR7F6I0SkrL5BeVWvvz8nIjXx7zKkPirUzmbDmtdjglyt8nYvn7RBy2Og3jnq2pdjhCFIhqCZKdnR0NGzYkPDzcdMxgMBAeHk6zZs1yfU5qamqOkSCdzrgK671dKM7OzlSsWJEbN26wYcMGOnfuDIC/vz/e3t5mr5uUlMSePXvu+7oA9vb2uLq6mt2EEPmndmv//ei0GsZ0NH54f7/jHBevp6ocUcmQqTfw0ZpjAPRt7kc1jzIqRyREwag6xTZq1Ci+++47Fi1aRGRkJEOGDCElJYV+/foB0Lt3b8aMGWM6PzQ0lHnz5rFs2TLOnj3Lpk2bCAsLIzQ01JQobdiwgfXr15seb9OmDUFBQaZrajQaRowYwUcffcTvv//O4cOH6d27Nz4+PnTp0qXYvwfCskUnpjF08QG2nMh96QmRPwaDwiKVW/vz0jrQg+YBFcjQG/h0wwm1wykRftx1njNxKVRwtmN42xpqhyNEganXQgK8+uqrxMXFMWHCBKKjo6lfvz7r1683FVBfuHDBbMRo/PjxaDQaxo8fz+XLl/Hw8CA0NJSpU6eazklMTGTMmDFcunSJ8uXL07VrV6ZOnYqtra3pnPfff5+UlBQGDx5MQkICLVu2ZP369Tm634QYv/oImyNj2HYqjo0jn6Kim6PaIVmlLSdjOW8Brf33o9EYtyB57qvt/H7wCgOf9Kdu5bJqh2W1rqdkMGuzsa3/3faBuDrYPuAZQlgejSIrpD2UpKQk3NzcSExMlOm2Eurv47H0+/7OKuytAz1Y2LexxY1+WIPeC/ay7WQcg570Z9yztdQO575GLv+PX/+9TLB/eZYNbio/64c0fvVhftp9gZoVXVkzvCU6rXwfheXI7+e3VXWxCVFc0jL1TLq9LUKnOt7Y2WjZciKOFbeLjEX+3d3a37uZn9rh5Omddo9hZ6Nlz9nrhEfKtOrDiLyaxJI9FwCYGFpLkiNhtSRBEiIX87ef5fy1VDxd7JnxUj1TK/iUP45xNfGWytFZl7tb+33Lq9/an5fK5ZxMHXbT/4wkS29QNyAroygKk/84hkEx/mHRtJrlFOMLUVCSIAlxj8sJt/jqL+PmxeOerUkZexsGtvSnnm9ZktOzGP3LYdm7K58stbU/L2+2rk45J1vOxKWwfL8s51EQG47GsCvqGnY2WlNnoBDWShIkIe4xde0x0jINNPErz/P1fACw0Wn5/OW62Nlo2XpSptryy1Jb+/Pi5mjLW7e7rr7YdIqb6VkqR2Qd0jL1TFsXCcDgJ6tZ/GihEA8iCZIQd9l+Kp51h6PRaTV82Lm2WZFudU8XmWorAEtv7c9Lz+Cq+FVwIv5mOt9ui1I7HKuwYMdZLlxPxcvVniGtA9QOR4hHJgmSELdlZBmY+PsRAHo1rUrNijm7GwY9WY36MtWWL5be2p8XOxst73cIAuC7bVHEJKWpHJFli01KY85fxlXIP+gQhLO9qivICFEoJEES4rZFO8+ZFrYbeXuk6F46rYbP7p5q2y9Tbffz/U7j5q/dGvviZGd9H5gdH/fmiSpluZWp54tNJ9UOx6LN2HCClAw99X3L0qW+dSXDQtyPJEhCADFJaaaF7T7oGISb4/0XtjObaltzjCsJMtV2L2tq7b8fjebO/mE/77/IiehklSOyTAcvJrDydk3exNBaaKWtX5QQkiAJAUxfF2n6C/ilJyo/8Py7p9rGrJKptntZU2t/XhpWLU+H2t4YFGPbvzB37WY641YfBuDFBpVoUKWcyhEJUXgkQRKl3p6oa6z+7woaDUzp/Hi+/gI2TrXVk6m2XCSlZZpGFKyltT8vH3QMwkarYcuJOHacjlc7HIux/9x1nv1yO0cuJ+Fib2Oq2RKipJAESZRqWXoDE383rpjdvUkV6lR2y/dzq3uW4R2Zasth5f5LpFpZa39e/N2d6RlcBYBp6yIxGEr3aKGiKPzfP1F0+3Y30UlpVPNw5pc3m+PtJntZipJFEiRRqv20+zzHo5Mp62TLe+0CC/z8gU9Wo0GV211tMtVm1trft4V1tfbn5a22NXCxt+HolSRW/3dZ7XBUk3grkzd+iuCjtZFkGRRC6/nw+7CWPOblonZoQhQ6SZBEqRV/M53Pb3cnvdsukHLOdgW+hk6r4dOXjFNt207G8XMpX3k5u7Xf1cGGFxqUnG6mCmXsGdLGuLbPZxtOkJapVzmi4nfkciKhX21nw9EYbHUapnSuzZfd6lNGWvpFCSUJkii1Zqw/TnJaFo9XcqV7kyoPfZ27p9o+WhNZqqfaslv7X7XS1v689G/hj4+bA1cS01i445za4RQbRVFYuvcCL87byYXrqVQq68jKN5rTq1nJGSEUIjeSIIlS6cCFG/x8u7D6w+cff+Qdx2WqrWS09ufFwVbHO7enYef+fZrrKRkqR1T0UjOyeOfng4xZdZiMLANtgzxZ+1ZL6vmWVTs0IYqcJEii1NEbFCb+ZizMfqlhZRpWffTWZJlqKzmt/Xl5oUElalV0JTk9iy/DT6kdTpE6HXuTLnN2sOrfy2g18H6HQL7r3YiyTgWfihbCGkmCJEqd5fsucvhyIi4ONnxQiK3J1T3L8G670jnVVtJa++9Hq9UwtpNx8cifdp/nbHyKyhEVjd8PXqHz7O2cjLmJh4s9SwY15c3W1WURSFGqSIIkSpUbKRnM2HAcgFHPPIaHi32hXn9Ay9I51VbSWvvz0rKGO60e8yDLoDBj/XG1wylU6Vl6Jvx2hLeW/ktKhp6m1cqz9q2WNK1Wsn+mQuRGEiRRqny28QQJqZkEernQq2nVQr9+aZxqK6mt/XkZ0ykIrQb+PBJNxPnraodTKC5eT+WVr3fxwy5jof3QNgH8NCAYTxdZ30iUTpIgiVLjyOVEluy9AMCHnWtjoyuaX//SNtVWUlv78xLk7cpLDY1b0kxdG2n1I4XhkTE899V2Dl5KpKyTLQv7Nua99kFF9m9ECGsgv/2iVDAYFCb8dgRFgefr+RT5lMGAltV4opRMtWW3vJfE1v68jHomEAdbLQcuJLD+SLTa4TyULL2BT9YfZ8Ci/STeyqSeb1nWDG9JmyBPtUMTQnWSIIlS4ZcDlzhwIQFnO51ph/aipNNq+PTlO1Nty/eVzKm207E3+edUfIlt7c+Lt5sDg56sBsAn64+TkWVQOaKCiU1Ko+f/7WHeljMA9G3ux4rXm1G5XMnsQBSioCRBEiVe4q1MPrldTPtW2xp4uRZPTUWAx11TbWsjuVwCp9qyW/tDapbc1v68vN4qAPcydpy7lsqSPefVDiffdp25Rqcvt7Pn7HWc7XTM7tGASc/Xxs5GPhKEyCb/GkSJN2vzSeJvZlDNw5l+LfyL9bWzp9pupmcx+pdDJWqq7e7W/r7N/dQNRiVl7G0YEWJMgv8XfoqktEyVI8qbwaAw5+/T9Py/3cTfTCfQy4Xfh7fkubo+aocmhMWRBEmUaMejk0xdOR+q8Bdy9lSbvY2Wf07Fl6ipttLU2p+Xbo19CfBw5kZqpmm6yhLdSMlgwKJ9fLrhBAYFuj5RmdVDWxDgUUbt0ISwSJIgiRJLURQm/HYUvUGh4+PePFnDQ5U4jFNtxi0qSspUW2ls7b8fG52W0R2NdW0Ltp+1yK7F/y4m8NxX2/n7RBz2Nlo+6VqHz16ui6OdTu3QhLBYkiCJEuv3g1fYe/Y6DrbaYinMzkv/lv4laqqtNLb25yWkpidN/MuTnmXgs40n1A7HRFEUFu08x8tf7+Rywi2qVnBi1ZvNebVxlVKd1AqRH5IgiRLpZnoW09ZFAjC0dXXVO3PunWpbZuVTbaW1tf9+NBoN425vQfLrv5c5cjlR5YiM/waGLf2Xib8fJVOv0KG2N38Mb0ltHze1QxPCKkiCJEqkr/46RUxSOlUrODHoqWpqhwOYT7VNteKpttLc2p+Xer5lCa3ng6LA9D/VXTzyeHQSz3+1nbWHrmKj1RD2XC3mvfYErg62qsUkhLWRBEmUOKdjbzL/n7MATAythYOt5dRZ9G/pT8Oq5ax6qq20t/bn5f32gdjptOw4fY0tJ+NUiWFlxCW6zNlBVHwKFd0cWP56Uwa09JcpNSEKSBIkUaIoisKk34+SZVBoG+TJ00FeaodkxrhXW12rnWqT1v68+ZZ3oncz4x5/H687jt5QfAlwWqaeD1Ye4t0VB0nLNPBkDXfWvvUkDauWL7YYhChJJEESJcqGo9FsPx2PnY2WCaG11A4nV9U8yvBee+ucalshrf0PNOzp6rg62HAiJpmVEcWTAJ+LT+GFuTtZvv8iGg2MDHmM7/s1obyzXbG8vhAlkSRIosS4laFnyhpjYfYbT1WjagVnlSO6v34trG+qzWBQTNNrpb21Py9lnewY/nQNAD7feJLUjKwifb31R64S+tV2Iq8mUcHZjh/7B/N2SA10Wvn5CPEoJEESJcbcLae5nHCLSmUdGdK6utrh5Oneqbaley1/qk1a+/Ovd/OqVC7nSGxyOv93ux6usGXqDUxZc4w3fjpAcnoWjaqWY+1bT9KyhnuRvJ4QpY0kSKJEOBefwjdbowAIe66mVSyAZz7VdoxLN1JVjihv0tqff/Y2Ot7vEATAN1vPEJecXqjXv5Jwi1e/2cX87cbka/BT1Vg6uCnebsWzz6AQpYEkSKJEmLLmGBl6Y2Fq+9reaoeTb/1a+NOoajlSMvSMWXXYYqfapLW/4ELrVqReZTdSMvTM2nyy0K679WQcz375DwcuJODiYMM3vRoytlNNbHXyv3MhCpP8ixJWLzwyhvDjsdjqNEx6vrZV1cbotBpmWMFUm7T2F5xGo2Hs7cUjl+27yOnYm490Pb1BYeamk/RduJcbqZnU9nFl7fAnreoPAiGsiSRIwqqlZer58I9jgHGNIWvceNPSp9qktf/hBVerQEhNL/QGhY//PP7Q14m/mU6fBXv5MvwUigI9gqvwy5DmVKkgyaoQRUUSJGHVvtsWxYXrqXi52ps6h6zR3VNto3+xrKk2ae1/NKM7BqHTatgcGcPuqGsFfv6+c9d59st/2H46HkdbHV+8Wo9pL9SxqAVQhSiJJEESVuvSjVTmbDkNwNhONSljb72Fw3dPtW0/bTlTbdLa/+iqe5ahW2NfAKati8SQz8UjFUXhu21RdPt2NzFJ6QR4OPPbsBa80KByUYYrhLhN9QRpzpw5+Pn54eDgQHBwMHv37s3z/FmzZhEYGIijoyO+vr6MHDmStLQ00+N6vZ6wsDD8/f1xdHQkICCAKVOmmP1F3rdvXzQajdmtQ4cORfYeRdH4aE0kaZkGgv3L83w9H7XDeWSWONUmrf2FY0TIYzjb6Th0KZE/Dl154PmJtzJ5/ccIpq6LRG9QeL6eD78Pa8ljXi7FEK0QAlROkJYvX86oUaOYOHEiBw4coF69erRv357Y2Nhcz1+yZAmjR49m4sSJREZGMn/+fJYvX87YsWNN53zyySfMmzeP2bNnExkZySeffMKMGTP46quvzK7VoUMHrl69arotXbq0SN+rKFzbTsax/mg0Oq2GDztbV2F2Xixtqk1a+wuHh4s9r7cKAODTDSdIz9Lf99wjlxMJ/Wo7G4/FYKfTMqXL4/yvW32crXiEVAhrpGqCNHPmTAYNGkS/fv2oVasWX3/9NU5OTixYsCDX83fu3EmLFi3o0aMHfn5+tGvXju7du5uNOu3cuZPOnTvz7LPP4ufnx0svvUS7du1yjEzZ29vj7e1tupUrV65I36soPBlZBib9cRSA3s2qEuTtqnJEhefeqbYley+oFou09heugU/64+liz6Ubt/hh5/kcjyuKwpI9F3hx3k4uXE+lcjlHVg5pRq+mVUvMHwBCWBPVEqSMjAwiIiIICQm5E4xWS0hICLt27cr1Oc2bNyciIsKU7ERFRbFu3To6depkdk54eDgnTxrXHTl48CDbt2+nY8eOZtfasmULnp6eBAYGMmTIEK5dy7t4Mj09naSkJLObUMeCHWeJikvBvYwdI0IeUzucQnf3VNu0tZFcvK7OVJu09hcuJzsb3m1n/Ll+9dcpElIzTI+lZmQx6ueDjP31MBlZBtoGebJ2+JPUrVxWpWiFEKolSPHx8ej1ery8zHdb9/LyIjo6Otfn9OjRg8mTJ9OyZUtsbW0JCAigdevWZlNso0ePplu3bgQFBWFra0uDBg0YMWIEPXv2NJ3ToUMHfvjhB8LDw/nkk0/YunUrHTt2RK+//7D39OnTcXNzM918fX0f8TsgHkZ0Yhpfhp8CYHTHmrg52qocUdEwm2pbVfx7td3d2t9PWvsLTdeGlQnydiEpLYvZfxkbDE7HJtNlzg5+/fcyOq2GDzoE8V3vRrg5lczfbSGshepF2gWxZcsWpk2bxty5czlw4ACrVq1i7dq1TJkyxXTOzz//zOLFi1myZAkHDhxg0aJFfPbZZyxatMh0Trdu3Xj++eepU6cOXbp0Yc2aNezbt48tW7bc97XHjBlDYmKi6XbxomV0GZU209ZFkpqh54kqZXmxBBcN67QaPn25Hg62WnacvlbsU23Zrf2PeZWhmbT2FxqdVsPojsYtSH7YdZ7/+yeK52fv4GTMTTxc7FkyMJghrQPQykazQqhOtao/d3d3dDodMTExZsdjYmLw9s59ZdiwsDB69erFwIEDAahTpw4pKSkMHjyYcePGodVqee+990yjSNnnnD9/nunTp9OnT59cr1utWjXc3d05ffo0bdu2zfUce3t77O3tH/btikKwO+oavx+8gkYDkzs/XuI/RPzdnXmvfRBT1hxj2tpInqrhUSxTXXe39vdpLq39ha3VYx60rO7O9tPxfLQ2EoBm1Srwv+718XSRvdSEsBQFHkHy8/Nj8uTJXLjwaH/R2tnZ0bBhQ8LDw03HDAYD4eHhNGvWLNfnpKamotWah6zTGRdLy56CuN85BoPhvrFcunSJa9euUbFixYd6L6LoZeoNTPzNWJjdo0kVHq/kpnJExaNvc79in2qT1v6ipdFoGNMpiOz8flib6vw0MFiSIyEsTIETpBEjRrBq1SqqVavGM888w7Jly0hPf7idqkeNGsV3333HokWLiIyMZMiQIaSkpNCvXz8AevfuzZgxY0znh4aGMm/ePJYtW8bZs2fZtGkTYWFhhIaGmhKl0NBQpk6dytq1azl37hy//vorM2fO5IUXXgDg5s2bvPfee+zevZtz584RHh5O586dqV69Ou3bt3+o9yGK3o+7znMiJplyTramAubS4N6ptsV7in6qTVr7i15tHzdWvdmCNcNb8m77QHQlfDRUCKukPKSIiAhl+PDhiru7u1KuXDll6NChSkRERIGv89VXXylVqlRR7OzslCZNmii7d+82PdaqVSulT58+pq8zMzOVSZMmKQEBAYqDg4Pi6+urvPnmm8qNGzdM5yQlJSlvv/22UqVKFcXBwUGpVq2aMm7cOCU9PV1RFEVJTU1V2rVrp3h4eCi2trZK1apVlUGDBinR0dEFijsxMVEBlMTExAK/Z1EwsUlpyuMT1itVP1ijLN59Xu1wVPF//0QpVT9Yo9QK+1O5cC2lyF7nVEyyUvWDNYrf6DVF+jpCCKGW/H5+axTl0cbsMzMzmTt3Lh988AGZmZnUqVOHt956i379+pXo2oWkpCTc3NxITEzE1bXkrMNjid5dcZCVEZeoU8mN1UNblMq/tg0GhVe/3cW+czdoHlCBxQODi+Tf14TfjvDDrvM8U8uL73o3KvTrCyGE2vL7+f3QXWyZmZn8/PPPPP/887zzzjs0atSI//u//6Nr166MHTvWrK1eiIcVcf6Gqd38w861S2VyBKDVapjxknGqbeeZoplqk9Z+IYS4o8AFBgcOHGDhwoUsXboUrVZL7969+eKLLwgKCjKd88ILL9C4ceNCDVSUPnqDwoTfjgDwSqPKPFGldK92fndX2/R1kbR6rHC72qS1Xwgh7ijwCFLjxo05deoU8+bN4/Lly3z22WdmyRGAv7+/qc1eiIe1dO8Fjl5JwsXBhvc7BD34CaVAv+Z+NPYzdrV98MuhfO8M/yDS2i+EEOYKnCBFRUWxfv16Xn75ZWxtc1/p1dnZmYULFz5ycKL0up6SwacbTgDwzjOP4V5G1qAC41Tbp3dPtRXSApLS2i+EEOYKnCDFxsayZ8+eHMf37NnD/v37CyUoIT7dcILEW5kEebvwWtOqaodjUfzcnXm/vXFEbfq6wtmrLbu1v1uTKtLaL4QQPESCNHTo0Fy32bh8+TJDhw4tlKBE6XboUgLL9hlHRiZ3fhwbnVXtiFMs+t6eaksthKm207E3+edUPBoN9JJkVAghgIdIkI4dO8YTTzyR43iDBg04duxYoQQlSi+DQWHCb0dRFOhS34cm/uXVDskiFeZUW3btUUhNr2LZykQIIaxBgRMke3v7HPunAVy9ehUbGxmaF49mZcQl/ruYgLOdjjGdaqodjkUrjKk2ae0XQojcFThBateunWln+2wJCQmMHTuWZ555plCDE6VLYmomn6w/DsCIkMfwcpW9qR6kb3M/mviVJzVDz/srCz7VJq39QgiRuwInSJ999hkXL16katWqtGnThjZt2uDv7090dDSff/55UcQoSokvNp/kWkoG1T3L0LeFn9rhWAXjApJ1cbDVsiuqYFNt0tovhBD3V+AEqVKlShw6dIgZM2ZQq1YtGjZsyP/+9z8OHz6Mr69vUcQoSoHIq0mmD+tJobWxlcLsfHvYqTZp7RdCiPt7qKIhZ2dnBg8eXNixiFJKUYwrZhsU6FTHm5Y13NUOyer0be7H+iPR7D13nfdXHmLxwGC0D9iWRVr7hRDi/h76/4rHjh3jwoULZGRkmB1//vnnHzkoUbr89t8V9p27gaOtjnHP1lI7HKuUPdXW4X/bjFNte87Tq5nffc8/HZssrf1CCJGHAidIUVFRvPDCCxw+fBiNRoOiGItCs+sX9Hp94UYoSrTktEymrosEYNjT1alU1lHliKyXn7szH3QI4sM/jjH9z+O0DvS8b9v+op3nAWntF0KI+ylwocfbb7+Nv78/sbGxODk5cfToUbZt20ajRo3YsmVLEYQoSrIvw08Rl5yOXwUnBj7pr3Y4Vq9Psztdbe+tPJhrV1tSWia/HJDWfiGEyEuBE6Rdu3YxefJk3N3d0Wq1aLVaWrZsyfTp03nrrbeKIkZRQp2KSTbVwUwMrY29jU7dgEqAu7vadkddZ/Ge8znOkdZ+IYR4sAInSHq9HhcXFwDc3d25cuUKAFWrVuXEiROFG50osRRFYdIfR8kyKITU9KJNkKfaIZUY2VNtANP/PG7W1Sat/UIIkT8FTpAef/xxDh48CEBwcDAzZsxgx44dTJ48mWrVqhV6gKJk+vNINDtOX8PORsuE56Qwu7D1aeZHE/+cU23S2i+EEPlT4ARp/PjxGAwGACZPnszZs2d58sknWbduHV9++WWhByhKntSMLD5aY9y3741WAVSpIEXChc24V1tdHG117I66zk+3p9qktV8IIfKnwP+HbN++vel+9erVOX78ONevX6dcuXIyXC/yZc7fp7mSmEalso4MaRWgdjglVtUKznzQIZBJfxzj4z+P41vOSVr7hRAinwo0gpSZmYmNjQ1HjhwxO16+fHlJjkS+nI1P4bttZwGYEFoLRzspzC5Kve+aahv0w35AWvuFECI/CpQg2draUqVKFVnrSDwURVH48I+jZOgNPPWYB+1qeakdUol391Rb1u06JGntF0KIBytwDdK4ceMYO3Ys169fL4p4RAm2OTKWLSfisNVpmBhaS0Ydi0n2VBtAkLeLtPYLIUQ+FLgGafbs2Zw+fRofHx+qVq2Ks7Oz2eMHDhwotOBEyZGWqWfymqMADGhZjQCPMipHVLr0ae5H1QrOPObtIompEELkQ4ETpC5duhRBGKKk+2ZrFBev38Lb1YHhT1dXO5xSR6PRyFpTQghRAAVOkCZOnFgUcYgS7OL1VOZuOQ3AuGdr4mwv7eVCCCEsW4FrkIQoqClrjpGeZaBZtQo8V7ei2uEIIYQQD1TgP+W1Wm2eNQzS4SbutuVELBuPxaDTaviwc22pfxFCCGEVCpwg/frrr2ZfZ2Zm8u+//7Jo0SI+/PDDQgtMWL/0LD0f/mFcMbtvcz8e83JROSIhhBAifwqcIHXu3DnHsZdeeonatWuzfPlyBgwYUCiBCes3f/tZzsan4F7GnrdDaqgdjhBCCJFvhVaD1LRpU8LDwwvrcsLKXU28xVfhxsLsMR2DcHWwVTkiIYQQIv8KJUG6desWX375JZUqye7gwuj7nee4lamnYdVyvPiE/F4IIYSwLgWeYrt3U1pFUUhOTsbJyYmffvqpUIMT1klRFDYciQagfwt/KcwWQghhdQqcIH3xxRdmH3harRYPDw+Cg4MpV65coQYnrNOp2Jucu5aKnY2WVoEeaocjhBBCFFiBE6S+ffsWQRiiJNl41Dh61LK6O2VkUUghhBBWqMA1SAsXLmTFihU5jq9YsYJFixYVSlDCum08FgNAu1peKkcihBBCPJwCJ0jTp0/H3d09x3FPT0+mTZtWKEEJ63Ul4RaHLiWi0UDbmpIgCSGEsE4FTpAuXLiAv79/juNVq1blwoULhRKUsF6bbo8eNaxSDg8Xe5WjEUIIIR5OgRMkT09PDh06lOP4wYMHqVChQqEEJazXxmPG+qP2tb1VjkQIIYR4eAVOkLp3785bb73F33//jV6vR6/X89dff/H222/TrVu3AgcwZ84c/Pz8cHBwIDg4mL179+Z5/qxZswgMDMTR0RFfX19GjhxJWlqa6XG9Xk9YWBj+/v44OjoSEBDAlClTUBTFdI6iKEyYMIGKFSvi6OhISEgIp06dKnDswlxCaga7o64D8IzUHwkhhLBmSgGlp6crr7zyiqLRaBRbW1vF1tZW0el0Sr9+/ZT09PQCXWvZsmWKnZ2dsmDBAuXo0aPKoEGDlLJlyyoxMTG5nr948WLF3t5eWbx4sXL27Fllw4YNSsWKFZWRI0eazpk6dapSoUIFZc2aNcrZs2eVFStWKGXKlFH+97//mc75+OOPFTc3N2X16tXKwYMHleeff17x9/dXbt26le/YExMTFUBJTEws0HsuyX6JuKhU/WCN0m7mVrVDEUIIIXKV389vjaLcNbRSAKdOneK///7D0dGROnXqULVq1QJfIzg4mMaNGzN79mwADAYDvr6+DB8+nNGjR+c4f9iwYURGRpptafLOO++wZ88etm/fDsBzzz2Hl5cX8+fPN53TtWtXHB0d+emnn1AUBR8fH9555x3effddABITE/Hy8uL777/P9yhYUlISbm5uJCYm4urqWuD3XhK98WME649G89bT1RnVLlDtcIQQQogc8vv5/dBbjdSoUYOXX36Z55577qGSo4yMDCIiIggJCbkTjFZLSEgIu3btyvU5zZs3JyIiwjQNFxUVxbp16+jUqZPZOeHh4Zw8eRIw1kZt376djh07AnD27Fmio6PNXtfNzY3g4OD7vq54sLRMPVtPxgHQTuqPhBBCWLkCr+LXtWtXmjRpwgcffGB2fMaMGezbty/XNZJyEx8fj16vx8vLvFbFy8uL48eP5/qcHj16EB8fT8uWLVEUhaysLN544w3Gjh1rOmf06NEkJSURFBSETqdDr9czdepUevbsCUB0dLTpde593ezHcpOenk56errp66SkpHy9z9Lin1Px3MrUU6msI7V9ZERNCCGEdSvwCNK2bdvMRmyydezYkW3bthVKUPezZcsWpk2bxty5czlw4ACrVq1i7dq1TJkyxXTOzz//zOLFi1myZAkHDhxg0aJFfPbZZ4+8iOX06dNxc3Mz3Xx9fR/17ZQo2atnP1PLS/ZeE0IIYfUKPIJ08+ZN7Ozschy3tbUt0KiKu7s7Op2OmJgYs+MxMTF4e+c+RRMWFkavXr0YOHAgAHXq1CElJYXBgwczbtw4tFot7733HqNHjzbVEtWpU4fz588zffp0+vTpY7p2TEwMFStWNHvd+vXr3zfeMWPGMGrUKNPXSUlJkiTdlqU3sDny9urZtaV7TQghhPUr8AhSnTp1WL58eY7jy5Yto1atWvm+jp2dHQ0bNjQruDYYDISHh9OsWbNcn5OamopWax6yTqcDMLXx3+8cg8EAgL+/P97e3mavm5SUxJ49e+77ugD29va4urqa3YTR/vM3uJGaSVknW5r4lVc7HCGEENZOUeBqzjUXi1OBR5DCwsJ48cUXOXPmDE8//TQA4eHhLFmyhJUrVxboWqNGjaJPnz40atSIJk2aMGvWLFJSUujXrx8AvXv3plKlSkyfPh2A0NBQZs6cSYMGDQgODub06dOEhYURGhpqSpRCQ0OZOnUqVapUoXbt2vz777/MnDmT/v37A6DRaBgxYgQfffQRNWrUwN/fn7CwMHx8fOjSpUtBvx0C2HjUOHrUNsgLG91D1/0LIYQQoM+Cde/AgR+h+zJ4rJ0qYRQ4QQoNDWX16tVMmzaNlStX4ujoSL169fjrr78oX75gowevvvoqcXFxTJgwgejoaOrXr8/69etNBdQXLlwwGw0aP348Go2G8ePHc/nyZTw8PEwJUbavvvqKsLAw3nzzTWJjY/Hx8eH1119nwoQJpnPef/9909RcQkICLVu2ZP369Tg4OBT021HqKYrChtv1RzK9JoQQ4pFkpMLK/nDyT0ADSZdUC+Wh10HKlpSUxNKlS5k/fz4RERHo9frCis2iyTpIRkevJPLsl9txsNXyb1g7HO10aockhBDCGqVcgyWvwOX9YOMAXf8PaoYW+ssU+TpI27Zto0+fPvj4+PD555/z9NNPs3v37oe9nLBS2dNrT9XwkORICCHEw7l+FuY/Y0yOHMpC79+KJDkqiAJNsUVHR/P9998zf/58kpKSeOWVV0hPT2f16tUFKtAWJcfGY9nda7I4pBBCiIdw5V9Y/DKkxIGbL7z2C3iovxtDvkeQQkNDCQwM5NChQ8yaNYsrV67w1VdfFWVswsJdvJ5K5NUktBpoG+SpdjhCCCGszenNsPBZY3LkVQcGbLKI5AgKMIL0559/8tZbbzFkyBBq1KhRlDEJK5FdnN3EvzzlnHOujSWEEELc139L4PfhYMgC/1bw6k/gYDk1vfkeQdq+fTvJyck0bNiQ4OBgZs+eTXx8fFHGJixc9vRae5leE0IIkV+KAts+g9VDjMlRnVeg50qLSo6gAAlS06ZN+e6777h69Sqvv/46y5Ytw8fHB4PBwKZNm0hOTi7KOIWFuXYznf3nrgPG7UWEEEKIBzLoYe078NftLcJavA0vfAM2ljcLUeAuNmdnZ/r378/27ds5fPgw77zzDh9//DGenp48//zzRRGjsEDhkbEYFKjt40rlck5qhyOEEMLSZd6Cn3vD/vmABjrOgGcmg9YyFxh+pKgCAwOZMWMGly5dYunSpYUVk7ACG48Z649kek0IIcQDpV6HRc/D8TWgs4dXFkHw62pHlacCr6SdG51OR5cuXWSrjlIiJT2LbaeM9WeyerYQQog83TgHP70E106Bgxt0Xw5V77/3qaUolARJlC7bTsaRkWWgSnknAr1c1A5HCCGEpbp60LjG0c0YcK1sXOPIM0jtqPJFEiRRYHe617zQaDQqRyOEEMIinfkLlveCjJvg9Tj0XAGuPmpHlW+SIIkCydQbCI+U1bOFEELk4eAy+G2osY3f70nottg4vWZFLLN0XFisPVHXSUrLooKzHU9UKad2OEIIISyJosA/M+HX143J0eMvGafVrCw5AhlBEgWU3b32TC0vdFqZXhNCCHGbQQ9/fgD7vjN+3fwtCPnQYtv4H0QSJJFvBoPCxqPZ02vSvSaEEOK2zFvwy0BjGz8a6DAdmg5RO6pHIgmSyLfDlxOJTkrD2U5H8wB3tcMRQghhCVKvw9JucHEP6OzgxW+h9gtqR/XIJEES+ZY9vdY60BMHW53K0QghhFBdwgX4qSvEnzTWGXVbAn4t1Y6qUEiCJPJNpteEEEKYXD10e42jaHCtdHuNo5pqR1VoJEES+RIVd5NTsTex0WpoHeipdjhCCCHUdObv22scJYNnLei5EtwqqR1VoZIESeRL9uKQzQIq4OZoq3I0QgghVHPoZ1g95M4aR6/+BI5l1Y6q0Fln750odhuPGuuPZHFIIYQopRQFts+CVYOMyVHtF43TaiUwOQIZQRL5EJuUxoELCQA8U1Pqj4QQotQx6GH9GNj7jfHrZsPgmSlWu8ZRfkiCJB5o0+2tRer5lsXbzUHlaIQQQhSrzDTjqFHk78av20+DZkPVjakYSIIkHii7e629dK8JIUTpknodlvWECzuNaxy98DU83lXtqIqFJEgiT0lpmew8Ew9Au1pSfySEEKVGwsXbaxydAHs344az/k+qHVWxkQRJ5GnLiTgy9QrVPJyp7llG7XCEEEIUh+jDxjWOkq+Ciw+8thK8aqsdVbGSBEnkKbt7rb10rwkhROkQtdU4rZaRDB41jcmRW2W1oyp2kiCJ+0rP0rPlRBwA7WpJ/ZEQQpR4h1fCr2+AIROqtjBuHVJC2/gfpOT254lHtvPMNW6mZ+HpYk+9ymXVDkcIIURRURTY8SX8MsCYHNXqAq+tKrXJEcgIksjD3XuvabUalaMRQghRJAwG2DAW9swzft30TWg3tUSvcZQfkiCJXOkNCptuby8i3WtCCFFCZabBr6/DsdXGr9tNhebDVA3JUkiCJHL138UbxN9Mx8XBhqbVKqgdjhBCiMJ264axGPv8DtDaGtc4qvOS2lFZDEmQRK6yp9eeDvLEzqZ0D7MKIUSJk3jJuMZR3HGwdzVuOFutldpRWRRJkEQOiqKwIXtzWpleE0KIkiXmKPz0EiRfAZeK0HMleD+udlQWRxIkkcOp2Jucu5aKnY2WVoEeaocjhBCisJzdZpxWS08CjyBjclTWV+2oLJIkSCKH7MUhW1Z3p4y9/IoIIUSJcHglrB4C+gyo0ty4dYhTebWjsljy6Sdy2GjqXpPFIYUQokTYORs2jjPer9UZXvgWbB3UjcnCSYIkzFxJuMWhS4loNNC2piRIQghh1QwG2Dgeds8xft3kdegwHbQ6deOyApIgCTPZax81rFIODxd7laMRQgjx0LLSjWscHf3V+PUzk6H5W6CRhX/zQxIkYWbjMdmcVgghrN6thNtrHG03rnHUZR7UfVntqKyKRSxwM2fOHPz8/HBwcCA4OJi9e/fmef6sWbMIDAzE0dERX19fRo4cSVpamulxPz8/NBpNjtvQoUNN57Ru3TrH42+88UaRvUdrkJCawe6o6wA8I/VHQghhnRIvw4IOxuTIzgVeWynJ0UNQfQRp+fLljBo1iq+//prg4GBmzZpF+/btOXHiBJ6enjnOX7JkCaNHj2bBggU0b96ckydP0rdvXzQaDTNnzgRg37596PV603OOHDnCM888w8svm/+CDBo0iMmTJ5u+dnJyKqJ3aR3+Oh6L3qAQ6OWCn7uz2uEIIYQoqEsR8HMvSLoMZbyh5wqoWFftqKyS6gnSzJkzGTRoEP369QPg66+/Zu3atSxYsIDRo0fnOH/nzp20aNGCHj16AMbRou7du7Nnzx7TOR4e5mv3fPzxxwQEBNCqlfkqoU5OTnh7y1RStuzVs9vXltEjIYSwGgYDnNoIu2bDuX+Mx9wfg9d+gbJV1I3Niqk6xZaRkUFERAQhISGmY1qtlpCQEHbt2pXrc5o3b05ERIRpGi4qKop169bRqVOn+77GTz/9RP/+/dHcU5i2ePFi3N3defzxxxkzZgypqan3jTU9PZ2kpCSzW0mSlqln68k4ANpJ/ZEQQli+jFTYNx/mNIalrxqTI40O6rwC/TdIcvSIVB1Bio+PR6/X4+VlPmLh5eXF8ePHc31Ojx49iI+Pp2XLliiKQlZWFm+88QZjx47N9fzVq1eTkJBA3759c1ynatWq+Pj4cOjQIT744ANOnDjBqlWrcr3O9OnT+fDDDwv+Jq3EP6fiuZWpp1JZR2r7uKodjhBCiPtJugr7voP9C4wbzgLYu0HDPhD8OrhVVje+EkL1KbaC2rJlC9OmTWPu3LkEBwdz+vRp3n77baZMmUJYWFiO8+fPn0/Hjh3x8fExOz548GDT/Tp16lCxYkXatm3LmTNnCAgIyHGdMWPGMGrUKNPXSUlJ+PqWnOXZs1fPfqaWV46RNiGEEBbg6iHYPde4IrYh03isnB80fRPq9wB7F1XDK2lUTZDc3d3R6XTExMSYHY+JiblvbVBYWBi9evVi4MCBgDG5SUlJYfDgwYwbNw6t9s6s4fnz59m8efN9R4XuFhwcDMDp06dzTZDs7e2xty+Z6wJl6Q1sjry9erbUHwkhhOUwGOD0JmN90dltd45XaQbNhkJgJ1n0sYiomiDZ2dnRsGFDwsPD6dKlCwAGg4Hw8HCGDRuW63NSU1PNkiAAnc74y6EoitnxhQsX4unpybPPPvvAWP777z8AKlasWMB3Yf32n7/BjdRMyjrZ0sRP9uURQgjVZaTCoWWway5cO2U8ptFB7S7QdChUbqhqeKWB6lNso0aNok+fPjRq1IgmTZowa9YsUlJSTF1tvXv3plKlSkyfPh2A0NBQZs6cSYMGDUxTbGFhYYSGhpoSJTAmWgsXLqRPnz7Y2Ji/zTNnzrBkyRI6depEhQoVOHToECNHjuSpp56ibt3S1w6Z3b3WNsgLG51FLI0lhBClU3KMsb5o33y4ZVyXzlRf1GQwlC05pR2WTvUE6dVXXyUuLo4JEyYQHR1N/fr1Wb9+valw+8KFC2YjRuPHj0ej0TB+/HguX76Mh4cHoaGhTJ061ey6mzdv5sKFC/Tv3z/Ha9rZ2bF582ZTMubr60vXrl0ZP3580b5ZC6QoChtu1x/J9JoQQqgk+rBxtOjIStBnGI+VrWqsL2rQU+qLVKBR7p2XEvmSlJSEm5sbiYmJuLpab9fX0SuJPPvldhxstfwb1g5HO5nLFkKIYmEwwOnNt+uLtt457tvUWF8U9KzUFxWB/H5+qz6CJNSVPb32VA0PSY6EEKI4ZN6Cg8uMHWnxJ43HNDqo1dmYGFVupG58ApAEqdTbeCy7e00WhxRWIDMNYo9CWT9wrqB2NEIUTK71Ra7wRG/j+kWysKNFkQSpFLt4PZXIq0notBraBuXc904IVSkKJF6CS3vh4j7jf68eMq7/Ur4aDNkFtg5qRynEg0Ufub1+0Yq76ouq3K4vek3qiyyUJEilWHZxdhO/8pRztlM5GlHqZabB1YO3E6K9cGkfJF/N/dzrUbDna2g5olhDFCLfDAY4E26sL4racue4b/Dt9YueBZ18BFsy+emUYnem16R7TRSzHKND+4zJUfbqwNk0OvB+HCo3Ad8mULkxXNgFq4fAP59D/Z5QxiP31xBCDZm34NByY0da/AnjMY3WWF/UdCj4NlY3PpFvkiCVUtduprP/nHEO/JlakiCJIpbf0SFnj9vJUGPjf33qg52z+TllqxpHj64ehC3T4bmZxfIWhMjTzVjY93/GW+o14zE7lzvrF5Wrqm58osAkQSqlwiNjMShQ28eVyuWc1A5HlDSJl+4kQhf3QvShO7UX2XIbHSrnBw/aC1CrhfbT4PtnIeJ744ePZ1BRvRMh8hZz1DhadPjnO7/jblWg6RvQoBc4WO8yMKWdJEil1MZjxvqj9tK9Jh5VVrpxNOfi3jtTZslXcp7n5H4nEfJtAj4Nco4O5ZdfSwh6Do6vgU1h0HPFo70HIQpCUeB0dn3R33eOV25ye/2i56S+qASQn2AplJKexbZT8YDUH4mHkHjp9shQdmfZwdxHh7xq306Ibk+ZlfN/8OhQQTwzGU6uh1MbjR9W1dsW3rWFyE3mLTj0s7EjLe648ZhGCzWfNyZGvk3UjU8UKkmQSqFtJ+PIyDJQpbwTgV7SXiryUODRoUbGhKjSEw8/OpRfFQKM02u758LG8VCttaw6LIqGqb5oPqQa/7jEzuXO+kVSX1QiSYJUCmV3r7Wv7YWmMP+iF9Yv8fI96w6pNDqUX0+9B/8tgdhj8O+P0LBv8ccgSq6YY7B7jnHUSOqLSh1JkEqZTL2B8EhZPVtwe3TokHlnWdLlnOc5VTDvLCuO0aH8cioPrUfD+tHw10fweFdZdE88GkW5vX7RHDjz153jlRpB82EQFCr1RaWE/JQtTUo8pCcX2eX/O3cDt/TL+DnZ8YRLIlxPLLLXEhbGoIeYI3c6y67+l8vokNY4OnR3Z1n5auqMDuVXowGw9zu4fga2z4K2YWpHJKxRRiocWWlMjMzqi0Kh2TCpLyqFNIqiKGoHYY3yuxtwgf0xAiIWFt71hMjLvaNDPg3AvozaURVc5BpY3hNsHGDYfijrq3ZEwpIpCiSch0v779TXRR8GQ5bxcVN90WDj0hOiRMnv57eMIFkaG3uwK5oPKAVIzchCUcDBVoeN1oJHBUTRKO9vXaND+RX0LFRtCee3Q/hk6Pqd2hEJS5J5C678e2cq+dI+uBmT87yyVY2F/0/0Age34o9TWBQZQXpIRTaCVIQOXkyg85wdONvpiAh7Bgdb6fgRJciV/+Db1oACA/+Cyg1VDkioQlEg4cKdqeR7R4eyaW3Au6752lxuviXjDwaRJxlBEjlkLw7ZOtBTkiNR8vjUh3rd4eAS2DAW+q+XD7vSIPOWMTm+u9kgt9GhMl53EqHsbWxsHYs7WmFFJEEqRTYelc1pRQnXNgyO/goXd8Ox36B2F7UjEoUpx+jQPuM2NrmODtUxn04uW0USZlEgkiCVElFxNzkVexMbrYbWgZ5qhyNE0XD1gRZvw9aPYdMECOxorOsT1klGh4SKJEEqJbIXh2wWUAE3R1uVoxGiCLV4y7iJbcJ52PstNB+udkQiPxQFEi/es8nxYTBkmp8no0OimEiCVEpsPGqsP5LFIUWJZ+dsnGr7bShs/RTq9QDnCmpHJe6VeSvnNjY3o3Oe5+xpXkhdsT7YORV7uKL0kQSpFIhNSuPAhQQAnqkp9UeiFKjXHfZ8bRyB2PoxdPpU7YhKt4KMDnk9br6NTdmqMjokVCEJUimw6fbWIvV8y+Lt5qByNEIUA60O2k2FH543bjDaeBB4PKZ2VKVHZppxpfZ8jw41urNQqYwOCQshCVIpkN291l6610RpUq0VBHaCE+tgUxj0WK52RCWTokDipXs2OT6Uc3RIozPWDsnokLASkiCVcElpmew8Ew9Au1pSfyRKmWcmw6mNcHI9nPkbAtqoHVHJkpkGS1+FqC05H3P2yLmNjYwOCSsiCVIJt+VEHJl6hWoezlT3tMI9toR4FO41oPFAYz3SxvHw+jbj9JsoHBvGGpMjjQ68HzfvLCvnJ6NDwqpJglTCZXevtZfuNVFatfoADi6FmCPw3xLjPlvi0R1ZBfvnG+/3/Bmqh6gbjxCFTKt2AKLopGfp2XIiDoB2taT+SJRSTuXhqfeN9/+aAuk31Y2nJLh2Bn5/y3i/5ShJjkSJJAlSCbbzzDVupmfh6WJPvcpl1Q5HCPU0GQTl/I2rMO/4n9rRWLfMNFjRFzKSoUozaDNO7YiEKBKSIJVgd++9ptVKLYAoxWzsjQXbADu/MnZdiYezcZxx/zOnCtB1PuikUkOUTJIglVB6g8Km29uLSPeaEEDNUKjSHLJuQfgUtaOxTkdWwb7/M95/4Vtwq6RuPEIUIUmQSqj/Lt4g/mY6Lg42NK0m2ywIgUYD7aca7x9aBpcPqBuPtbm37qiG1B2Jkk0SpBIqe3rt6SBP7GzkxywEAJWegLrdjPc3jjcucigeTOqORCkkn5wlkKIobMjenFam14Qw1zYMbBzg/A44vkbtaKzDxvHGuiPH8lJ3JEoNSZBKoFOxNzl3LRU7Gy2tAj3UDkcIy+JWGZoPN97fGAZZGerGY+mO/gr7vjPef1HqjkTpIQlSCZS9OGTL6u6UsZe/9ITIocUIKOMFN87e+fAXOV07A7/dTiZbjoQaz6gbjxDFSBKkEmijqXtNFocUIlf2ZeDp8cb7Wz+B1OvqxmOJstJhZT9j3ZFvU2gzXu2IhChWkiCVMFcSbnHoUiIaDbStKQmSEPdVvyd4PQ5picYkSZjbOB6uHjTWHb20QOqORKkjCVIJk732UcMq5fBwsVc5GiEsmFYH7T4y3t/3fxB/Wt14LMnR1bD3W+N9qTsSpZRFJEhz5szBz88PBwcHgoOD2bt3b57nz5o1i8DAQBwdHfH19WXkyJGkpaWZHvfz80Oj0eS4DR061HROWloaQ4cOpUKFCpQpU4auXbsSExNTZO+xuGw8JpvTCpFvAW3gsQ5gyIJNE9SOxjJcj4Lfb9cdtRghdUei1FI9QVq+fDmjRo1i4sSJHDhwgHr16tG+fXtiY2NzPX/JkiWMHj2aiRMnEhkZyfz581m+fDljx441nbNv3z6uXr1qum3atAmAl19+2XTOyJEj+eOPP1ixYgVbt27lypUrvPjii0X7ZotYQmoGu6OMtRTPSP2REPnzzBTQ6ODEWji7Te1o1JWVblzvKD3JWHf0tNQdidJL9QRp5syZDBo0iH79+lGrVi2+/vprnJycWLBgQa7n79y5kxYtWtCjRw/8/Pxo164d3bt3Nxt18vDwwNvb23Rbs2YNAQEBtGrVCoDExETmz5/PzJkzefrpp2nYsCELFy5k586d7N69u1jed1H463gseoNCoJcLfu7OaocjhHXweAwa9Tfe3zAWDHp141GTWd3RfNDZqh2REKpRNUHKyMggIiKCkJA7S9ZrtVpCQkLYtWtXrs9p3rw5ERERpoQoKiqKdevW0alTp/u+xk8//UT//v3RaIwbtkZERJCZmWn2ukFBQVSpUuW+r5uenk5SUpLZzdJkr57dvraMHglRIK1Hg70bRB+Gg8vUjkYdx367U3f0wjfG9aKEKMVUTZDi4+PR6/V4eZl/oHt5eREdHZ3rc3r06MHkyZNp2bIltra2BAQE0Lp1a7MptrutXr2ahIQE+vbtazoWHR2NnZ0dZcuWzffrTp8+HTc3N9PN19c3/2+0GKRl6tl6Mg6AdlJ/JETBOLvDU+8a74dPhowUdeMpbtfPwm/DjPdbvA2PtVM3HiEsgOpTbAW1ZcsWpk2bxty5czlw4ACrVq1i7dq1TJmS++7c8+fPp2PHjvj4+DzS644ZM4bExETT7eLFi490vcL2z6l4bmXqqVTWkdo+rmqHI4T1CX4dylaFm9Gw40u1oyk+ZnVHwfB0mNoRCWERVF3Ywt3dHZ1Ol6N7LCYmBm/v3EdBwsLC6NWrFwMHDgSgTp06pKSkMHjwYMaNG4dWeyfnO3/+PJs3b2bVqlVm1/D29iYjI4OEhASzUaS8Xtfe3h57e8ttm89ePfuZWl6mqUQhRAHY2MMzk2FFH9j5JTTsA66P9oeVVdgYBlf/A8dyt9c7krojIUDlESQ7OzsaNmxIeHi46ZjBYCA8PJxmzZrl+pzU1FSzJAhAp9MBxk1a77Zw4UI8PT159tlnzY43bNgQW1tbs9c9ceIEFy5cuO/rWrIsvYHNkbdXz5b6IyEeXq3Oxu6tzFT46yO1oyl6x36Dvd8Y70vdkRBmVF8addSoUfTp04dGjRrRpEkTZs2aRUpKCv369QOgd+/eVKpUienTpwMQGhrKzJkzadCgAcHBwZw+fZqwsDBCQ0NNiRIYE62FCxfSp08fbGzM36abmxsDBgxg1KhRlC9fHldXV4YPH06zZs1o2rRp8b35QrL//A1upGZS1smWJn7l1Q5HCOul0UD7afB/T8N/S6DJYPCpr3ZUReP62Tv7rLV4Gx5rr248QlgY1ROkV199lbi4OCZMmEB0dDT169dn/fr1psLtCxcumI0YjR8/Ho1Gw/jx47l8+TIeHh6EhoYydepUs+tu3ryZCxcu0L9//1xf94svvkCr1dK1a1fS09Np3749c+fOLbo3WoSyu9faBnlho7O6sjIhLEvlhlDnZTi8wtj23ucPY+JUkmTvs5aeKHVHQtyHRrl3XkrkS1JSEm5ubiQmJuLqql5RtKIoPDnjby7duMU3vRrKCtpCFIaEizC7EWSlQbclEPTsg59jTf78APZ8baw7emO7TK2JUiW/n98y3GDljl1N4tKNWzjYanmqhofa4QhRMpT1hWa3tybaGAZZGerGU5iO/W5MjgC6fC3JkRD3IQmSlcueXnuqhgeOdroHnC2EyLeWI8HZA66fgf3z1Y6mcNy93lHztyCwg7rxCGHBJEGychuPZXevydSaEIXK3uXOXmRbPobU6+rG86iyMmBlf2PdUeUm0FY25xUiL5IgWbGL11OJvJqETquhbZCn2uEIUfI06AWetSEtAbZ9pnY0j2bTBLhyQNY7EiKfJEGyYhtuLw7ZxK885ZztVI5GiBJIq4N2t1fp3/stXDujbjwPK/IP2DPPeL/L18YaKyFEniRBsmJ3ptdkcUghikz1tlD9GTBkGkdhrM2Nc7D6dsF58+FSdyREPkmCZKWu3Uxn/zljTcQztSRBEqJItfsINDo4vgbObVc7mvzLyoAVt9c7qtwY2k5UOyIhrIYkSFYqPDIWgwK1fVypXM5J7XCEKNk8g6BhX+P9DWPBYFA1nHzbPNFYd+RQFl5aKHVHQhSAJEhWauMxY/2RLAwpRDFpPQbsXeHqQTi0XO1oHixyDey+vTvAC1J3JERBSYJkhVLSs9h2Kh6Q+iMhik0ZD3jyHeP98MmQkapuPHm5cQ5+e9N4v9kwCOyoajhCWCNJkKzQtpNxZGQZqFLeiUAvF7XDEaL0CH4DylaB5Cuwa7ba0eQuu+4o7XbdUcgktSMSwipJgmSFsrvX2tf2QlPSNtEUwpLZOtxJOLZ/AUlXVQ0nV2Z1R7LekRAPSxIkK5OpNxAeKatnC6Ga2i8aR2YyU+Hvj9SOxtzxtffUHVVRNx4hrJgkSFZmT9R1ktKyqOBsxxNVyqkdjhClj0YD7acb7/+7GK4eUjeebDfOw+ohxvtSdyTEI5MEycpkd689U8sLnVam14RQhW9jeLwroMDGcaAo6saTlQErpe5IiMIkCZIVMRgUNh6V1bOFsAhtJ4LOHs5ug5Mb1I1l8yS4HCF1R0IUIkmQrMjhy4lEJ6XhbKejeYC72uEIUbqVqwrNbrfSbxwP+kx14ji+FnbPMd7vMk/qjoQoJJIgWZHs6bXWgZ442OpUjkYIQctR4OQO107B/oXF//r31h0FdSr+GIQooSRBsiIyvSaEhXFwhTZjjfe3TIdbN4rvtbMyYGV/Y91RpUayz5oQhUwSJCsRFXeTU7E3sdFqaB3oqXY4QohsT/QBjyC4dR22fVZ8rxv+IVzeDw5u8PJCsLErvtcWohSQBMlKZC8O2SygAm6OUoAphMXQ2UC7qcb7e76B61FF/5rH195ZyVvqjoQoEpIgWYmNR431R7I4pBAWqEYIBLQFQyZsKuKproQLd+qOmg6FoGeL9vWEKKUkQbICsUlpHLiQAMAzNaX+SAiL1O4j0Ggh8nc4v6toXuPufdYqNZT1joQoQpIgWYFNt7cWqedbFm83B5WjEULkyquWsR4JYMNYMBgK/zXurjt6SeqOhChKkiBZgezutfbSvSaEZWszFuxcjJvFHllZuNc+vs687qhc1cK9vhDCjCRIFi4pLZOdZ+IBaFdL6o+EsGhlPOHJkcb7mydBRmrhXFfqjoQodpIgWbgtJ+LI1CtU83CmumcZtcMRQjxI0zfBzReSLt9Z4fpR6DNvr3eUIHVHQhQjSZAsXHb3WnvpXhPCOtg63kli/vkCkmMe7XrhH8KlfbfrjhZI3ZEQxUQSJAuWnqVny4k4ANrVkvojIazG412Nq1tnpsDfHz38dU78CTu/Mt7vPBfK+RVKeEKIB5MEyYLtPHONm+lZeLrYU69yWbXDEULkl0YD7acZ7//7E0QfKfg1Ei7Cr28Y7zd9E2o+V3jxCSEeSBIkC3b33mtarUblaIQQBVIlGGq/AIoBNo4DRcn/c/WZsLKfse7I5wkI+bDIwhRC5E4SJAulNyhsur29iHSvCWGlQiaBzg6itsCpTfl/Xnbdkb3ssyaEWiRBslD/XbxB/M10XBxsaFqtgtrhCCEeRjk/CL49TbZxnHFk6EFOrL9Td9RljtQdCaESSZAsVPb02tNBntjZyI9JCKv15DvgVAHiT0LE93mfm3ARVt9OqIKHQM3QIg9PCJE7+eS1QIqisCF7c1qZXhPCujmWhdZjjPe3TDfuo5ab7PWObt0w1h09M7nYQhRC5CQJkgU6FXuTc9dSsbPR0irQQ+1whBCPqmE/cA+E1Gvwz+e5nxM+GS7tlbojISyEJEgWKHtxyJbV3Sljb6NyNEKIR6azgXa310PaPQ9unDN//OQG2Pml8b7UHQlhESRBskAbTd1rsjikECVGjWegWhvQZxj3acuWeAl+fd14P/gNqTsSwkJIgmRhriTc4tClRDQaaFtTEiQhSgyNBtpPBY0Wjv4KF/bcU3fUQOqOhLAgkiBZmOy1jxpVLYeHi73K0QghCpVXbWjwmvH+hjHG9Y4u7jHWHb20EGzk37wQlkL1BGnOnDn4+fnh4OBAcHAwe/fuzfP8WbNmERgYiKOjI76+vowcOZK0tDSzcy5fvsxrr71GhQoVcHR0pE6dOuzfv9/0eN++fdFoNGa3Dh06FMn7K6jw47GAdK8JUWK1GQ+2znA54q591mZDeX914xJCmFG1Anj58uWMGjWKr7/+muDgYGbNmkX79u05ceIEnp6eOc5fsmQJo0ePZsGCBTRv3pyTJ0+akp2ZM2cCcOPGDVq0aEGbNm34888/8fDw4NSpU5QrV87sWh06dGDhwoWmr+3tLeMvt7k9n2DbyTgaVCmrdihCiKLg4gVPjoS/bhdtB78BtZ5XNyYhRA4aRSnIBkGFKzg4mMaNGzN79mwADAYDvr6+DB8+nNGjR+c4f9iwYURGRhIeHm469s4777Bnzx62b98OwOjRo9mxYwf//PPPfV+3b9++JCQksHr16oeOPSkpCTc3NxITE3F1dX3o6wghSqHMW/BTV7Bzhld/kqk1IYpRfj+/VZtiy8jIICIigpCQkDvBaLWEhISwa9euXJ/TvHlzIiIiTNNwUVFRrFu3jk6dOpnO+f3332nUqBEvv/wynp6eNGjQgO+++y7HtbZs2YKnpyeBgYEMGTKEa9eu5Rlveno6SUlJZjchhHgoto7Qbx30XCHJkRAWSrUEKT4+Hr1ej5eXeaeWl5cX0dHRuT6nR48eTJ48mZYtW2Jra0tAQACtW7dm7NixpnOioqKYN28eNWrUYMOGDQwZMoS33nqLRYsWmc7p0KEDP/zwA+Hh4XzyySds3bqVjh07otfr7xvv9OnTcXNzM918fX0f8TsghBBCCEul2hTblStXqFSpEjt37qRZs2am4++//z5bt25lz549OZ6zZcsWunXrxkcffURwcDCnT5/m7bffZtCgQYSFhQFgZ2dHo0aN2Llzp+l5b731Fvv27bvvyFRUVBQBAQFs3ryZtm3b5npOeno66enppq+TkpLw9fWVKTYhhBDCiuR3ik21Im13d3d0Oh0xMTFmx2NiYvD2zr2DKywsjF69ejFw4EAA6tSpQ0pKCoMHD2bcuHFotVoqVqxIrVq1zJ5Xs2ZNfvnll/vGUq1aNdzd3Tl9+vR9EyR7e3uLKeQWQgghRNFSbYrNzs6Ohg0bmhVcGwwGwsPDzUaU7paamopWax6yTqcDjBu8ArRo0YITJ06YnXPy5EmqVq1631guXbrEtWvXqFix4kO9FyGEEEKULKqugzRq1Ci+++47Fi1aRGRkJEOGDCElJYV+/foB0Lt3b8aMGWM6PzQ0lHnz5rFs2TLOnj3Lpk2bCAsLIzQ01JQojRw5kt27dzNt2jROnz7NkiVL+Pbbbxk6dCgAN2/e5L333mP37t2cO3eO8PBwOnfuTPXq1Wnfvn3xfxOEEEIIYXFUXQfp1VdfJS4ujgkTJhAdHU39+vVZv369qXD7woULZiNG48ePR6PRMH78eC5fvoyHhwehoaFMnTrVdE7jxo359ddfGTNmDJMnT8bf359Zs2bRs2dPwDjidOjQIRYtWkRCQgI+Pj60a9eOKVOmyBSaEEIIIQCV10GyZrIOkhBCCGF9LH4dJCGEEEIISyUJkhBCCCHEPSRBEkIIIYS4hyRIQgghhBD3kARJCCGEEOIekiAJIYQQQtxDEiQhhBBCiHuoulCkNctePiopKUnlSIQQQgiRX9mf2w9aBlISpIeUnJwMgK+vr8qRCCGEEKKgkpOTcXNzu+/jspL2QzIYDFy5cgUXFxc0Gk2hXTcpKQlfX18uXrwoK3RbCPmZWBb5eVgW+XlYFvl5PJiiKCQnJ+Pj42O2ndm9ZATpIWm1WipXrlxk13d1dZVfbgsjPxPLIj8PyyI/D8siP4+85TVylE2KtIUQQggh7iEJkhBCCCHEPSRBsjD29vZMnDgRe3t7tUMRt8nPxLLIz8OyyM/DssjPo/BIkbYQQgghxD1kBEkIIYQQ4h6SIAkhhBBC3EMSJCGEEEKIe0iCJIQQQghxD0mQLMycOXPw8/PDwcGB4OBg9u7dq3ZIpdL06dNp3LgxLi4ueHp60qVLF06cOKF2WOK2jz/+GI1Gw4gRI9QOpVS7fPkyr732GhUqVMDR0ZE6deqwf/9+tcMqlfR6PWFhYfj7++Po6EhAQABTpkx54H5j4v4kQbIgy5cvZ9SoUUycOJEDBw5Qr1492rdvT2xsrNqhlTpbt25l6NCh7N69m02bNpGZmUm7du1ISUlRO7RSb9++fXzzzTfUrVtX7VBKtRs3btCiRQtsbW35888/OXbsGJ9//jnlypVTO7RS6ZNPPmHevHnMnj2byMhIPvnkE2bMmMFXX32ldmhWS9r8LUhwcDCNGzdm9uzZgHG/N19fX4YPH87o0aNVjq50i4uLw9PTk61bt/LUU0+pHU6pdfPmTZ544gnmzp3LRx99RP369Zk1a5baYZVKo0ePZseOHfzzzz9qhyKA5557Di8vL+bPn2861rVrVxwdHfnpp59UjMx6yQiShcjIyCAiIoKQkBDTMa1WS0hICLt27VIxMgGQmJgIQPny5VWOpHQbOnQozz77rNm/E6GO33//nUaNGvHyyy/j6elJgwYN+O6779QOq9Rq3rw54eHhnDx5EoCDBw+yfft2OnbsqHJk1ks2q7UQ8fHx6PV6vLy8zI57eXlx/PhxlaISYBzJGzFiBC1atODxxx9XO5xSa9myZRw4cIB9+/apHYoAoqKimDdvHqNGjWLs2LHs27ePt956Czs7O/r06aN2eKXO6NGjSUpKIigoCJ1Oh16vZ+rUqfTs2VPt0KyWJEhCPMDQoUM5cuQI27dvVzuUUuvixYu8/fbbbNq0CQcHB7XDERj/cGjUqBHTpk0DoEGDBhw5coSvv/5aEiQV/PzzzyxevJglS5ZQu3Zt/vvvP0aMGIGPj4/8PB6SJEgWwt3dHZ1OR0xMjNnxmJgYvL29VYpKDBs2jDVr1rBt2zYqV66sdjilVkREBLGxsTzxxBOmY3q9nm3btjF79mzS09PR6XQqRlj6VKxYkVq1apkdq1mzJr/88otKEZVu7733HqNHj6Zbt24A1KlTh/PnzzN9+nRJkB6S1CBZCDs7Oxo2bEh4eLjpmMFgIDw8nGbNmqkYWemkKArDhg3j119/5a+//sLf31/tkEq1tm3bcvjwYf777z/TrVGjRvTs2ZP//vtPkiMVtGjRIsfSFydPnqRq1aoqRVS6paamotWaf6TrdDoMBoNKEVk/GUGyIKNGjaJPnz40atSIJk2aMGvWLFJSUujXr5/aoZU6Q4cOZcmSJfz222+4uLgQHR0NgJubG46OjipHV/q4uLjkqP9ydnamQoUKUhemkpEjR9K8eXOmTZvGK6+8wt69e/n222/59ttv1Q6tVAoNDWXq1KlUqVKF2rVr8++//zJz5kz69++vdmhWS9r8Lczs2bP59NNPiY6Opn79+nz55ZcEBwerHVapo9Focj2+cOFC+vbtW7zBiFy1bt1a2vxVtmbNGsaMGcOpU6fw9/dn1KhRDBo0SO2wSqXk5GTCwsL49ddfiY2NxcfHh+7duzNhwgTs7OzUDs8qSYIkhBBCCHEPqUESQgghhLiHJEhCCCGEEPeQBEkIIYQQ4h6SIAkhhBBC3EMSJCGEEEKIe0iCJIQQQghxD0mQhBBCCCHuIQmSEEIUEo1Gw+rVq9UOQwhRCCRBEkKUCH379kWj0eS4dejQQe3QhBBWSPZiE0KUGB06dGDhwoVmx+zt7VWKRghhzWQESQhRYtjb2+Pt7W12K1euHGCc/po3bx4dO3bE0dGRatWqsXLlSrPnHz58mKeffhpHR0cqVKjA4MGDuXnzptk5CxYsoHbt2tjb21OxYkWGDRtm9nh8fDwvvPACTk5O1KhRg99//71o37QQokhIgiSEKDXCwsLo2rUrBw8epGfPnnTr1o3IyEgAUlJSaN++PeXKlWPfvn2sWLGCzZs3myVA8+bNY+jQoQwePJjDhw/z+++/U716dbPX+PDDD3nllVc4dOgQnTp1omfPnly/fr1Y36cQohAoQghRAvTp00fR6XSKs7Oz2W3q1KmKoigKoLzxxhtmzwkODlaGDBmiKIqifPvtt0q5cuWUmzdvmh5fu3atotVqlejoaEVRFMXHx0cZN27cfWMAlPHjx5u+vnnzpgIof/75Z6G9TyFE8ZAaJCFEidGmTRvmzZtndqx8+fKm+82aNTN7rFmzZvz3338AREZGUq9ePZydnU2Pt2jRAoPBwIkTJ9BoNFy5coW2bdvmGUPdunVN952dnXF1dSU2NvZh35IQQiWSIAkhSgxnZ+ccU16FxdHRMV/n2dramn2t0WgwGAxFEZIQoghJDZIQotTYvXt3jq9r1qwJQM2aNTl48CApKSmmx3fs2IFWqyUwMBAXFxf8/PwIDw8v1piFEOqQESQhRImRnp5OdHS02TEbGxvc3d0BWLFiBY0aNaJly5YsXryYvXv3Mn/+fAB69uzJxIkT6dOnD5MmTSIuLo7hw4fTq1cvvLy8AJg0aRJvvPEGnp6edOzYkeTkZHbs2MHw4cOL940KIYqcJEhCiBJj/fr1VKxY0exYYGAgx48fB4wdZsuWLePNN9+kYsWKLF26lFq1agHg5OTEhg0bePvtt2ncuDFOTk507dqVmTNnmq7Vp08f0tLS+OKLL3j33Xdxd3fnpZdeKr43KIQoNhpFURS1gxBCiKKm0Wj49ddf6dKli9qhCCGsgNQgCSGEEELcQxIkIYQQQoh7SA2SEKJUkGoCIURByAiSEEIIIcQ9JEESQgghhLiHJEhCCCGEEPeQBEkIIYQQ4h6SIAkhhBBC3EMSJCGEEEKIe0iCJIQQQghxD0mQhBBCCCHuIQmSEEIIIcQ9/h+TqWy7JhIseQAAAABJRU5ErkJggg==",
-      "text/plain": [
-       "<Figure size 640x480 with 1 Axes>"
-      ]
-     },
-     "metadata": {},
-     "output_type": "display_data"
-    }
-   ],
-   "source": [
-    "# Plot the change of accuracy during training\n",
-    "plt.plot(history['train_accuracy'])\n",
-    "plt.plot(history['val_accuracy'])\n",
-    "plt.title('Model accuracy')\n",
-    "plt.ylabel('Accuracy')\n",
-    "plt.xlabel('Epoch')\n",
-    "plt.legend(['Train', 'Val'], loc='upper left')\n",
-    "plt.show()"
-   ]
-  },
-  {
-   "cell_type": "code",
-   "execution_count": 28,
-   "metadata": {},
-   "outputs": [
-    {
-     "data": {
-      "image/png": "iVBORw0KGgoAAAANSUhEUgAAAkAAAAHHCAYAAABXx+fLAAAAOXRFWHRTb2Z0d2FyZQBNYXRwbG90bGliIHZlcnNpb24zLjYuMywgaHR0cHM6Ly9tYXRwbG90bGliLm9yZy/P9b71AAAACXBIWXMAAA9hAAAPYQGoP6dpAAByxUlEQVR4nO3dd3gUVd/G8e9m0wMJJSQECL13BIkUFTRIUYqKAhaq+IiIKOIjSFUErIiIDwiC6AtIExEBQYmiIlU6SO8tgQApJKTtzvvHQiAmYAJJJsnen+vay52Zs7O/JZG9OXPmHIthGAYiIiIiTsTF7AJEREREcpsCkIiIiDgdBSARERFxOgpAIiIi4nQUgERERMTpKACJiIiI01EAEhEREaejACQiIiJORwFIREREnI4CkEgBZrFYGD16dJZfd+zYMSwWC7Nmzcr2mpyJ/hxF8i4FIJEcNmvWLCwWCxaLhbVr16Y7bhgGwcHBWCwWHnnkERMqzB4rVqzAYrFQqlQp7Ha72eVkqHz58jf9M/7rr78KRFiJiYnhrbfeol69ehQqVAgvLy9q167NG2+8wZkzZ8wuTyTPUAASySWenp7MnTs33f7ffvuNU6dO4eHhYUJV2WfOnDmUL1+es2fP8ssvv5hdjlM6cuQI9evXZ8yYMdSsWZP33nuPSZMm0bJlS2bMmEGLFi3MLlEkz1AAEskl7dq1Y+HChaSkpKTZP3fuXBo2bEjJkiVNquzOxcXF8f333zNo0CAaNGjAnDlzMvU6u91OQkJCDldXcMTFxd30WEpKCo899hgRERGsWbOGb775hv79+9O3b18+/fRTjhw5whNPPJEtdSQkJOTZXj6RzFIAEskl3bp148KFC/z888+p+5KSkli0aBFPPfVUhq+Ji4vjtddeIzg4GA8PD6pVq8aHH36IYRhp2iUmJvLqq69SokQJChcuTIcOHTh16lSG5zx9+jS9e/cmMDAQDw8PatWqxcyZM+/os3333XdcuXKFJ554gq5du7J48eIMg43FYuGll15izpw51KpVCw8PD1auXJnpupKSkhg5ciQNGzbEz88PHx8f7r33Xn799dc7qv9mevbsSaFChTh9+jSdOnWiUKFClChRgsGDB2Oz2dK0jYqKomfPnvj5+VGkSBF69OhBVFRUhufdt28fnTt3plixYnh6etKoUSOWLl2aps21S6e//fYbL774IgEBAZQpU+amtX777bfs2LGDYcOG0bx583THfX19GTt2bOp2+fLl6dmzZ7p2LVq0SNNTtGbNGiwWC/PmzWP48OGULl0ab29vtm7disVi4auvvkp3jlWrVmGxWFi2bFnqvpz4vRO5E65mFyDiLMqXL0+TJk345ptvaNu2LQA//vgj0dHRdO3alUmTJqVpbxgGHTp04Ndff6VPnz7Ur1+fVatW8frrr3P69Gk+/vjj1LbPPfccs2fP5qmnnqJp06b88ssvPPzww+lqiIiI4J577kkNIiVKlODHH3+kT58+xMTE8Morr9zWZ5szZw4tW7akZMmSdO3alSFDhvDDDz9k2OPwyy+/sGDBAl566SX8/f0pX758puuKiYnhiy++oFu3bvTt25fY2FhmzJhB69at2bRpE/Xr17+t+m/FZrPRunVrQkJC+PDDD1m9ejUfffQRlSpVol+/foDjZ9WxY0fWrl3LCy+8QI0aNfjuu+/o0aNHuvPt2bOHZs2aUbp0aYYMGYKPjw8LFiygU6dOfPvttzz66KNp2r/44ouUKFGCkSNH3rIH6FqAevbZZ7Px0183ZswY3N3dGTx4MImJidSsWZOKFSuyYMGCdJ9z/vz5FC1alNatWwM593snckcMEclRX375pQEYmzdvNiZPnmwULlzYiI+PNwzDMJ544gmjZcuWhmEYRrly5YyHH3449XVLliwxAOOdd95Jc77OnTsbFovFOHTokGEYhrF9+3YDMF588cU07Z566ikDMEaNGpW6r0+fPkZQUJARGRmZpm3Xrl0NPz+/1LqOHj1qAMaXX375r58vIiLCcHV1NaZPn566r2nTpkbHjh3TtQUMFxcXY8+ePWn2Z7aulJQUIzExMU2bS5cuGYGBgUbv3r3/tdZ//hnfaPPmzek+c48ePQzAePvtt9O0bdCggdGwYcPU7Ws/q/fffz91X0pKinHvvfemO+eDDz5o1KlTx0hISEjdZ7fbjaZNmxpVqlRJ3Xft96Z58+ZGSkrKv362Bg0aGH5+fv/a7ppy5coZPXr0SLf//vvvN+6///7U7V9//dUAjIoVK6b+HK4ZOnSo4ebmZly8eDF1X2JiolGkSJE0P4/M/nxFcpMugYnkoieffJIrV66wbNkyYmNjWbZs2U0vf61YsQKr1crLL7+cZv9rr72GYRj8+OOPqe2AdO3++a9qwzD49ttvad++PYZhEBkZmfpo3bo10dHRbN26Ncufad68ebi4uPD444+n7uvWrRs//vgjly5dStf+/vvvp2bNmrdVl9Vqxd3dHXCMH7p48SIpKSk0atTotmrPrBdeeCHN9r333suRI0dSt1esWIGrq2tqj9C1WgcMGJDmdRcvXuSXX37hySefJDY2NvVzXrhwgdatW3Pw4EFOnz6d5jV9+/bFarX+a40xMTEULlz4dj5epvTo0QMvL680+7p06UJycjKLFy9O3ffTTz8RFRVFly5dgJz7vRO5U7oEJpKLSpQoQWhoKHPnziU+Ph6bzUbnzp0zbHv8+HFKlSqV7kutRo0aqcev/dfFxYVKlSqlaVetWrU02+fPnycqKopp06Yxbdq0DN/z3LlzWf5Ms2fPpnHjxly4cIELFy4A0KBBA5KSkli4cCHPP/98mvYVKlS4o7q++uorPvroI/bt20dycvJNz3u7LBZLmm1PT09KlCiRZl/RokXThLvjx48TFBREoUKF0rT758/g0KFDGIbBiBEjGDFiRIbvf+7cOUqXLp26ndnP5evrmyaUZbeM6qhXrx7Vq1dn/vz59OnTB3Bc/vL39+eBBx4Acu73TuROKQCJ5LKnnnqKvn37Eh4eTtu2bSlSpEiuvO+1u3aeeeaZDMemANStWzdL5zx48CCbN28GoEqVKumOz5kzJ10A+mcvQlbqmj17Nj179qRTp068/vrrBAQEYLVaGT9+PIcPH/7Xej09Pbly5UqGx+Lj41Pb3CgzvS+Zde2zDh48OHV8zD9Vrlw5zfY//7xupnr16mzbto2TJ08SHBz8r+3/GfSusdlsGX7mm9XRpUsXxo4dS2RkJIULF2bp0qV069YNV1fH10tO/N6JZAcFIJFc9uijj/Kf//yHDRs2MH/+/Ju2K1euHKtXryY2NjZNL9C+fftSj1/7r91u5/Dhw2l6HPbv35/mfNfuELPZbISGhmbLZ5kzZw5ubm783//9X7ovzbVr1zJp0iROnDhB2bJlb3qOrNS1aNEiKlasyOLFi9N8gY8aNSpT9ZYrV46///47w2PX/ryu/blmRbly5QgLC+Py5ctpeoH++TOoWLEiAG5ubtn2M7imffv2fPPNN8yePZuhQ4f+a/uiRYtmeJfa8ePHU+vMjC5duvDWW2/x7bffEhgYSExMDF27dk09nhO/dyLZQWOARHJZoUKFmDJlCqNHj6Z9+/Y3bdeuXTtsNhuTJ09Os//jjz/GYrGk3kl27b//vIts4sSJabatViuPP/443377Lbt37073fufPn8/yZ5kzZw733nsvXbp0oXPnzmker7/+OgDffPPNLc+RlbquhSzjhmkANm7cyPr16zNVb7t27Th16hRLlixJsz8xMZEvvviCgIAA7rrrrkyd65/nTUlJYcqUKan7bDYbn376aZp2AQEBtGjRgs8//5yzZ8+mO8/t/Ayu6dy5M3Xq1GHs2LEZ/nnExsYybNiw1O1KlSqxYcMGkpKSUvctW7aMkydPZul9a9SoQZ06dZg/fz7z588nKCiI++67L/V4TvzeiWQH9QCJmOBmlwJu1L59e1q2bMmwYcM4duwY9erV46effuL777/nlVdeSR3zU79+fbp168b//vc/oqOjadq0KWFhYRw6dCjdOd99911+/fVXQkJC6Nu3LzVr1uTixYts3bqV1atXc/HixUx/ho0bN3Lo0CFeeumlDI+XLl2au+66izlz5vDGG2/c8lyZreuRRx5h8eLFPProozz88MMcPXqUqVOnUrNmTS5fvvyvNT///PPMnDmTJ554gt69e9OgQQMuXLjA/Pnz2b17N19//XXqIOusaN++Pc2aNWPIkCEcO3aMmjVrsnjxYqKjo9O1/eyzz2jevDl16tShb9++VKxYkYiICNavX8+pU6fYsWNHlt8fHL1KixcvJjQ0lPvuu48nn3ySZs2a4ebmxp49e5g7dy5FixZNnQvoueeeY9GiRbRp04Ynn3ySw4cPM3v27HRjyTKjS5cujBw5Ek9PT/r06YOLS9p/W2fn751ItjHt/jMRJ3HjbfC3ktEt2rGxscarr75qlCpVynBzczOqVKlifPDBB4bdbk/T7sqVK8bLL79sFC9e3PDx8THat29vnDx5Mt1t8IbhuG29f//+RnBwsOHm5maULFnSePDBB41p06altsnMbfADBgwwAOPw4cM3bTN69GgDMHbs2GEYhuM2+P79+2fYNjN12e12Y9y4cUa5cuUMDw8Po0GDBsayZcuMHj16GOXKlbtpHTe6dOmS8eqrrxoVKlQw3NzcDF9fX6Nly5bGjz/+mK5tjx49DB8fn3T7R40aZfzzr88LFy4Yzz77rOHr62v4+fkZzz77rLFt27YM/xwPHz5sdO/e3ShZsqTh5uZmlC5d2njkkUeMRYsWpbbJ7O9NRp9v5MiRRp06dQxvb2/D09PTqF27tjF06FDj7Nmzadp+9NFHRunSpQ0PDw+jWbNmxl9//XXT2+AXLlx40/c8ePCgARiAsXbt2gzbZObnK5KbLIbxjyllRURERAo4jQESERERp6MAJCIiIk5HAUhEREScjgKQiIiIOB0FIBEREXE6CkAiIiLidDQRYgbsdjtnzpyhcOHCN10vR0RERPIWwzCIjY2lVKlS6Sbk/CcFoAycOXMmU4sJioiISN5z8uRJypQpc8s2CkAZuLbw5MmTJ/H19TW5GhEREcmMmJgYgoOD0ywgfTMKQBm4dtnL19dXAUhERCSfyczwFQ2CFhEREaejACQiIiJORwFIREREnI7GAN0Bm81GcnKy2WXkW+7u7v96m6KIiEhOUAC6DYZhEB4eTlRUlNml5GsuLi5UqFABd3d3s0sREREnowB0G66Fn4CAALy9vTVZ4m24Ntnk2bNnKVu2rP4MRUQkVykAZZHNZksNP8WLFze7nHytRIkSnDlzhpSUFNzc3MwuR0REnIgGYGTRtTE/3t7eJleS/1279GWz2UyuREREnI0C0G3SJZs7pz9DERExiwKQiIiIOB0FILlt5cuXZ+LEiWaXISIikmUKQE7AYrHc8jF69OjbOu/mzZt5/vnns7dYERGRXKC7wJzA2bNnU5/Pnz+fkSNHsn///tR9hQoVSn1uGAY2mw1X13//1ShRokT2FioikgOSbXai4pMp5uOO1UVjD82WbLMTHp2Al7sV/0IeptWhAOQESpYsmfrcz88Pi8WSum/NmjW0bNmSFStWMHz4cHbt2sVPP/1EcHAwgwYNYsOGDcTFxVGjRg3Gjx9PaGho6rnKly/PK6+8wiuvvAI4epqmT5/O8uXLWbVqFaVLl+ajjz6iQ4cOufp5RcR5GYbBsQvx7DwVxfaTUew4GcWeMzEkpthxdbFQ0s+TUkW8KF3Ei1JFPAnyu/bcsV3YU1Ny3AnDMLgUn8yZqCvXH9EJnL76/GxUAhGxCRgGDH6oKi89UMW0WhWAsoFhGFxJzv1bub3crNl2J9WQIUP48MMPqVixIkWLFuXkyZO0a9eOsWPH4uHhwddff0379u3Zv38/ZcuWvel53nrrLd5//30++OADPv30U55++mmOHz9OsWLFsqVOEZEbnYtJYMepaHacjGLHqSh2noom+krGSxSl2A1OXbrCqUtXbnq+wp6ulC7iRdDVoHQ9LDkCUqCvJ25W5x09kpBs42x0AmeirqSGmjNRVzh7Q8hJSLb/63ncrS6mfG/eSAEoG1xJtlFz5Kpcf9+/326Nt3v2/AjffvttWrVqlbpdrFgx6tWrl7o9ZswYvvvuO5YuXcpLL7100/P07NmTbt26ATBu3DgmTZrEpk2baNOmTbbUKSLOKzYhmV2notl+KoqdJ6PZcSqKs9EJ6dq5u7pQq5Qv9coUoV6wH/XKFCG4mDfnYxM5G32F01EJaXsoohI4E32FqPhkYhNS2Bcey77w2AxrcLFAQGFPShXxTBOOgm7oWSri7ZYvp/mw2w0iLydeDTJX/4yib/gzirrChbikTJ3Lv5AHpYtcD5FBfp43BEkvivu442Ly5UgFIAGgUaNGabYvX77M6NGjWb58OWfPniUlJYUrV65w4sSJW56nbt26qc99fHzw9fXl3LlzOVKziBRciSk29p6NTXMp60hkHIaRtp3FAlUDClMv2I+6ZYpQP7gIVQML4+6avpfm2pdvw3IZv2dcYkqagHQ26oawFO24fJNksxMek0B4TAJbT0RleB4vN2tqQCrld7336FoAKOnniaeb9Q7/hLLucmJKas/N2RtC4Omrny88OoFkm/Gv5/F2t97QO+a4jHjjZyzp54mHa+5/vqxSAMoGXm5W/n67tSnvm118fHzSbA8ePJiff/6ZDz/8kMqVK+Pl5UXnzp1JSrp1+v/nkhYWiwW7/d+7Q0XEedntBkciL7P9pONS1s5TUfx9NibDL+MyRb3S9OzULu2Hj0f2fJX5eLhSOaAwlQMK37TOC3FJaYPDtbB0NThFXk7kSrKNw+fjOHw+7qbv5V/IPV1AKnXDpTZ/H48s9ZAk2+xExCRwJirhai1pe27ORF0hJiHlX8/jYoGSvjf03FwLbjfU6eeVP3u4/kkBKBtYLJZsuxSVV/z555/07NmTRx99FHD0CB07dszcokQk3zMMg7PRCVfH7DgCz67T0VxOTP/lXNTbjXrBRVIDT90yRUy9a8jFxUKJwh6UKOxBveAiGbZJSLYRfsMYmfTjZRK4kmwj8nISkZeT2HkqOsPzuFtdCCriSSm/G0JIES+KeLlxLjYx3fkjYhKw/3vnDX5ebjftuQkq4kVgYQ9cnWSMU8H61pZsU6VKFRYvXkz79u2xWCyMGDFCPTkikmVR8Y4v+WuDlLefjCbycmK6dl5uVuqU9ktzKatMUa9819Pg6WalvL8P5f19MjxuGAbRV5LTjrPJIMwk2ewcvxDP8QvxmX7vm4UmR0+TJ0FFvCiUTb1lBYH+JCRDEyZMoHfv3jRt2hR/f3/eeOMNYmJizC5LRPKwhGQbe85Ep7mUdSyDL3Cri4XqJQtfDTp+1AsuQuUShZyi58FisVDE250i3u7UKuWXYZtbXc66FJ9EYGHPdD03t3PZzNlZDOOfQ8okJiYGPz8/oqOj8fX1TXMsISGBo0ePUqFCBTw9PU2qsGDQn6VI/pVis3Pw3OU0l7L2R8Riy+A6TAV/H+qW8Uu9lFWrlJ8pg4Cl4LvV9/c/qQdIRERuyTAMTl68wo5TUamXsnafjslwHpcShT2od7Vnp26ZItQt40cRb3cTqha5NdMD0GeffcYHH3xAeHg49erV49NPP6Vx48Y3bT9x4kSmTJnCiRMn8Pf3p3PnzowfPz61B2H06NG89dZbaV5TrVo19u3bl6OfQ0SkILHZDb7dcooVu8+y42QUl+LTTy5YyMOVumX80lzKKunrme/G7YhJDMMxj4FJTA1A8+fPZ9CgQUydOpWQkBAmTpxI69at2b9/PwEBAenaz507lyFDhjBz5kyaNm3KgQMH6NmzJxaLhQkTJqS2q1WrFqtXr07dzsy6ViIi4rD2YCTvLP87zWSA7lYXapTypd4Nl7Iq+hfSmBPJnPiLcHY7nNl+/b/NX4FGvU0rydRkMGHCBPr27UuvXr0AmDp1KsuXL2fmzJkMGTIkXft169bRrFkznnrqKcCxFlW3bt3YuHFjmnaurq5p1r8SEZF/d/j8ZcYt30vYPsfkpX5ebjx/X0WaV/anelDhfDG5neQB6cLONojKYBLdM9tyubC0TAtASUlJbNmyhaFDh6buc3FxITQ0lPXr12f4mqZNmzJ79mw2bdpE48aNOXLkCCtWrODZZ59N0+7gwYOUKlUKT09PmjRpwvjx42+5flViYiKJiddvy9TdTiLiTKLik5i4+iCzNxwnxW7g6mLhmXvK8UpoFY3fkVuLv+gIMjcGnozCDkDRClCqPgTVv/rfehm3yyWmBaDIyEhsNhuBgYFp9gcGBt50vM5TTz1FZGQkzZs3xzAMUlJSeOGFF3jzzTdT24SEhDBr1iyqVavG2bNneeutt7j33nvZvXs3hQtnPLvn+PHj040bEhEp6JJS7PzfhuNMCjuYuoBoaI0AhrarQaUShUyuTvKcf4adM9sh+iZhp1jFG4JOfUfY8SqSS4VmTr4aHLNmzRrGjRvH//73P0JCQjh06BADBw5kzJgxjBgxAoC2bdumtq9bty4hISGUK1eOBQsW0KdPnwzPO3ToUAYNGpS6HRMTQ3BwcM5+GBERkxiGweq95xi3Yi9HIx3LNVQvWZgRj9SkWWV/k6uTPCHuApzddsNlrB2ZCzulGkDJunku7GTEtADk7++P1WolIiIizf6IiIibjt8ZMWIEzz77LM899xwAderUIS4ujueff55hw4bh4pJ+Eq0iRYpQtWpVDh06dNNaPDw88PAwb3p1EZHc8veZGN5Z/jfrDl8AHKt2D36oKk80CsaqAc3OKUthp1Lay1j5JOxkxLQA5O7uTsOGDQkLC6NTp04A2O12wsLCeOmllzJ8TXx8fLqQY7U6BuXdbD7Hy5cvc/jw4XTjhEREnMm52AQ+WnWABVtOYhjg7urCc80r8GLLyloewZnERV4NOtcCzw6IPplx22thp1SDq5ex6oJnxrNX50em/tYPGjSIHj160KhRIxo3bszEiROJi4tLvSuse/fulC5dmvHjxwPQvn17JkyYQIMGDVIvgY0YMYL27dunBqHBgwfTvn17ypUrx5kzZxg1ahRWq5Vu3bqZ9jkLihYtWlC/fn0mTpxodikikkkJyTZmrD3K/349RFySY+LC9vVK8UabapQp6m1ydZKjshJ2ilf+x5idghV2MmJqAOrSpQvnz59n5MiRhIeHU79+fVauXJk6MPrEiRNpenyGDx+OxWJh+PDhnD59mhIlStC+fXvGjh2b2ubUqVN069aNCxcuUKJECZo3b86GDRsoUaJErn++vKR9+/YkJyezcuXKdMf++OMP7rvvPnbs2EHdunVNqE5EspthGCzdcYb3V+7ndNQVAOoHF2HEIzVpWK6oydVJtrt8Pv08OzGnMm6bGnYaXL+M5XnrZSMKIq0FloGCuBbYkiVLePzxxzl+/DhlypRJc6x3797s2rWLzZs33/Ic2d0DlF//LEXyuq0nLjFm2d9sOxEFQCk/T95oW50O9UppluaCINNhx+IIO/8cs1OAw47WApN0HnnkEUqUKMGsWbMYPnx46v7Lly+zcOFChgwZQrdu3fj999+5dOkSlSpV4s0339SlQ5F85NSleN5fuZ+lO84A4O1u5cUWlXju3opafDQvsdsh6TIkxkBiLCRc/W9i9D+2rx2Pvr4dGwGxZzI46bWw0yDtZSyPjKd/EQWg7GEYkByf++/r5p3pdVRcXV3p3r07s2bNYtiwYan/Cly4cCE2m41nnnmGhQsX8sYbb+Dr68vy5ct59tlnqVSp0i3XZhMR811OTGHKmkN88cdRElPsWCzwZMNgXnuoKgG+6l3NNoYBKQlZCywZHU+MBe7k4osF/KukH7OjsJMlCkDZITkexpXK/fd98wy4+2S6ee/evfnggw/47bffaNGiBQBffvkljz/+OOXKlWPw4MGpbQcMGMCqVatYsGCBApBIHmWzGyz86yQf/nSAyMuO2eybVCzO8EdqUKtUwR7AmmW2lKsBJCaLgeUf7e0p2VeTi5vjcpRHYfDwdTw8r/7Xo3DGx7yKQkANhZ1soADkRKpXr07Tpk2ZOXMmLVq04NChQ/zxxx+8/fbb2Gw2xo0bx4IFCzh9+jRJSUkkJibi7a27RETyonWHIhmzfC97zzqW7ilf3Js329WgVc3Agj/OxzAcoSX+wvVHXOTV55GOGYv/uZ2YnUscWW4SUm7c9rvJcb/r264epq6G7uwUgLKDm7ejN8aM982iPn36MGDAAD777DO+/PJLKlWqxP333897773HJ598wsSJE6lTpw4+Pj688sorJCUl5UDhInK7jpy/zLgVe1m917Fgqa+nKwNDq/LsPeVwd00/GWy+kJJ0Q5i5Glzi/rl9Nchc277dnhhXr7Sh5F8Di+/1Hphr224+kMHEu5K/KABlB4slS5eizPTkk08ycOBA5s6dy9dff02/fv2wWCz8+eefdOzYkWeeeQZwTEp54MABatasaXLFIgKOBUs/CTvI/613LFhqdbHw7D3lGPhgFYr65KEFSw3D0dvyz8CS2iPzzx6bC7ffO+NeCLyLgbc/eBcHn6v/vfZI3fZ3tPMoDFa37P28km8pADmZQoUK0aVLF4YOHUpMTAw9e/YEoEqVKixatIh169ZRtGhRJkyYQEREhAKQiMmSbXZmbzjOxNXXFyx9sLpjwdLKAbmwYGmWemeu7rcnZ/19LC43hJergSVNgCkOPsXTbrtpgLfcPgUgJ9SnTx9mzJhBu3btKFXKMXh7+PDhHDlyhNatW+Pt7c3zzz9Pp06diI6ONrlaEedkGAZhVxcsPXLDgqXDH65J8yo5vGDphcOwZzHsWQIRu2/vHKm9M8X/0UNzkx4bzyK6rCS5SgHICTVp0iTd2mnFihVjyZIlt3zdmjVrcq4oEUm196xjwdI/D11bsNSdQa2q0eXuHFyw9OJR2POd4xG+M+2xLPfOFAM3r5ypUySbKACJiOQR52ITmPDTARb8dRL71QVL+zSvwIstKlHYMwfGrkSduB56zmy7vt9ihYotoNajUOUh8Cmh3hkpcBSARERMltGCpY/UDeKNNtUJLpbNU1FEn4K/v4fdi+H0X9f3W1yg/L1Q+zGo3t7RoyNSgCkAiYiYxDAMfth5lvd+3Je6YGm94CKMfKQGDcsVy743ijnrCD17voOTG244YIHyzR09PTU6QCHnXjRanIsCkIiICbZdXbB069UFS4P8PHmjjWPBUpfsGOdz+dz10HN8HdeXXrBA2SaO0FOzIxQOvPP3EsmHFIBu0z8HEUvW6c9QnNHpqCu8v3If32+/vmBpv/sdC5Z6ud/hgqVxkbB3qePy1vE/wbBfP1amsePyVs2O4GvC0j0ieYwCUBa5uTkGIsbHx+Plpbsc7sS1WaatVq1SLQVfXGIKU9YcZvofR1IXLO18VxkGt65G4J0sWBp/Efb+4OjpOfo7GLbrx0o3vNrT0wmKBN/xZxApSBSAsshqtVKkSBHOnXNMQ+/t7V3w193JAXa7nfPnz+Pt7Y2rq34NpeCy2Q0WbXEsWHo+1rFg6T0VizH84ZrULn2bC5ZeuQT7Vjjm6jmyJu2yEEH1HaGnVicoWv4OqxcpuPTNcxtKliwJkBqC5Pa4uLhQtmxZBUgpsNYdjuSdZXv5+4YFS4e2q8FDt7NgaUIM7F/h6Ok5FJZ2tuXAOlD7ak9P8UrZ9wFECjAFoNtgsVgICgoiICCA5OTbmPJdAHB3d8dFc4tIAXQsMo6xK/by898RgGPB0pcfrEL3JuWztmBpYizsX3k19KwGW+L1YwE1r/b0PAr+VbL5E4gUfApAd8BqtWr8ioikMgyDBX+dZNTSPSQk27G6WHgmpCwDQ6tSLLMLlibFwYFVjstbB3+GlITrx/yrQq3HHKEnoHrOfAgRJ6EAJCKSDWITknnzu938sMNxd1fTSsV5u2MtKgcU/vcXJ1+Bgz85enoOrILk+OvHilVy3L1V61FHr48uGYtkCwUgEZE7tPNUFC/N3caJi/FYXSwMfqga/7mv4q3n80lOgMNhjlvW9/8IyXHXjxUtf72np2QdhR6RHKAAJCJymwzDYMbao7y3ch/JNoPSRbyY1K0BDcsVzfgFKUlw+BdHT8/+FZAYc/2YX1nHnVu1H3PcyaXQI5KjFIBERG7DxbgkBi/cwS/7HHeDtq1dkncfr4uf1z8WLbUlw5HfHGN69i2DhOjrx3xLXx/IXLqhQo9ILlIAEhHJog1HLjBw3jYiYhJxd3Vh5CM1eTrkhikdbClw7HdHT8/eHxzz9lxTqKSjp6fWY1Dmbq2yLmISBSARkUyy2Q0mhR3k018OYjegUgkfJj91FzWCfK83OrMdvn0OLhy8vs8nwLEERa1HHetwKfSImE4BSEQkE85GX2HgvO1sOnoRgCcaluGtjrXwdr/616hhwIYp8PNIxySFXkUdExPWfgzKNQMXTZkhkpcoAImI/IuwvREMXriDS/HJ+LhbGftoHTo1KH29QVwkLHkRDq5ybFd/BDp8Ct7FzClYRP6VApCIyE0kpth478f9zPzzKAC1S/vyabe7qODvc73Rkd9g8fNwORysHtB6LNz9nAY0i+RxCkAiIhk4FhnHgG+2seu0466t3s0q8Ebbani4Xr2UZUuBNePgjwmAAf7VoPNMKFnbvKJFJNMUgERE/uH77ad5c/Eu4pJsFPF248PO9QitGXi9waXjjoHOpzY5tu/qDm3eBXefjE8oInmOApCIyFXxSSmMXrqHBX+dAqBx+WJ80q0+QX5e1xvtWQJLX4bEaPDwhfYTofbjptQrIrdPAUhEBNgXHsNLc7dx6NxlLBZ4+YEqDHigMq7Wq7esJ8XDqqGwZZZju8zd8PgXjmUrRCTfUQASEadmGAZzNp5gzLK/SUyxE+jrwcQuDWhSqfj1RhF/w6LecH4vYIHmr0LLN8HqdtPzikjepgAkIk4r+koyQxfvZMWucABaVivBh0/Uo3ghD0cDw4C/ZsKqNyElAQoFwqOfQ6WWJlYtItlBAUhEnNLWE5cYMHcbp6Ou4Ga18Eab6vRuVuH6Cu5XLjnG+uxd6tiu3Ao6TYFCJcwrWkSyjQKQiDgVu91g2h9H+HDVflLsBmWLefNptwbUCy5yvdHx9Y67vGJOgYsbhI6Ge17UEhYiBYgCkIg4jfOxiQxasJ0/DkYC8EjdIMY9Vgdfz6tjeew2x7w+a8aBYYdiFeHxGVD6LhOrFpGcoAAkIk5h7cFIXl2wnfOxiXi6uTC6fS263B18fQX3mDOOGZ2P/eHYrtsFHv4IPAqbV7SI5BgFIBEp0FJsdj5efYD/rTmMYUDVwEJMfuouqgbeEGz2/+hYy+vKRXDzcQSf+t3MK1pEcpzpF7Q/++wzypcvj6enJyEhIWzatOmW7SdOnEi1atXw8vIiODiYV199lYSEhDs6p4gUTKejrtBl2gY++9URfro1Lsv3/ZtfDz8pifDjG/BNV0f4KVkX/vO7wo+IEzA1AM2fP59BgwYxatQotm7dSr169WjdujXnzp3LsP3cuXMZMmQIo0aNYu/evcyYMYP58+fz5ptv3vY5RaRgWrUnnHaf/MGW45co7OHK5KcaMP6xOni5X13LK/IgfPEgbJzq2L7nRXhuNfhXNq9oEck1FsMwDLPePCQkhLvvvpvJkycDYLfbCQ4OZsCAAQwZMiRd+5deeom9e/cSFhaWuu+1115j48aNrF279rbOmZGYmBj8/PyIjo7G19f3Tj+miOSihGQb41fs5av1xwGoF1yEyd0aEFzM29HAMGD7XFjxOiTHgXdxx+3tVVubWLWIZIesfH+b1gOUlJTEli1bCA0NvV6MiwuhoaGsX78+w9c0bdqULVu2pF7SOnLkCCtWrKBdu3a3fU6AxMREYmJi0jxEJP85fP4yj/1vXWr4+c99FVn4nybXw09CDCzuC9+/6Ag/Fe6DF/5U+BFxQqYNgo6MjMRmsxEYGJhmf2BgIPv27cvwNU899RSRkZE0b94cwzBISUnhhRdeSL0EdjvnBBg/fjxvvfXWHX4iETHTt1tOMeL73cQn2Sju485HT9ajRbWA6w1Ob3EsZ3HpGFisjqUsmr8KLlbTahYR85g+CDor1qxZw7hx4/jf//7H1q1bWbx4McuXL2fMmDF3dN6hQ4cSHR2d+jh58mQ2VSwiOS0uMYVB87fz2sIdxCfZaFqpOCsG3ns9/Njt8OckmPGQI/z4lYVeP8J9gxV+RJyYaT1A/v7+WK1WIiIi0uyPiIigZMmSGb5mxIgRPPvsszz33HMA1KlTh7i4OJ5//nmGDRt2W+cE8PDwwMPD4w4/kYjktt2noxnwzTaORsbhYoFXQ6vyYsvKWK8tZ3H5HHz3Ahy+Om6wZkdoPwm8iphWs4jkDab1ALm7u9OwYcM0A5rtdjthYWE0adIkw9fEx8fj8o+p6K1Wx7/gDMO4rXOKSP5jGAaz/jzKY/9bx9HIOIL8PJn3fBMGPFjlevg5FAZTmjnCj6snPDIRnvhK4UdEAJMnQhw0aBA9evSgUaNGNG7cmIkTJxIXF0evXr0A6N69O6VLl2b8+PEAtG/fngkTJtCgQQNCQkI4dOgQI0aMoH379qlB6N/OKSL5W1R8Eq8v2snPfzt6ekNrBPJB57oU9XF3NLAlwy9j4M9PHNsBNaHzTAioYVLFIpIXmRqAunTpwvnz5xk5ciTh4eHUr1+flStXpg5iPnHiRJoen+HDh2OxWBg+fDinT5+mRIkStG/fnrFjx2b6nCKSf20+dpGB32zjTHQC7lYX3mxXnR5Ny19fzuLiUfi2j2PAM0Cj3tB6HLh5mVe0iORJps4DlFdpHiCRvMVmN5iy5hAfrz6IzW5Qwd+HT7s1oHZpv+uNdi2CZa9CYgx4+kGHTx1jfkTEaWTl+1trgYlInnYuJoFXF2znz0MXAHi0QWnGdKpNIY+rf30lxcGP/4Vtsx3bwffA419AkWCTKhaR/EABSETyrDX7z/Hagh1ciEvCy83KmE616dywzPUGZ3c65va5cBCwwH2vw/1vgFV/tYnIrelvCRHJc5Jtdj78aT+f/3YEgBpBvkx+qgGVShRyNDAM2DQNfhoOtiQoHASPTYcK95pYtYjkJwpAIpKnnLwYz4BvtrH9ZBQA3ZuU4812NfB0uzppYfxF+L4/7F/h2K7aBjr+D3yKm1OwiORLCkAikmf8uOss//12J7EJKfh6uvJ+53q0qX3DJKbH1sK3fSH2DFjdodUYCPkPXLsLTEQkkxSARCRPWPDXSf67aCcADcsV5ZOu9SlT9OoiprYU+P19+P0DMOxQvLJjbp+geiZWLCL5mQKQiJhuybbTvPGtI/w8c09ZRrWvhZv16hxg0accvT4n1jm26z8Nbd8Hj0ImVSsiBYECkIiYavnOswxasB3DgKdCyjKmY+3rExvu/QG+fwkSosC9MDzyMdR9wtR6RaRgUAASEdP8tCecgfO2YTfgiYZleOda+Em+4rjDa/MXjoalGjgueRWraG7BIlJgKACJiCl+3XeO/nO3kmI3eLRBad59vC4uLhY4t88xt8+5PY6GTV+GB0aAq7u5BYtIgaIAJCK57o+D5/nP7C0k2wwerhPEB53rYrUAf30JK4dCyhXwKQGPToXKoWaXKyIFkAKQiOSqDUcu0Pfrv0hKsfNQzUAmdq2Pa9RRWPYKHP3d0ahiS3j0cyisRYxFJGcoAIlIrvnr2EV6z9pMQrKdltVK8GmX2ritmwi/vQcpCeDqBQ8Mg3v6g4uL2eWKSAGmACQiuWLbiUv0/HIz8Uk27q3iz9QHXPCYGQoRuxwNKrZw3OWlgc4ikgsUgEQkx+0+HU33mZu4nJjC/eW9+SJoCW6zpjomNfQqCq3HQb1umtFZRHKNApCI5Ki9Z2N4ZsZGYhNS6FPyCMOuTMNl0wnHwdqdoc27UKiEuUWKiNNRABKRHHMwIpZnvtiIJf4Cs/zm0yLqV8cBv2B4eAJUfcjcAkXEaSkAiUiOOHL+Mk9N38C9V37hLa/Z+CXGABYIeQEeGK6lLETEVApAIpLtTlyI57VpS/kwcQr3u+8EAwioBR0mQZlGZpcnIqIAJCLZ69SFGJZMGcGc5G/wtiZiWD2w3P9faDYQrG5mlyciAigAiUg2ijy0hdi5z/Oy/RBYIKlMU9w7fQr+lc0uTUQkDQUgEblzyVeI+3ksRTd9hj92YvHGFvo2RZr20YSGIpInKQCJyJ058hu2pQPxiToKwC8uTajeewqlylQwuTARkZtTABKR2xN/EX4eAdtmYwXOGsWY4PY8L/V7mVLFfcyuTkTklhSARCRrDAP2fAc//hfizgPwdUorZnh0Z+Z/HqCcwo+I5AMKQCKSedGnYPlrcGAlACetwbwS35tj3nWY9/w9VCqhuX1EJH9QABKRf2e3weYZEPYWJF3GcHFjgXcXRkS2wtvbm2+eC6FKYGGzqxQRyTQFIBG5tXN7YekAOLUZAFuZxryR+ByLThaisKcrs/uEUCPI1+QiRUSyRgFIRDKWkgi/fwhrPwZ7MrgXJrnlSPrsqcPvJy9SyMOVr3s3pnZpP7MrFRHJMgUgEUnv+Hr44WWIPODYrtaOpNbv88LScH4/dA5vdytf9rqbBmWLmluniMhtUgASkesSomH1aPhrpmO7UCC0fZ/kau0Z8M02ftl3Dg9XF77o0Yi7yxcztVQRkTuhACQiDnt/gBWvQ+xZx/Zd3aHV26S4+/HK/O2s2hOBu9WF6d0b0bSSv7m1iojcIQUgEWcXcxZ+fN0RgACKVYL2n0CFe7HZDV5fuIPlO8/iZrUw9dm7uK9qCXPrFRHJBgpAIs7KboetX8HPoyAxGlxcHSu23/c6uHlhtxsMXbyT77adxupi4dNud/FA9UCzqxYRyRYKQCLOKPIgLH0ZTqxzbJe6Czp8CiVrA2AYBiOX7mbBX6dwscAnXevTpnZJEwsWEcleCkAiziQlCf78BH5/H2xJ4OYDDwyHkP+AixVwhJ+3l/3N7A0nsFhgwpP1eaRuKZMLFxHJXgpAIs7i5GbHre3n/nZsV24Fj0yAImVTmxiGwbsr9/Hln8cAeO+xunRqUNqEYkVEctZtB6CkpCSOHj1KpUqVcHVVjhLJsxJjIWwMbJoGGOBdHNq8B3U6g8WSpunHPx/g89+OAPBOp9o8eXewCQWLiOQ8l6y+ID4+nj59+uDt7U2tWrU4ceIEAAMGDODdd9/N9gJF5A4cWAWf3QObPgcMqNcN+m+Guk+kCz+TfznIpF8OATCqfU2euaecCQWLiOSOLAegoUOHsmPHDtasWYOnp2fq/tDQUObPn39bRXz22WeUL18eT09PQkJC2LRp003btmjRAovFku7x8MMPp7bp2bNnuuNt2rS5rdpE8qXL52BRb5j7JMScgiLl4Nnv4NGp4FM8XfPPfzvMhz85Zn0e2rY6vZpVyO2KRURyVZavXS1ZsoT58+dzzz33YLnhX5C1atXi8OHDWS5g/vz5DBo0iKlTpxISEsLEiRNp3bo1+/fvJyAgIF37xYsXk5SUlLp94cIF6tWrxxNPPJGmXZs2bfjyyy9Ttz08PLJcm0i+YxiwfQ6sGgYJUWBxgSb9ocVQcPfJ8CUz1x5l/I/7AHitVVX+c3+lXCxYRMQcWQ5A58+fzzCYxMXFpQlEmTVhwgT69u1Lr169AJg6dSrLly9n5syZDBkyJF37YsXSTr8/b948vL290wUgDw8PSpbUbbviRC4egR9egaO/ObZL1oUOk6BUg5u+ZPaG47y9zDEoesADlRnwYJVcKFRExHxZvgTWqFEjli9fnrp9LfR88cUXNGnSJEvnSkpKYsuWLYSGhl4vyMWF0NBQ1q9fn6lzzJgxg65du+Ljk/Zft2vWrCEgIIBq1arRr18/Lly4cNNzJCYmEhMTk+Yhkm8YBqz/DP7XxBF+XD2h1dvQ99dbhp8Fm08yfMluAP5zX0UGtaqaWxWLiJguyz1A48aNo23btvz999+kpKTwySef8Pfff7Nu3Tp+++23LJ0rMjISm81GYGDa2WUDAwPZt2/fv75+06ZN7N69mxkzZqTZ36ZNGx577DEqVKjA4cOHefPNN2nbti3r16/HarWmO8/48eN56623slS7SJ7x9/ew6k3H8wr3Q/uJUKziLV/y3bZTvLF4JwC9mpVnSNvqt9WDKyKSX2W5B6h58+Zs376dlJQU6tSpw08//URAQADr16+nYcOGOVHjTc2YMYM6derQuHHjNPu7du1Khw4dqFOnDp06dWLZsmVs3ryZNWvWZHieoUOHEh0dnfo4efJkLlQvkg0SYmDl1UvFTQdA9+//Nfws23mG1xbswDDgmXvKMvKRmgo/IuJ0bmsCn0qVKjF9+vQ7fnN/f3+sVisRERFp9kdERPzr+J24uDjmzZvH22+//a/vU7FiRfz9/Tl06BAPPvhguuMeHh4aJC350y/vOFZvL1YRWg5Pd2v7P63aE87AeduxG9ClUTBvd6it8CMiTinLPUChoaHMmjUrW8bJuLu707BhQ8LCwlL32e12wsLC/nU80cKFC0lMTOSZZ5751/c5deoUFy5cICgo6I5rFskzTm+9Orkh8PAEcPO8ZfNf9kXw0tyt2OwGjzUozbjH6uDiovAjIs4pywGoVq1aDB06lJIlS/LEE0/w/fffk5ycfNsFDBo0iOnTp/PVV1+xd+9e+vXrR1xcXOpdYd27d2fo0KHpXjdjxgw6depE8eJp5zS5fPkyr7/+Ohs2bODYsWOEhYXRsWNHKleuTOvWrW+7TpE8xZYCy14BDKjzBFRqecvmvx84zwuzt5JsM3i4bhDvd66LVeFHRJxYlgPQJ598wunTp1myZAk+Pj50796dwMBAnn/++SwPggbo0qULH374ISNHjqR+/fps376dlStXpg6MPnHiBGfPnk3zmv3797N27Vr69OmT7nxWq5WdO3fSoUMHqlatSp8+fWjYsCF//PGHLnNJwbF5OpzdAZ5+0HrcLZuuOxxJ36//IinFTutagUzsUh9Xa5b/1xcRKVAshmEYd3KChIQEfvjhB8aOHcuuXbuw2WzZVZtpYmJi8PPzIzo6Gl9fX7PLEUkr+jR81hiSLsMjH0Oj3jdtuvnYRbrP2MSVZBsPVA9g6jMNcXdV+BGRgikr3993tIppeHg48+bNY/bs2ezcuTPd3VgikgNWvuEIP2Uaw109b9ps24lL9PpyM1eSbdxbxZ//PX2Xwo+IyFVZ/tswJiaGL7/8klatWhEcHMyUKVPo0KEDBw8eZMOGDTlRo4hcs38l7P0BLFZH749Lxv8L7zoVTfeZm7icmEKTisWZ9mwjPN3Sz4ElIuKsstwDFBgYSNGiRenSpQvjx4+nUaNGOVGXiPxTUhysGOx43qQ/lKydYbO/z8Tw7MyNxCakcHf5onzRoxFe7go/IiI3ylIAMgyDSZMm8fTTT+Pt7Z1TNYlIRta8C9Enwa8stEi/Th7AwYhYnpmxkaj4ZOoHF2Fmz7vx8bijK90iIgVSli6BGYZB//79OX36dE7VIyIZCd/tWO8LoN0HGa7sfuT8ZZ76YiMX45KoU9qPr3o3prCnWy4XKiKSP2QpALm4uFClSpVbLiwqItnMbnfM+WPYoEZ7qNYmXZPjF+J4avpGzscmUr1kYf6vT2P8vBR+RERuJsuDoN99911ef/11du/enRP1iMg/bZ0FpzaDeyFo8166w+diEnhq+kbCYxKoElCIOc+FUMTbPffrFBHJR7I8OKB79+7Ex8dTr1493N3d8fLySnP84sWL2VaciNO7fA5Wj3Y8f2A4+JVOczgh2Ubfr//idNQVKvj7MKdvCMULacJPEZF/k+UANHHixBwoQ0QytOpNSIiGoHrQ+Pk0hwzDYPDCHew4FU0Rbze+7Hk3AYVvvR6YiIg4ZDkA9ejRIyfqEJF/Ovwr7FoIFhd4ZCK4pL2V/ZOwgyzbeRZXFwtTn2lIef/0A6NFRCRjWQ5AJ06cuOXxsmXL3nYxInJVcgIsf83x/O6+UPquNId/2HGGiasPAjD20drcU7H4P88gIiK3kOUAVL58eSyWm68iXRDWAhMx3doJcPEwFA5yjP25wY6TUQxeuAOA55pXoMvd+keHiEhWZTkAbdu2Lc12cnIy27ZtY8KECYwdOzbbChNxWpEHYe3Hjudt3gXP6wv6nY2+Qt+v/yIxxc4D1QMY2q6GSUWKiORvWQ5A9erVS7evUaNGlCpVig8++IDHHnssWwoTcUqGActeBVsSVHkIanZMPRSflMJzX/3FudhEqgUW5pOu9bG63Lw3VkREbi7bloauVq0amzdvzq7TiTinHfPg2B/g6gXtPoSrl5vtdoNB83ew50wMxX3c+aJHI83yLCJyB7LcAxQTE5Nm2zAMzp49y+jRo6lSpUq2FSbidOIvwk/DHM9bvAFFy6Ue+ujn/azcE4671YXPn21IcDGtxScicieyHICKFCmSbhC0YRgEBwczb968bCtMxOn8PBLiL0BATWjyUuru77ad4rNfDwMw/rE6NCpfzKwKRUQKjCwHoF9//TXNtouLCyVKlKBy5cq4umrVaZHbcnwdbPs/x/NHPgar4/LWluOXeGPRLgD6tajE4w3LmFWhiEiBkuXEcv/99+dEHSLOKyXJMfAZ4K7uUPYeAE5diuc///cXSTY7D9UM5PWHqplYpIhIwZLpQdBbtmyhZcuW6cYAAURHR9OyZUt27NiRrcWJOIX1n8L5feDtD6FvAXA50XHHV+TlJGoG+fJxl/q46I4vEZFsk+kA9NFHH/HAAw/g6+ub7pifnx+tWrXigw8+yNbiRAq8i0fht/cdz1uPBe9i2OwGA7/Zxr7wWEoU9uCLHo3w8dDlZRGR7JTpALRx40Y6dux40+Pt27dn3bp12VKUiFMwDFgxGFISoMJ9ULcLAO+v3EfYvnN4uLowvXsjShXxMrlQEZGCJ9MB6PTp0xQuXPimxwsVKsTZs2ezpSgRp7DnOzi0Gqzu8PAEsFhY8NdJPv/9CAAfPFGP+sFFzK1RRKSAynQAKlGiBPv377/p8X379uHv758tRYkUeAnRsHKI43nzQeBfhY1HLjDsO8cdXy8/WIUO9UqZWKCISMGW6QAUGhp607W+DMNg7NixhIaGZlthIgVa2Bi4HAHFKkHzVzlxIZ4XZm8h2WbwcN0gXnlQk4qKiOSkTI+sHD58OA0bNiQkJITXXnuNatUct+Tu27ePjz76iAMHDjBr1qycqlOk4Di1BTZ/4Xj+yMfE2Kz0/mojl+KTqVvGjw8719MdXyIiOSzTAahSpUqsXr2anj170rVr19TZoA3DoGbNmvz8889Urlw5xwoVKRBsKbBsIGBA3S6klLuXl776i0PnLlPS15Pp3Rvh5W41u0oRkQIvS/fWNmrUiN27d7N9+3YOHjyIYRhUrVqV+vXr51B5IgXMps8hfBd4FoGHxjJ2xV5+P3AeTzcXvujRiEBfT7MrFBFxCrc1uUj9+vUVekSyKvoU/HJ1HF2rt5izJ54v/zwGwMdP1qd2aT/zahMRcTKZHgQtInfoxzcgOQ6C72GdbztGfr8HgMEPVaVtnSCTixMRcS4KQCK5Yf+PsG8ZuLhystlY+s3djs1u0Kl+Kfq31Ng5EZHcpgAkktOS4mDF6wAk3P0iPZZdJvpKMg3KFuHdx+um3lAgIiK5J0sBKCUlhbfffptTp07lVD0iBc+a8RB9EqNIWfqdfJAjkXGULuLFtGcb4emmO75ERMyQpQDk6urKBx98QEpKSk7VI1KwhO+C9f8D4OuiA/j1SBze7la+6NGIEoU9TC5ORMR5ZfkS2AMPPMBvv/2WE7WIFCx2Oyx7FQwbxwJCGbW3NBYLfNK1ATWCfM2uTkTEqWX5Nvi2bdsyZMgQdu3aRcOGDfHx8UlzvEOHDtlWnEi+tuVLOLWZFFcfup58FIAhbarTqmagyYWJiIjFMAwjKy9wcbl5p5HFYsFms91xUWaLiYnBz8+P6OhofH31L3W5DbERMPluSIxmvNGLzxNb8UTDMrzfWYOeRURySla+v7PcA2S322+7MBGnsepNSIxmr0tlpsc/SOPyxXjn0doKPyIiecQd3QafkJCQLUV89tlnlC9fHk9PT0JCQti0adNN27Zo0QKLxZLu8fDDD6e2MQyDkSNHEhQUhJeXF6GhoRw8eDBbahX5V4fCYPci7Lgw+EovShfzYeqzDfFw1R1fIiJ5RZYDkM1mY8yYMZQuXZpChQpx5MgRAEaMGMGMGTOyXMD8+fMZNGgQo0aNYuvWrdSrV4/WrVtz7ty5DNsvXryYs2fPpj52796N1WrliSeeSG3z/vvvM2nSJKZOncrGjRvx8fGhdevW2RbYRG4q+QrG8tcAmJXyECfcqzCzx90U83E3uTAREblRlgPQ2LFjmTVrFu+//z7u7tf/Uq9duzZffPFFlguYMGECffv2pVevXtSsWZOpU6fi7e3NzJkzM2xfrFgxSpYsmfr4+eef8fb2Tg1AhmEwceJEhg8fTseOHalbty5ff/01Z86cYcmSJVmuTyRL/vgIy6WjhBtFmWjrzKSnGlAlsLDZVYmIyD9kOQB9/fXXTJs2jaeffhqr9XqXfr169di3b1+WzpWUlMSWLVsIDQ29XpCLC6Ghoaxfvz5T55gxYwZdu3ZNvRvt6NGjhIeHpzmnn58fISEhmT6nyG05vx/72okAjE7uwSsPN6JltQBzaxIRkQxleRD06dOnqVw5/dpFdrud5OTkLJ0rMjISm81GYGDa24IDAwMzFaY2bdrE7t2701x6Cw8PTz3HP8957dg/JSYmkpiYmLodExOT6c8gAoBhEL/4ZbztyYTZGlCs0eP0albe7KpEROQmstwDVLNmTf744490+xctWkSDBg2ypajMmjFjBnXq1KFx48Z3dJ7x48fj5+eX+ggODs6mCsVZxG78Gu+zG7hiuPN9qVd4q6Pu+BIRycuy3AM0cuRIevTowenTp7Hb7SxevJj9+/fz9ddfs2zZsiydy9/fH6vVSkRERJr9ERERlCxZ8pavjYuLY968ebz99ttp9l97XUREBEFBQWnOWb9+/QzPNXToUAYNGpS6HRMToxAkmZYQfQ5j1XAAvvboxts92uFm1TrDIiJ5WZb/lu7YsSM//PADq1evxsfHh5EjR7J3715++OEHWrVqlaVzubu707BhQ8LCwlL32e12wsLCaNKkyS1fu3DhQhITE3nmmWfS7K9QoQIlS5ZMc86YmBg2btx403N6eHjg6+ub5iGSGYZhsGPmy/gaMRygLKG936KIt+74EhHJ67LcAwRw77338vPPP2dLAYMGDaJHjx40atSIxo0bM3HiROLi4ujVqxcA3bt3p3Tp0owfPz7N62bMmEGnTp0oXrx4mv0Wi4VXXnmFd955hypVqlChQgVGjBhBqVKl6NSpU7bULHLNd0sW8lj0jwBceehD6pUsanJFIiKSGbcVgLJTly5dOH/+PCNHjiQ8PJz69euzcuXK1EHMJ06cSLf8xv79+1m7di0//fRThuf873//S1xcHM8//zxRUVE0b96clStX4unpmeOfR5zHqp3HqbNtNLjAgTKdqde0tdkliYhIJmVqLbCiRYtmekDnxYsX77gos2ktMPk3u09H8/Pn/+VVl3lcdi1Kode2gZd6f0REzJTta4FNnDgx9fmFCxd45513aN26deqYmvXr17Nq1SpGjBhx+1WL5BPnYhIY/dUyZlu+BcDrkXcVfkRE8pksrwb/+OOP07JlS1566aU0+ydPnszq1asLxGzL6gGSm0lIttFl6joGnXuT+607SS53P249vwfd8i4iYrqsfH9n+S6wVatW0aZNm3T727Rpw+rVq7N6OpF8wzAMBi/cQfDZVdxv3Ylh9cCtw8cKPyIi+VCWA1Dx4sX5/vvv0+3//vvv092RJVKQfBJ2kN93HmKk2/8BYLn3NSheyeSqRETkdmT5LrC33nqL5557jjVr1hASEgLAxo0bWblyJdOnT8/2AkXygh92nGHi6oO87bqAAEsUFK8CzV8xuywREblNWQ5APXv2pEaNGkyaNInFixcDUKNGDdauXZsaiEQKkh0noxi8cAf1LId41vXqZd5HJoCrh7mFiYjIbbuteYBCQkKYM2dOdtcikuecjb5C36//IiUlmUm+X2FJMqBeN6hwn9mliYjIHbitAGS32zl06BDnzp3DbrenOXbfffpikIIhPimF5776i3OxiQwtsoZyCYcdt7s/9I7ZpYmIyB3KcgDasGEDTz31FMePH+efd9BbLBZsNlu2FSdiFrvdYND8Hew5E0Mt72j62r5xHGj1Nvj4m1uciIjcsSwHoBdeeIFGjRqxfPlygoKCMj1DtEh+8tHP+1m5Jxx3qwuzSy/G5WQ8lG0C9Z/59xeLiEiel+UAdPDgQRYtWkTlypVzoh4R03237RSf/XoYgK+anqfo5p/BxRUe+RhcsjxzhIiI5EFZ/ts8JCSEQ4cO5UQtIqbbcvwSbyzaBcDAe4Nosv89x4GmL0NADRMrExGR7JTlHqABAwbw2muvER4eTp06dXBzc0tzvG7dutlWnEhuOnUpnv/8318k2ew8VDOQV6yLIOYUFCkH971udnkiIpKNsrwWmEsGlwAsFguGYRSYQdBaC8z5XE5MofOUdewLj6VmkC/fPloIry8fBMMGTy+CKq3MLlFERP5Ftq8Gf6OjR4/edmEieZHNbjDwm23sC4+lRGEPvni2AV7fdnCEn5qdFH5ERAqgLAegcuXK5UQdIqZ5b+U+wvadw8PVhendG1Hq0Ddwegt4+EKbd80uT0REckCmA9CkSZMy3O/n50fVqlVp0qRJthUlklsWbD7JtN+PAPDBE/WoXyQBZr/tOPjACPANMrE6ERHJKZkOQB9//HGG+6OiooiOjqZp06YsXbqUYsWKZVtxIjlp64lLDFty9Y6vB6vQoV4pWNgLEmOgVAO4u4/JFYqISE7J9G3wR48ezfBx6dIlDh06hN1uZ/jw4TlZq0i2iY5PZsDcbSTbDNrWLsnAB6vAodWwZzFYXOCRieBiNbtMERHJIdkyq1vFihV59913+emnn7LjdCI5yjAM3vh2J6ejrlC2mDfvd66Liy0Blr/maBDyApSqb2qNIiKSs7JtWtuyZcsSHh6eXacTyTGzNxxn5Z5w3KwWJj/VgMKebvD7h3DpGPiWhpZvml2iiIjksGwLQLt27dIdYpLn7TkTzZjlewEY0rYGdcsUgfP74c9PHA3avgcehc0rUEREckWmB0HHxMRkuD86OpotW7bw2muv0aNHj2wrTCS7xSWmMGDuNpJS7ITWCKB3s/JgGLDsVbAnQ9W2UP0Rs8sUEZFckOkAVKRIkZuu/G6xWHjuuecYMmRIthUmkt1GLNnNkcg4gvw8+aBzPcfv87bZcPxPcPOGdu/DTX7HRUSkYMl0APr1118z3O/r60uVKlUoVKhQthUlkt0WbTnF4m2ncbHAJ13qUzTuCGxdDn9end+qxVAoUtbcIkVEJNdkOgDdf//9OVmHSI45dO4yo5fsoLFlL0MrHqHBD8Pg0g1LugTVg3v6mVegiIjkuiwvhSGSbyReJunAao4u/YrfXTZRzOMynL56zOoBFe+Ham2hdmewuplaqoiI5C4FIClYYsNh/wrY/yMc+Q13WyKtACxg9yyKS7U2jtBT6UHw0GVbERFnpQAk+ZthwLm9sH+5I/Sc3pLm8DF7ID/bG9K49dPUa9oGrPqVFxERBSDJj2wpcGL91Z6eFY4JDG9UuhFRZVvRY10JdiQF0q9FZerdW92UUkVEJG9SAJL8ITEWDoU5As+BVZAQdf2Y1QMqtoDq7aBqW5K8StDj8/XsSIyiYbmiDGpV1ayqRUQkj7qtALRo0SIWLFjAiRMnSEpKSnNs69at2VKYCDFnr/fyHP0dbDf8rnkVg6ptHKGn0gPg7pN66MMVe9lxMgo/LzcmdWuAmzXbJjwXEZECIssBaNKkSQwbNoyePXvy/fff06tXLw4fPszmzZvp379/TtQozsIwIGKPYyzP/uVwZlva48UqQrV2UP1hCA7JcLX2X/ZFMO33IwC837kupYt45UblIiKSz2Q5AP3vf/9j2rRpdOvWjVmzZvHf//6XihUrMnLkSC5evJgTNUpBZkuG4+uuh56oEzcctECZux13bVV/GPyr3nKm5vDoBF5bsAOAnk3L07pWyRwuXkRE8qssB6ATJ07QtGlTALy8vIiNjQXg2Wef5Z577mHy5MnZW6EUPAkxcGi1I/QcXAUJ0dePuXpCxZaO0FO1DRQOzNQpbXaDgfO2cSk+mVqlfBnaToOeRUTk5rIcgEqWLMnFixcpV64cZcuWZcOGDdSrV4+jR49iGEZO1CgFQfTp6/PzHP3dsfjoNd7FHQuRVmsLlVqmGc+TWZPCDrLx6EV83K1MfuouPFzTXx4TERG5JssB6IEHHmDp0qU0aNCAXr168eqrr7Jo0SL++usvHnvssZyoUfIjw4CI3bBvhePS1tkdaY8Xr3x9PE+ZuzMcz5NZ6w5HMumXgwCMe6wOFfyzHqBERMS5WIwsdtvY7Xbsdjuuro7sNG/ePNatW0eVKlX4z3/+g7u7e44UmptiYmLw8/MjOjoaX19fs8vJP2zJjpXV913t6Yn+x3ie4MbXQ49/lWx5y8jLibT75A/OxSbyZKMyvN+5XracV0RE8p+sfH9nOQA5AwWgLEiIdozn2bcCDv4MiTeO5/FyXNKq1g6qtoZCAdn61na7Qa9Zm/ntwHkqBxRi6UvN8HbX1FYiIs4qK9/ftzVByh9//MEzzzxDkyZNOH3asbrk//3f/7F27dosn+uzzz6jfPnyeHp6EhISwqZNm27ZPioqiv79+xMUFISHhwdVq1ZlxYoVqcdHjx6NxWJJ86heXQNis5XdBltmwded4P1KsKg37F7kCD/e/tDgGej6Dfz3CHT7Bu56NtvDD8D0P47w24HzeLi68NlTdyn8iIhIpmX5G+Pbb7/l2Wef5emnn2bbtm0kJiYCEB0dzbhx49KEkX8zf/58Bg0axNSpUwkJCWHixIm0bt2a/fv3ExCQ/gszKSmJVq1aERAQwKJFiyhdujTHjx+nSJEiadrVqlWL1atXX/+QrvpizFar3oSNU69vF6/imJCw2sNQptEdjefJrK0nLvHBqv0AjO5Qi2olC+f4e4qISMGR5WTwzjvvMHXqVLp37868efNS9zdr1ox33nknS+eaMGECffv2pVevXgBMnTqV5cuXM3PmTIYMGZKu/cyZM7l48SLr1q3Dzc0NgPLly6dr5+rqSsmSmgMmR2z/5nr4aTEUaj+ebeN5Mis6PpkBc7eRYjd4pG4QXe8OztX3FxGR/C/Ll8D279/Pfffdl26/n58fUVFRmT5PUlISW7ZsITQ09HoxLi6Ehoayfv36DF+zdOlSmjRpQv/+/QkMDKR27dqMGzcOm82Wpt3BgwcpVaoUFStW5Omnn+bEiRMZnk+y6PRW+GGg4/n9b0CLIbkefgzD4I1vd3I66gpli3kz/rE6WG4xOaKIiEhGshyASpYsyaFDh9LtX7t2LRUrVsz0eSIjI7HZbAQGpp3oLjAwkPDw8Axfc+TIERYtWoTNZmPFihWMGDGCjz76KE3PU0hICLNmzWLlypVMmTKFo0ePcu+996ZO2JiRxMREYmJi0jzkHy6fh/nPgC3RMWfP/el76HLD7A3HWbknHDerhclPNaCwp5spdYiISP6W5Utgffv2ZeDAgcycOROLxcKZM2dYv349gwcPZsSIETlRYyq73U5AQADTpk3DarXSsGFDTp8+zQcffMCoUaMAaNu2bWr7unXrEhISQrly5ViwYAF9+vTJ8Lzjx4/nrbfeytHa8zVbMizsATGnHeN9HvscXHJ/gdE9Z6IZs3wvAEPa1qBumSK5XoOIiBQMWQ5AQ4YMwW638+CDDxIfH899992Hh4cHgwcPZsCAAZk+j7+/P1arlYiIiDT7IyIibjp+JygoCDc3N6zW64Nsa9SoQXh4OElJSRnOQVSkSBGqVq2aYa/VNUOHDmXQoEGp2zExMQQHa1xJqlVvOub3cS8MXeeCp1+ulxCXmMKAudtISrETWiOA3s3K53oNIiJScGTpn/E2m40//viD/v37c/HiRXbv3s2GDRs4f/48Y8aMydIbu7u707BhQ8LCwlL32e12wsLCaNKkSYavadasGYcOHcJut6fuO3DgAEFBQTedgPHy5cscPnyYoKCgm9bi4eGBr69vmodctW0ObJrmeP7YNChR1ZQyRizZzZHIOIL8PPmgcz2N+xERkTuSpQBktVp56KGHuHTpEu7u7tSsWZPGjRtTqFCh23rzQYMGMX36dL766iv27t1Lv379iIuLS70rrHv37gwdOjS1fb9+/bh48SIDBw7kwIEDLF++nHHjxtG/f//UNoMHD+a3337j2LFjrFu3jkcffRSr1Uq3bt1uq0andnoLLHvV8bzFUMet7iZYtOUUi7edxsUCn3RtQFGf/D/buIiImCvLl8Bq167NkSNHqFChwh2/eZcuXTh//jwjR44kPDyc+vXrs3LlytSB0SdOnMDlhrEmwcHBrFq1ildffZW6detSunRpBg4cyBtvvJHa5tSpU3Tr1o0LFy5QokQJmjdvzoYNGyhRosQd1+tULp+DeVcHPVd7GO77ryllHDp3mRFLdgMwqFVVGlcoZkodIiJSsGR5KYyVK1cydOhQxowZQ8OGDfHxSbvwZEG4fOT0S2GkJMHXHeHEOvCvCs+FgWfu/zkkJNvo9Nmf7AuPpVnl4nzdOwSriy59iYhIxrLy/Z3lHqB27RyXQTp06JBmHIZhGFgslnRz8kg+tOpNR/jx8L066NmcEDhm2d/sC4/Fv5A7H3epr/AjIiLZJssB6Ndff82JOiSv2DYbNk93PH9sWq5PdHjN8p1nmbPRMYHlhCfrE1DY05Q6RESkYMpyALr//vtvemz37t13VIyY7NSNg57fhGptb90+h5y8GM+Qb3cC0K9FJe6rqvFbIiKSve54NrvY2FimTZtG48aNqVevXnbUJGaIjbg603MSVH8E7nvdlDKSUuy89M02YhNTaFiuKINamXPbvYiIFGy3HYB+//13evToQVBQEB9++CEPPPAAGzZsyM7aJLekJDlmeo494xj03GmKKTM9A3ywah87Tkbh5+XGpG4NcLOaU4eIiBRsWboEFh4ezqxZs5gxYwYxMTE8+eSTJCYmsmTJEmrWrJlTNUpOWzUUTqw3fdDzL/simP7HUQDe71yX0kW8TKlDREQKvkz/87p9+/ZUq1aNnTt3MnHiRM6cOcOnn36ak7VJbtj6NWz+ArDAY9NNG/QcHp3Aawt2ANCzaXla18p4ORQREZHskOkeoB9//JGXX36Zfv36UaWKOV+Sks1OboblrzmetxwG1dqYUkaKzc7L87ZxKT6Z2qV9Gdquuil1iIiI88h0D9DatWuJjY2lYcOGhISEMHnyZCIjI3OyNslJsRGw4Nnrg57vfc20Uib9cohNRy/i427l02534eFq/fcXiYiI3IFMB6B77rmH6dOnc/bsWf7zn/8wb948SpUqhd1u5+effyY2NjYn65TslJIEC7pD7FkoUR0enWraoOd1hyP59JeDAIx7rA4V/H3+5RUiIiJ3Lsvfej4+PvTu3Zu1a9eya9cuXnvtNd59910CAgLo0KFDTtQo2W3lG3ByA3j4OQY9exQ2pYzIy4m8Mm87hgFPNipDx/qlTalDRESczx39s79atWq8//77nDp1im+++Sa7apKctOUr+GsmYIHHv4DilUwpw243eG3BDs7FJlI5oBCjO9QypQ4REXFO2XLdw2q10qlTJ5YuXZodp5OccnIzrBjseP7AMKj6kGmlTP/jCL8dOI+HqwufPXUX3u5ZnpRcRETktmmWOWcRG359puca7eHewaaVsvXEJT5YtR+A0R1qUa2kOZfgRETEeSkAOYNrg54vhzsGPXeaAhZzVlaPjk9mwNxtpNgNHqkbRNe7g02pQ0REnJsCkDP48b9wcqPpg54Nw+CNb3dyOuoKZYt5M/6xOlhMCmIiIuLcFIAKur++hC1fAhboPMO0Qc8AszccZ+WecNysFiY/1YDCnm6m1SIiIs5NAaggO7ERVlxd1f2B4VCllWml7DkTzZhlewEY0rYGdcsUMa0WERERBaCCKuasY6ZnezLU6GDqTM9xiSkMmLuNJJud0BoB9G5W3rRaREREQAGoYEpJdISfyxEQUNPUQc8AI5bs5khkHEF+nnzQuZ7G/YiIiOkUgAqiFa/Dqc3g6Qdd54BHIdNKWbTlFIu3ncbFAp90bUBRH3fTahEREblGAaig+WsmbP0Kx0zPM6FYRdNKOXTuMiOW7AZgUKuqNK5QzLRaREREbqQAVJCc2AAr/ut4/uBIqBJqWikJyTZemruVK8k2mlUuTr8WlU2rRURE5J8UgAqKmLOOyQ7tyVCzEzR/1dRyxiz7m33hsfgXcufjLvWxumjcj4iI5B0KQAVBmkHPtaDjZ6YOel6+8yxzNp4AYMKT9Qko7GlaLSIiIhlRAMrvDMOxwOmpzeBZBLrONnXQ84kL8Qz5dicAL7aoxH1VS5hWi4iIyM0oAOV3f82ErV+DxcUx07OJg56TUuwM+GYrsYkpNCxXlEGtqppWi4iIyK0oAOVnx9fDj284nj84EiqbN+gZ4INV+9hxKho/LzcmdWuAq1W/XiIikjfpGyq/ij59fdBzrUeh2SumlvPLvgim/3EUgPc716V0ES9T6xEREbkVBaD8KDnBMeg57lyeGPR8NvoKry3YAUDPpuVpXaukabWIiIhkhgJQfmMYsOI1OL3l6qDnOeDuY1o5KTY7A+dt51J8MrVL+zK0XXXTahEREcksBaD8ZvMXsG321UHPM6FYBVPLmfTLITYdvYiPu5VPu92Fh6vV1HpEREQyQwEoPzm+DlYOcTwPHQ2VHzS1nHWHI/n0l4MAjHusDhX8zeuJEhERyQoFoPwiddBzCtR+HJq+bGo5kZcTeWXedgwDnmxUho71S5taj4iISFYoAOUHyQkw/xmIOw+BtaHDp6YOerbbDV5bsINzsYlUCSjE6A61TKtFRETkdigA5XWGActfgzNbwauo6YOeAeZsPM5vB87j4erC5Kfuwtvd1dR6REREskoBKK/b/AVsvzbo+UsoWt7Ucs7FJvD+yv0ADG1bnWolC5taj4iIyO1QAMrLjv15w6Dnt6BSS3PrAd5ZtpfYxBTqlvHj2SblzS5HRETktigA5VXRp2Bhj6uDnjtD0wFmV8QfB8+zdMcZXCwwtlMdrC7mjUMSERG5E6YHoM8++4zy5cvj6elJSEgImzZtumX7qKgo+vfvT1BQEB4eHlStWpUVK1bc0TnznOQrNwx6rmP6oGeAhGQbI5bsBqB7k/LUKeNnaj0iIiJ3wtQANH/+fAYNGsSoUaPYunUr9erVo3Xr1pw7dy7D9klJSbRq1Ypjx46xaNEi9u/fz/Tp0ylduvRtnzPPMQxYNgjObLs66Hk2uHubXRVT1hzm2IV4Agp78NpDWuVdRETyN4thGIZZbx4SEsLdd9/N5MmTAbDb7QQHBzNgwACGDBmSrv3UqVP54IMP2LdvH25ubtlyzozExMTg5+dHdHQ0vr6+t/npbtPGz+HH/zoGPT+zOE+M+zly/jJtJv5Bks3OZ0/dxcN1g8wuSUREJJ2sfH+b1gOUlJTEli1bCA0NvV6MiwuhoaGsX78+w9csXbqUJk2a0L9/fwIDA6lduzbjxo3DZrPd9jnzlGNrYeVQx/NWb+eJ8GMYBiO+302Szc79VUvQro4WOhURkfzPtAlcIiMjsdlsBAYGptkfGBjIvn37MnzNkSNH+OWXX3j66adZsWIFhw4d4sUXXyQ5OZlRo0bd1jkBEhMTSUxMTN2OiYm5g092m6JOwoIeYNigzhPQ5KXcryEDS3ec4c9DF/BwdeHtjrWwmDwWSUREJDuYPgg6K+x2OwEBAUybNo2GDRvSpUsXhg0bxtSpU+/ovOPHj8fPzy/1ERwcnE0VZ9K1Qc/xkVCyDrSfZPqgZ4DoK8mMWbYXgAEPVKZcca31JSIiBYNpAcjf3x+r1UpERESa/REREZQsmfFllqCgIKpWrYrVen3F8Ro1ahAeHk5SUtJtnRNg6NChREdHpz5Onjx5B58siwwDlr0KZ7eDVzHoMidPDHoG+HDVfiIvJ1KphA9976todjkiIiLZxrQA5O7uTsOGDQkLC0vdZ7fbCQsLo0mTJhm+plmzZhw6dAi73Z6678CBAwQFBeHu7n5b5wTw8PDA19c3zSPXbPwcdnwDFis8MQuKlsu9976F7SejmL3xOADvdKqDh6v1X14hIiKSf5h6CWzQoEFMnz6dr776ir1799KvXz/i4uLo1asXAN27d2fo0KGp7fv168fFixcZOHAgBw4cYPny5YwbN47+/ftn+px5ytE/YNWbjucPjYGK95tbz1UpNjvDvtuFYcBjd5WmSaXiZpckIiKSrUxdxbJLly6cP3+ekSNHEh4eTv369Vm5cmXqIOYTJ07g4nI9owUHB7Nq1SpeffVV6tatS+nSpRk4cCBvvPFGps+ZZ0SddMz0bNigzpNwz4tmV5Tq6/XH2XMmBj8vN95sV8PsckRERLKdqfMA5VU5Pg9Q8hWY2RrO7oCSdaH3qjwz7ic8OoEHP1pDXJKN8Y/VoVvjsmaXJCIikin5Yh4gp2UY8MNAR/jxLg5d886gZ4C3l+0hLsnGXWWL0KVRLt8NJyIikksUgHLbhimwc/71Qc9F8k4Py6/7zrFiVzhWFwtjH62DixY7FRGRAkoBKDcd/R1+Gu54/tA7UOE+c+u5wZUkGyOXOhY77dO8AjWCcnkJEBERkVykAJSb9i13DHqu2wXu6Wd2NWlM/vUgJy9eoZSfJwMfrGJ2OSIiIjnK1LvAnE6bdyGoPtTqlCdmer7mYEQs034/AsCoDrXw8dCvhYiIFGz6pstNFgvU72Z2FWkYhsGwJbtJthmE1gjgoZp5bLoAERGRHKBLYE7u262n2XT0Il5uVkZ30GKnIiLiHBSAnNiluCTGrXAsdjowtApliuad2/FFRERykgKQE3tv5T4uxiVRNbAQfZpXMLscERGRXKMA5KT+OnaReZsdq96PfbQOblb9KoiIiPPQt54TSrbZGfadY86fLo2Cubt8MZMrEhERyV0KQE5o5tqj7I+Ipai3G0PaVje7HBERkVynAORkTl2KZ+LqgwC82a4GRX3cTa5IREQk9ykAOZnRS//mSrKNxhWK0blhGbPLERERMYUCkBP5aU84q/dG4OpiYWyn2przR0REnJYCkJOIS0xh9NI9ADx/X0WqBBY2uSIRERHzKAA5iUlhBzkTnUCZol4MeECLnYqIiHNTAHIC+8Jj+GLtUQDGdKyNl7vV5IpERETMpQBUwNntBsO+243NbtC2dklaVg8wuyQRERHTKQAVcAv+OsmW45fwcbcysn1Ns8sRERHJExSACrALlxMZ/+M+AAY9VI0gPy+TKxIREckbFIAKsHEr9hF9JZmaQb70aFLO7HJERETyDAWgAmr94Qt8u/UUFguMfbQ2rlrsVEREJJW+FQugpBQ7w5fsAuDpkLI0KFvU5IpERETyFgWgAmj6H0c4fD4O/0LuvN5ai52KiIj8kwJQAXPiQjyTwhyLnQ5/uCZ+Xm4mVyQiIpL3KAAVIIZhMOL73SSm2GlaqTgd65cyuyQREZE8SQGoAPlxdzi/HTiPu9WFMVrsVERE5KYUgAqI2IRk3vrBsdjpCy0qUalEIZMrEhERybsUgAqICT8fICImkXLFvXmxRSWzyxEREcnTFIAKgN2no/lq3THAsdipp5sWOxUREbkVBaB8zmY3GPbdLuwGtK9XivuqljC7JBERkTxPASifm7vxODtORVPYw5URD9cwuxwREZF8QQEoHzsXm8D7K/cD8HqbagT4eppckYiISP6gAJSPvbNsL7GJKdQt48fTIVrsVEREJLMUgPKpPw6eZ+mOM7hYYGynOlhdNOePiIhIZikA5UMJyTZGLNkNQPcm5alTxs/kikRERPIXBaB8aMqawxy7EE9AYQ9ee6iq2eWIiIjkOwpA+czRyDimrDkMwKj2tSjsqcVORUREsipPBKDPPvuM8uXL4+npSUhICJs2bbpp21mzZmGxWNI8PD3T3v3Us2fPdG3atGmT0x8jxxmGwYglu0my2bm/agna1SlpdkkiIiL5kqvZBcyfP59BgwYxdepUQkJCmDhxIq1bt2b//v0EBARk+BpfX1/279+fup3Rop9t2rThyy+/TN328PDI/uJz2dIdZ1h7KBIPVxfe7lhLi52KiIjcJtN7gCZMmEDfvn3p1asXNWvWZOrUqXh7ezNz5sybvsZisVCyZMnUR2BgYLo2Hh4eadoULVo0Jz9Gjou+ksyYZXsBGPBAZcoV9zG5IhERkfzL1ACUlJTEli1bCA0NTd3n4uJCaGgo69evv+nrLl++TLly5QgODqZjx47s2bMnXZs1a9YQEBBAtWrV6NevHxcuXLjp+RITE4mJiUnzyGs+XLWfyMuJVCrhQ9/7KppdjoiISL5magCKjIzEZrOl68EJDAwkPDw8w9dUq1aNmTNn8v333zN79mzsdjtNmzbl1KlTqW3atGnD119/TVhYGO+99x6//fYbbdu2xWazZXjO8ePH4+fnl/oIDg7Ovg+ZDbafjGL2xuMAvNOpDh6uWuxURETkTpg+BiirmjRpQpMmTVK3mzZtSo0aNfj8888ZM2YMAF27dk09XqdOHerWrUulSpVYs2YNDz74YLpzDh06lEGDBqVux8TE5JkQlGKzM+y7XRgGPNagNE0qFTe7JBERkXzP1B4gf39/rFYrERERafZHRERQsmTm7nByc3OjQYMGHDp06KZtKlasiL+//03beHh44Ovrm+aRV3y9/jh7zsTg6+nKm1rsVEREJFuYGoDc3d1p2LAhYWFhqfvsdjthYWFpenluxWazsWvXLoKCgm7a5tSpU1y4cOGWbfKi8OgEPvrJcbfbkLY18C+U/+9kExERyQtMvwts0KBBTJ8+na+++oq9e/fSr18/4uLi6NWrFwDdu3dn6NChqe3ffvttfvrpJ44cOcLWrVt55plnOH78OM899xzgGCD9+uuvs2HDBo4dO0ZYWBgdO3akcuXKtG7d2pTPeLveXraHuCQbDcoWoevdeeOSnIiISEFg+higLl26cP78eUaOHEl4eDj169dn5cqVqQOjT5w4gYvL9Zx26dIl+vbtS3h4OEWLFqVhw4asW7eOmjVrAmC1Wtm5cydfffUVUVFRlCpVioceeogxY8bkq7mAft13jhW7wrG6WBjbqQ4uWuxUREQk21gMwzDMLiKviYmJwc/Pj+joaFPGA11JsvHQxN84efEKfe+twLCHa+Z6DSIiIvlNVr6/Tb8EJulN/vUgJy9eIcjPk1dCtdipiIhIdlMAymMORsQy7fcjAIzuUAsfD9OvUoqIiBQ4CkB5iGEYDFuym2SbQWiNAB6qmX6JDxEREblzCkB5yLdbT7Pp6EW83KyM7qDFTkVERHKKAlAecSkuiXErHIudDgytQpmi3iZXJCIiUnApAOUR763cx8W4JKoGFqJP8wpmlyMiIlKgKQDlAX8du8i8zScBGPtoHdys+rGIiIjkJH3TmizZZmfYd7sB6NIomLvLFzO5IhERkYJPAchkM9ceZX9ELEW93RjStrrZ5YiIiDgFBSATnboUz8TVBwF4s10Nivq4m1yRiIiIc1AAMtFbP/zNlWQbjSsUo3PDMmaXIyIi4jQUgEzy055wfv47AlcXC2M71dacPyIiIrlIAcgEcYkpjF66B4Dn76tIlcDCJlckIiLiXBSATDAp7CBnohMoU9SLAQ9UMbscERERp6MAlMv2hcfwxdqjAIzpWBsvd6vJFYmIiDgfBaBcZLcbDPtuNza7QZtaJWlZPcDskkRERJySAlAuWvDXSbYcv4SPu5VRHWqaXY6IiIjTUgDKRfFJNjxcXXi1VVWC/LzMLkdERMRpuZpdgDPp3bwCrWoGEuTnaXYpIiIiTk0BKJcFF/M2uwQRERGnp0tgIiIi4nQUgERERMTpKACJiIiI01EAEhEREaejACQiIiJORwFIREREnI4CkIiIiDgdBSARERFxOgpAIiIi4nQUgERERMTpKACJiIiI01EAEhEREaejACQiIiJOR6vBZ8AwDABiYmJMrkREREQy69r39rXv8VtRAMpAbGwsAMHBwSZXIiIiIlkVGxuLn5/fLdtYjMzEJCdjt9s5c+YMhQsXxmKxZOu5Y2JiCA4O5uTJk/j6+mbruSXr9PPIW/TzyFv088hb9PP4d4ZhEBsbS6lSpXBxufUoH/UAZcDFxYUyZcrk6Hv4+vrqFzgP0c8jb9HPI2/RzyNv0c/j1v6t5+caDYIWERERp6MAJCIiIk5HASiXeXh4MGrUKDw8PMwuRdDPI6/RzyNv0c8jb9HPI3tpELSIiIg4HfUAiYiIiNNRABIRERGnowAkIiIiTkcBSERERJyOAlAu+uyzzyhfvjyenp6EhISwadMms0tySuPHj+fuu++mcOHCBAQE0KlTJ/bv3292WXLVu+++i8Vi4ZVXXjG7FKd2+vRpnnnmGYoXL46Xlxd16tThr7/+Mrssp2Sz2RgxYgQVKlTAy8uLSpUqMWbMmEytdyU3pwCUS+bPn8+gQYMYNWoUW7dupV69erRu3Zpz586ZXZrT+e233+jfvz8bNmzg559/Jjk5mYceeoi4uDizS3N6mzdv5vPPP6du3bpml+LULl26RLNmzXBzc+PHH3/k77//5qOPPqJo0aJml+aU3nvvPaZMmcLkyZPZu3cv7733Hu+//z6ffvqp2aXla7oNPpeEhIRw9913M3nyZMCx3lhwcDADBgxgyJAhJlfn3M6fP09AQAC//fYb9913n9nlOK3Lly9z11138b///Y933nmH+vXrM3HiRLPLckpDhgzhzz//5I8//jC7FAEeeeQRAgMDmTFjRuq+xx9/HC8vL2bPnm1iZfmbeoByQVJSElu2bCE0NDR1n4uLC6Ghoaxfv97EygQgOjoagGLFiplciXPr378/Dz/8cJr/T8QcS5cupVGjRjzxxBMEBATQoEEDpk+fbnZZTqtp06aEhYVx4MABAHbs2MHatWtp27atyZXlb1oMNRdERkZis9kIDAxMsz8wMJB9+/aZVJWAoyfulVdeoVmzZtSuXdvscpzWvHnz2Lp1K5s3bza7FAGOHDnClClTGDRoEG+++SabN2/m5Zdfxt3dnR49ephdntMZMmQIMTExVK9eHavVis1mY+zYsTz99NNml5avKQCJU+vfvz+7d+9m7dq1ZpfitE6ePMnAgQP5+eef8fT0NLscwfEPg0aNGjFu3DgAGjRowO7du5k6daoCkAkWLFjAnDlzmDt3LrVq1WL79u288sorlCpVSj+PO6AAlAv8/f2xWq1ERESk2R8REUHJkiVNqkpeeuklli1bxu+//06ZMmXMLsdpbdmyhXPnznHXXXel7rPZbPz+++9MnjyZxMRErFariRU6n6CgIGrWrJlmX40aNfj2229Nqsi5vf766wwZMoSuXbsCUKdOHY4fP8748eMVgO6AxgDlAnd3dxo2bEhYWFjqPrvdTlhYGE2aNDGxMudkGAYvvfQS3333Hb/88gsVKlQwuySn9uCDD7Jr1y62b9+e+mjUqBFPP/0027dvV/gxQbNmzdJNDXHgwAHKlStnUkXOLT4+HheXtF/XVqsVu91uUkUFg3qAcsmgQYPo0aMHjRo1onHjxkycOJG4uDh69epldmlOp3///sydO5fvv/+ewoULEx4eDoCfnx9eXl4mV+d8ChcunG78lY+PD8WLF9e4LJO8+uqrNG3alHHjxvHkk0+yadMmpk2bxrRp08wuzSm1b9+esWPHUrZsWWrVqsW2bduYMGECvXv3Nru0fE23weeiyZMn88EHHxAeHk79+vWZNGkSISEhZpfldCwWS4b7v/zyS3r27Jm7xUiGWrRoodvgTbZs2TKGDh3KwYMHqVChAoMGDaJv375ml+WUYmNjGTFiBN999x3nzp2jVKlSdOvWjZEjR+Lu7m52efmWApCIiIg4HY0BEhEREaejACQiIiJORwFIREREnI4CkIiIiDgdBSARERFxOgpAIiIi4nQUgERERMTpKACJiGSCxWJhyZIlZpchItlEAUhE8ryePXtisVjSPdq0aWN2aSKST2ktMBHJF9q0acOXX36ZZp+Hh4dJ1YhIfqceIBHJFzw8PChZsmSaR9GiRQHH5akpU6bQtm1bvLy8qFixIosWLUrz+l27dvHAAw/g5eVF8eLFef7557l8+XKaNjNnzqRWrVp4eHgQFBTESy+9lOZ4ZGQkjz76KN7e3lSpUoWlS5fm7IcWkRyjACQiBcKIESN4/PHH2bFjB08//TRdu3Zl7969AMTFxdG6dWuKFi3K5s2bWbhwIatXr04TcKZMmUL//v15/vnn2bVrF0uXLqVy5cpp3uOtt97iySefZOfOnbRr146nn36aixcv5urnFJFsYoiI5HE9evQwrFar4ePjk+YxduxYwzAMAzBeeOGFNK8JCQkx+vXrZxiGYUybNs0oWrSocfny5dTjy5cvN1xcXIzw8HDDMAyjVKlSxrBhw25aA2AMHz48dfvy5csGYPz444/Z9jlFJPdoDJCI5AstW7ZkypQpafYVK1Ys9XmTJk3SHGvSpAnbt28HYO/evdSrVw8fH5/U482aNcNut7N//34sFgtnzpzhwQcfvGUNdevWTX3u4+ODr68v586du92PJCImUgASkXzBx8cn3SWp7OLl5ZWpdm5ubmm2LRYLdrs9J0oSkRymMUAiUiBs2LAh3XaNGjUAqFGjBjt27CAuLi71+J9//omLiwvVqlWjcOHClC9fnrCwsFytWUTMox4gEckXEhMTCQ8PT7PP1dUVf39/ABYuXEijRo1o3rw5c+bMYdOmTcyYMQOAp59+mlGjRtGjRw9Gjx7N+fPnGTBgAM8++yyBgYEAjB49mhdeeIGAgADatm1LbGwsf/75JwMGDMjdDyoiuUIBSETyhZUrVxIUFJRmX7Vq1di3bx/guENr3rx5vPjiiwQFBfHNN99Qs2ZNALy9vVm1ahUDBw7k7rvvxtvbm8cff5wJEyaknqtHjx4kJCTw8ccfM3jwYPz9/encuXPufUARyVUWwzAMs4sQEbkTFouF7777jk6dOpldiojkExoDJCIiIk5HAUhEREScjsYAiUi+pyv5IpJV6gESERERp6MAJCIiIk5HAUhEREScjgKQiIiIOB0FIBEREXE6CkAiIiLidBSARERExOkoAImIiIjTUQASERERp/P/SL07g5FK2BIAAAAASUVORK5CYII=",
-      "text/plain": [
-       "<Figure size 640x480 with 1 Axes>"
-      ]
-     },
-     "metadata": {},
-     "output_type": "display_data"
-    }
-   ],
-   "source": [
-    "# Plot the Area Under Curve(AUC) of loss during training\n",
-    "plt.plot(history['train_auc_1'])\n",
-    "plt.plot(history['val_auc_1'])\n",
-    "plt.title('Model Area Under Curve')\n",
-    "plt.ylabel('Area Under Curve')\n",
-    "plt.xlabel('Epoch')\n",
-    "plt.legend(['Train', 'Val'], loc='upper left')\n",
-    "plt.show()"
-   ]
-  },
-  {
-   "cell_type": "markdown",
-   "metadata": {},
-   "source": [
-    "Let's call the evaluation function"
-   ]
-  },
-  {
-   "cell_type": "code",
-   "execution_count": 29,
-   "metadata": {},
-   "outputs": [
-    {
-     "name": "stderr",
-     "output_type": "stream",
-     "text": [
-      "Evaluate Processing:: 100%|█████████████████████████████████████████████████████████████████████████████████████| 8/8 [00:00<00:00, 171.46it/s, loss:0.2899125814437866 accuracy:0.8751381039619446 auc_1:0.8452339172363281]\n"
-     ]
-    }
-   ],
-   "source": [
-    "global_metric = sl_model.evaluate(test_data, test_label, batch_size=128)"
-   ]
-  },
-  {
-   "cell_type": "markdown",
-   "metadata": {},
-   "source": [
-    "## Contrast to local model"
-   ]
-  },
-  {
-   "cell_type": "markdown",
-   "metadata": {},
-   "source": [
-    "#### Model\n",
-    "The model structure is consistent with the model of split learning above, but only the model structure of Alice is used here. The model definition refers to the code below.\n",
-    "#### Data\n",
-    "The data also use kaggle's anti-fraud data. Here, we just use Alice's data of the new bank."
-   ]
-  },
-  {
-   "cell_type": "code",
-   "execution_count": 30,
-   "metadata": {},
-   "outputs": [],
-   "source": [
-    "from tensorflow import keras\n",
-    "from tensorflow.keras import layers\n",
-    "import tensorflow as tf\n",
-    "from sklearn.model_selection import train_test_split\n",
-    "\n",
-    "def create_model():\n",
-    "\n",
-    "    model = keras.Sequential(\n",
-    "        [\n",
-    "            keras.Input(shape=4),\n",
-    "            layers.Dense(100,activation =\"relu\" ),\n",
-    "            layers.Dense(64, activation='relu'),\n",
-    "            layers.Dense(64, activation='relu'),\n",
-    "            layers.Dense(1, activation='sigmoid')\n",
-    "        ]\n",
-    "    )\n",
-    "    model.compile(loss='binary_crossentropy',\n",
-    "                      optimizer='adam',\n",
-    "                      metrics=[\"accuracy\",tf.keras.metrics.AUC()])\n",
-    "    return model\n",
-    "\n",
-    "single_model = create_model()"
-   ]
-  },
-  {
-   "cell_type": "markdown",
-   "metadata": {},
-   "source": [
-    "data process"
-   ]
-  },
-  {
-   "cell_type": "code",
-   "execution_count": 31,
-   "metadata": {},
-   "outputs": [],
-   "source": [
-    "import pandas as pd\n",
-    "from sklearn.model_selection import train_test_split\n",
-    "from sklearn.preprocessing import MinMaxScaler\n",
-    "from sklearn.preprocessing import LabelEncoder\n",
-    "\n",
-    "encoder = LabelEncoder()\n",
-    "single_part_data = alice_data.copy()\n",
-    "\n",
-    "single_part_data['job'] = encoder.fit_transform(alice_data['job'])\n",
-    "single_part_data['marital'] = encoder.fit_transform(alice_data['marital'])\n",
-    "single_part_data['education'] = encoder.fit_transform(alice_data['education'])\n",
-    "single_part_data['y'] =  encoder.fit_transform(alice_data['y'])"
-   ]
-  },
-  {
-   "cell_type": "code",
-   "execution_count": 32,
-   "metadata": {},
-   "outputs": [],
-   "source": [
-    "y = single_part_data['y']\n",
-    "alice_data = single_part_data.drop(columns=['y'],inplace=False)"
-   ]
-  },
-  {
-   "cell_type": "code",
-   "execution_count": 33,
-   "metadata": {},
-   "outputs": [],
-   "source": [
-    "scaler = MinMaxScaler()\n",
-    "alice_data = scaler.fit_transform(alice_data)"
-   ]
-  },
-  {
-   "cell_type": "code",
-   "execution_count": 34,
-   "metadata": {},
-   "outputs": [],
-   "source": [
-    "train_data,test_data = train_test_split(alice_data,train_size=0.8,random_state=random_state)\n",
-    "train_label,test_label = train_test_split(y,train_size=0.8,random_state=random_state)"
-   ]
-  },
-  {
-   "cell_type": "code",
-   "execution_count": 35,
-   "metadata": {},
-   "outputs": [
-    {
-     "data": {
-      "text/plain": [
-       "(4521, 4)"
-      ]
-     },
-     "execution_count": 35,
-     "metadata": {},
-     "output_type": "execute_result"
-    }
-   ],
-   "source": [
-    "alice_data.shape"
-   ]
-  },
-  {
-   "cell_type": "code",
-   "execution_count": 36,
-   "metadata": {},
-   "outputs": [
-    {
-     "name": "stdout",
-     "output_type": "stream",
-     "text": [
-      "Epoch 1/10\n",
-      "29/29 [==============================] - 1s 10ms/step - loss: 0.5564 - accuracy: 0.8261 - auc_3: 0.4520 - val_loss: 0.4089 - val_accuracy: 0.8729 - val_auc_3: 0.4384\n",
-      "Epoch 2/10\n",
-      "29/29 [==============================] - 0s 3ms/step - loss: 0.3771 - accuracy: 0.8877 - auc_3: 0.4524 - val_loss: 0.3969 - val_accuracy: 0.8729 - val_auc_3: 0.4322\n",
-      "Epoch 3/10\n",
-      "29/29 [==============================] - 0s 3ms/step - loss: 0.3653 - accuracy: 0.8877 - auc_3: 0.4417 - val_loss: 0.3911 - val_accuracy: 0.8729 - val_auc_3: 0.4316\n",
-      "Epoch 4/10\n",
-      "29/29 [==============================] - 0s 3ms/step - loss: 0.3601 - accuracy: 0.8877 - auc_3: 0.4514 - val_loss: 0.3875 - val_accuracy: 0.8729 - val_auc_3: 0.4443\n",
-      "Epoch 5/10\n",
-      "29/29 [==============================] - 0s 3ms/step - loss: 0.3585 - accuracy: 0.8877 - auc_3: 0.4626 - val_loss: 0.3855 - val_accuracy: 0.8729 - val_auc_3: 0.4680\n",
-      "Epoch 6/10\n",
-      "29/29 [==============================] - 0s 3ms/step - loss: 0.3571 - accuracy: 0.8877 - auc_3: 0.4737 - val_loss: 0.3839 - val_accuracy: 0.8729 - val_auc_3: 0.4867\n",
-      "Epoch 7/10\n",
-      "29/29 [==============================] - 0s 3ms/step - loss: 0.3557 - accuracy: 0.8877 - auc_3: 0.4879 - val_loss: 0.3828 - val_accuracy: 0.8729 - val_auc_3: 0.5052\n",
-      "Epoch 8/10\n",
-      "29/29 [==============================] - 0s 2ms/step - loss: 0.3547 - accuracy: 0.8877 - auc_3: 0.5001 - val_loss: 0.3818 - val_accuracy: 0.8729 - val_auc_3: 0.5164\n",
-      "Epoch 9/10\n",
-      "29/29 [==============================] - 0s 2ms/step - loss: 0.3539 - accuracy: 0.8877 - auc_3: 0.5107 - val_loss: 0.3807 - val_accuracy: 0.8729 - val_auc_3: 0.5290\n",
-      "Epoch 10/10\n",
-      "29/29 [==============================] - 0s 2ms/step - loss: 0.3530 - accuracy: 0.8877 - auc_3: 0.5212 - val_loss: 0.3799 - val_accuracy: 0.8729 - val_auc_3: 0.5368\n"
-     ]
-    },
-    {
-     "data": {
-      "text/plain": [
-       "<keras.callbacks.History at 0x7fd7a85ec7c0>"
-      ]
-     },
-     "execution_count": 36,
-     "metadata": {},
-     "output_type": "execute_result"
-    }
-   ],
-   "source": [
-    "single_model.fit(train_data,train_label,validation_data=(test_data,test_label),batch_size=128,epochs=10,shuffle=False)"
-   ]
-  },
-  {
-   "cell_type": "code",
-   "execution_count": 37,
-   "metadata": {},
-   "outputs": [
-    {
-     "name": "stdout",
-     "output_type": "stream",
-     "text": [
-      "8/8 [==============================] - 0s 1ms/step - loss: 0.3799 - accuracy: 0.8729 - auc_3: 0.5368\n"
-     ]
-    },
-    {
-     "data": {
-      "text/plain": [
-       "[0.3799220025539398, 0.8729282021522522, 0.5367639064788818]"
-      ]
-     },
-     "execution_count": 37,
-     "metadata": {},
-     "output_type": "execute_result"
-    }
-   ],
-   "source": [
-    "single_model.evaluate(test_data, test_label, batch_size=128)"
-   ]
-  },
-  {
-   "cell_type": "markdown",
-   "metadata": {},
-   "source": [
-    "### Summary\n",
-    "The above two experiments simulate a typical vertical scene training problem. Alice and Bob have the same sample group, but each side has only a part of the features. If Alice only uses her own data to train the model, an accuracy of **0.872**, AUC **0.53** model can be obtained. However, if Bob's data are combined, a model with an accuracy of **0.875**  and AUC **0.885** can be obtained."
-   ]
-  },
-  {
-   "cell_type": "markdown",
-   "metadata": {},
-   "source": [
-    "## Conclusion"
-   ]
-  },
-  {
-   "cell_type": "markdown",
-   "metadata": {},
-   "source": [
-    "* This tutorial introduces what is split learning and how to do it in secretFlow  \n",
-    "* It can be seen from the experimental data that split learning has significant advantages in expanding sample dimension and improving model effect through joint multi-party training\n",
-    "* This tutorial uses plaintext aggregation to demonstrate, without considering the leakage problem of hidden layer. Secretflow provides AggLayer to avoid the leakage problem of hidden layer plaintext transmission through MPC,TEE,HE, and DP. If you are interested, please refer to relevant documents.\n",
-    "* Next, you may want to try different data sets, you need to vertically shard the data first and then follow the flow of this tutorial\n"
-   ]
-  }
- ],
- "metadata": {
-  "kernelspec": {
-   "display_name": "Python 3 (ipykernel)",
-   "language": "python",
-   "name": "python3"
-  },
-  "language_info": {
-   "codemirror_mode": {
-    "name": "ipython",
-    "version": 3
-   },
-   "file_extension": ".py",
-   "mimetype": "text/x-python",
-   "name": "python",
-   "nbconvert_exporter": "python",
-   "pygments_lexer": "ipython3",
-   "version": "3.8.16"
-  },
-  "vscode": {
-   "interpreter": {
-    "hash": "ae1fdd5fd034b7d694352220485921694ff89198520409089b4646721fce11ca"
-   }
-  }
- },
- "nbformat": 4,
- "nbformat_minor": 4
->>>>>>> 192b8d40
-}+
+{
+ "cells": [
+  {
+   "cell_type": "markdown",
+   "metadata": {},
+   "source": [
+    "# Split Learning—Bank Marketing"
+   ]
+  },
+  {
+   "cell_type": "markdown",
+   "metadata": {},
+   "source": [
+    ">The following codes are demos only. It's **NOT for production** due to system security concerns, please **DO NOT** use it directly in production."
+   ]
+  },
+  {
+   "cell_type": "markdown",
+   "metadata": {},
+   "source": [
+    "In this tutorial, we will use the bank's marketing model as an example to show how to accomplish split learning in vertical scenarios under the `SecretFlow` framework.\n",
+    "`SecretFlow` provides a user-friendly API that makes it easy to apply your Keras model or PyTorch model to split learning scenarios to complete joint modeling tasks for vertical scenarios.\n",
+    "\n",
+    "In this tutorial we will show you how to turn your existing 'Keras' model into a split learning model under `Secretflow` to complete federated multi-party modeling tasks."
+   ]
+  },
+  {
+   "cell_type": "markdown",
+   "metadata": {},
+   "source": [
+    "## What is Split Learning？"
+   ]
+  },
+  {
+   "cell_type": "markdown",
+   "metadata": {},
+   "source": [
+    "The core idea of split learning is to split the network structure. Each device (silo) retains only a part of the network structure, and the sub-network structure of all devices is combined together to form a complete network model. \n",
+    "In the training process, different devices (silos) only perform forward or reverse calculation on the local network structure, and transfer the calculation results to the next device. Multiple devices complete the training through joint model until convergence.\n",
+    "\n",
+    " <img alt=\"split_learning_tutorial.png\" src=\"resources/split_learning_tutorial.png\" width=\"600\">  \n"
+   ]
+  },
+  {
+   "cell_type": "markdown",
+   "metadata": {},
+   "source": [
+    "**Alice**：have *data\\_alice*，*model\\_base\\_alice*  \n",
+    "**Bob**: have *data\\_bob*，*model\\_base\\_bob*，*model\\_fuse*  \n",
+    "\n",
+    "1. **Alice** uses its data to get *hidden0* through *model\\_base\\_Alice* and send it to Bob. \n",
+    "2. **Bob** gets *hidden1* with its data through *model\\_base\\_bob*.\n",
+    "3. *hidden\\_0* and *hidden\\_1* are input to the *AggLayer* for aggregation, and the aggregated *hidden\\_merge* is the output.\n",
+    "4. **Bob** input *hidden\\_merge* to *model\\_fuse*, get the gradient with *label* and send it back.\n",
+    "5. The gradient is split into two parts *g\\_0*, *g\\_1* through *AggLayer*, which are sent to **Alice** and **Bob** respectively.\n",
+    "6. Then **Alice** and **Bob** update their local base net with *g\\_0* or *g\\_1*.\n"
+   ]
+  },
+  {
+   "cell_type": "markdown",
+   "metadata": {},
+   "source": [
+    "## Task"
+   ]
+  },
+  {
+   "cell_type": "markdown",
+   "metadata": {},
+   "source": [
+    "Marketing is the banking industry in the ever-changing market environment, to meet the needs of customers, to achieve business objectives of the overall operation and sales activities. In the current environment of big data, data analysis provides a more effective analysis means for the banking industry. Customer demand analysis, understanding of target market trends and more macro market strategies can provide the basis and direction.  \n",
+    "  \n",
+    "The data from [kaggle](https://www.kaggle.com/janiobachmann/bank-marketing-dataset) is a set of classic marketing data bank, is a Portuguese bank agency telephone direct marketing activities, The target variable is whether the customer subscribes to deposit product."
+   ]
+  },
+  {
+   "cell_type": "markdown",
+   "metadata": {},
+   "source": [
+    "## Data\n",
+    "\n",
+    "1. The total sample size was 11162, including 8929 training set and 2233 test set\n",
+    "2. Feature dim is 16, target is binary classification\n",
+    "3. We have cut the data in advance. Alice holds the 4-dimensional basic attribute features, Bob holds the 12-dimensional bank transaction features, and only Alice holds the corresponding label"
+   ]
+  },
+  {
+   "cell_type": "markdown",
+   "metadata": {},
+   "source": [
+    "Let's start by looking at what our bank's marketing data look like?  \n",
+    "\n",
+    "The original data is divided into Bank Alice and Bank Bob, which stores in Alice and Bob respectively. Here, CSV is the original data that has only been separated without pre-processing, we will use `secretflow preprocess` for FedData preprocess"
+   ]
+  },
+  {
+   "cell_type": "code",
+   "execution_count": 1,
+   "metadata": {},
+   "outputs": [
+    {
+     "name": "stderr",
+     "output_type": "stream",
+     "text": [
+      "2023-04-27 15:30:12,356\tINFO worker.py:1538 -- Started a local Ray instance.\n"
+     ]
+    }
+   ],
+   "source": [
+    "%load_ext autoreload\n",
+    "%autoreload 2\n",
+    "\n",
+    "import secretflow as sf\n",
+    "import matplotlib.pyplot as plt\n",
+    "sf.init(['alice', 'bob'], address='local')\n",
+    "alice, bob = sf.PYU('alice'), sf.PYU('bob')"
+   ]
+  },
+  {
+   "cell_type": "markdown",
+   "metadata": {},
+   "source": [
+    "### prepare data"
+   ]
+  },
+  {
+   "cell_type": "code",
+   "execution_count": 2,
+   "metadata": {},
+   "outputs": [],
+   "source": [
+    "import pandas as pd\n",
+    "from secretflow.utils.simulation.datasets import dataset\n",
+    "\n",
+    "df = pd.read_csv(dataset('bank_marketing'), sep=';')"
+   ]
+  },
+  {
+   "cell_type": "markdown",
+   "metadata": {},
+   "source": [
+    "We assume that Alice is a new bank, and they only have the basic information of the user and purchased the label of financial products from other bank."
+   ]
+  },
+  {
+   "cell_type": "code",
+   "execution_count": 3,
+   "metadata": {},
+   "outputs": [
+    {
+     "data": {
+      "text/html": [
+       "<div>\n",
+       "<style scoped>\n",
+       "    .dataframe tbody tr th:only-of-type {\n",
+       "        vertical-align: middle;\n",
+       "    }\n",
+       "\n",
+       "    .dataframe tbody tr th {\n",
+       "        vertical-align: top;\n",
+       "    }\n",
+       "\n",
+       "    .dataframe thead th {\n",
+       "        text-align: right;\n",
+       "    }\n",
+       "</style>\n",
+       "<table border=\"1\" class=\"dataframe\">\n",
+       "  <thead>\n",
+       "    <tr style=\"text-align: right;\">\n",
+       "      <th></th>\n",
+       "      <th>age</th>\n",
+       "      <th>job</th>\n",
+       "      <th>marital</th>\n",
+       "      <th>education</th>\n",
+       "      <th>y</th>\n",
+       "    </tr>\n",
+       "  </thead>\n",
+       "  <tbody>\n",
+       "    <tr>\n",
+       "      <th>0</th>\n",
+       "      <td>30</td>\n",
+       "      <td>unemployed</td>\n",
+       "      <td>married</td>\n",
+       "      <td>primary</td>\n",
+       "      <td>no</td>\n",
+       "    </tr>\n",
+       "    <tr>\n",
+       "      <th>1</th>\n",
+       "      <td>33</td>\n",
+       "      <td>services</td>\n",
+       "      <td>married</td>\n",
+       "      <td>secondary</td>\n",
+       "      <td>no</td>\n",
+       "    </tr>\n",
+       "    <tr>\n",
+       "      <th>2</th>\n",
+       "      <td>35</td>\n",
+       "      <td>management</td>\n",
+       "      <td>single</td>\n",
+       "      <td>tertiary</td>\n",
+       "      <td>no</td>\n",
+       "    </tr>\n",
+       "    <tr>\n",
+       "      <th>3</th>\n",
+       "      <td>30</td>\n",
+       "      <td>management</td>\n",
+       "      <td>married</td>\n",
+       "      <td>tertiary</td>\n",
+       "      <td>no</td>\n",
+       "    </tr>\n",
+       "    <tr>\n",
+       "      <th>4</th>\n",
+       "      <td>59</td>\n",
+       "      <td>blue-collar</td>\n",
+       "      <td>married</td>\n",
+       "      <td>secondary</td>\n",
+       "      <td>no</td>\n",
+       "    </tr>\n",
+       "    <tr>\n",
+       "      <th>...</th>\n",
+       "      <td>...</td>\n",
+       "      <td>...</td>\n",
+       "      <td>...</td>\n",
+       "      <td>...</td>\n",
+       "      <td>...</td>\n",
+       "    </tr>\n",
+       "    <tr>\n",
+       "      <th>4516</th>\n",
+       "      <td>33</td>\n",
+       "      <td>services</td>\n",
+       "      <td>married</td>\n",
+       "      <td>secondary</td>\n",
+       "      <td>no</td>\n",
+       "    </tr>\n",
+       "    <tr>\n",
+       "      <th>4517</th>\n",
+       "      <td>57</td>\n",
+       "      <td>self-employed</td>\n",
+       "      <td>married</td>\n",
+       "      <td>tertiary</td>\n",
+       "      <td>no</td>\n",
+       "    </tr>\n",
+       "    <tr>\n",
+       "      <th>4518</th>\n",
+       "      <td>57</td>\n",
+       "      <td>technician</td>\n",
+       "      <td>married</td>\n",
+       "      <td>secondary</td>\n",
+       "      <td>no</td>\n",
+       "    </tr>\n",
+       "    <tr>\n",
+       "      <th>4519</th>\n",
+       "      <td>28</td>\n",
+       "      <td>blue-collar</td>\n",
+       "      <td>married</td>\n",
+       "      <td>secondary</td>\n",
+       "      <td>no</td>\n",
+       "    </tr>\n",
+       "    <tr>\n",
+       "      <th>4520</th>\n",
+       "      <td>44</td>\n",
+       "      <td>entrepreneur</td>\n",
+       "      <td>single</td>\n",
+       "      <td>tertiary</td>\n",
+       "      <td>no</td>\n",
+       "    </tr>\n",
+       "  </tbody>\n",
+       "</table>\n",
+       "<p>4521 rows × 5 columns</p>\n",
+       "</div>"
+      ],
+      "text/plain": [
+       "      age            job  marital  education   y\n",
+       "0      30     unemployed  married    primary  no\n",
+       "1      33       services  married  secondary  no\n",
+       "2      35     management   single   tertiary  no\n",
+       "3      30     management  married   tertiary  no\n",
+       "4      59    blue-collar  married  secondary  no\n",
+       "...   ...            ...      ...        ...  ..\n",
+       "4516   33       services  married  secondary  no\n",
+       "4517   57  self-employed  married   tertiary  no\n",
+       "4518   57     technician  married  secondary  no\n",
+       "4519   28    blue-collar  married  secondary  no\n",
+       "4520   44   entrepreneur   single   tertiary  no\n",
+       "\n",
+       "[4521 rows x 5 columns]"
+      ]
+     },
+     "execution_count": 3,
+     "metadata": {},
+     "output_type": "execute_result"
+    }
+   ],
+   "source": [
+    "alice_data = df[[\"age\", \"job\", \"marital\", \"education\", \"y\"]]\n",
+    "alice_data"
+   ]
+  },
+  {
+   "cell_type": "markdown",
+   "metadata": {},
+   "source": [
+    "Bob is an old bank, they have the user's account balance, house, loan, and recent marketing feedback"
+   ]
+  },
+  {
+   "cell_type": "code",
+   "execution_count": 4,
+   "metadata": {},
+   "outputs": [
+    {
+     "data": {
+      "text/html": [
+       "<div>\n",
+       "<style scoped>\n",
+       "    .dataframe tbody tr th:only-of-type {\n",
+       "        vertical-align: middle;\n",
+       "    }\n",
+       "\n",
+       "    .dataframe tbody tr th {\n",
+       "        vertical-align: top;\n",
+       "    }\n",
+       "\n",
+       "    .dataframe thead th {\n",
+       "        text-align: right;\n",
+       "    }\n",
+       "</style>\n",
+       "<table border=\"1\" class=\"dataframe\">\n",
+       "  <thead>\n",
+       "    <tr style=\"text-align: right;\">\n",
+       "      <th></th>\n",
+       "      <th>default</th>\n",
+       "      <th>balance</th>\n",
+       "      <th>housing</th>\n",
+       "      <th>loan</th>\n",
+       "      <th>contact</th>\n",
+       "      <th>day</th>\n",
+       "      <th>month</th>\n",
+       "      <th>duration</th>\n",
+       "      <th>campaign</th>\n",
+       "      <th>pdays</th>\n",
+       "      <th>previous</th>\n",
+       "      <th>poutcome</th>\n",
+       "    </tr>\n",
+       "  </thead>\n",
+       "  <tbody>\n",
+       "    <tr>\n",
+       "      <th>0</th>\n",
+       "      <td>no</td>\n",
+       "      <td>1787</td>\n",
+       "      <td>no</td>\n",
+       "      <td>no</td>\n",
+       "      <td>cellular</td>\n",
+       "      <td>19</td>\n",
+       "      <td>oct</td>\n",
+       "      <td>79</td>\n",
+       "      <td>1</td>\n",
+       "      <td>-1</td>\n",
+       "      <td>0</td>\n",
+       "      <td>unknown</td>\n",
+       "    </tr>\n",
+       "    <tr>\n",
+       "      <th>1</th>\n",
+       "      <td>no</td>\n",
+       "      <td>4789</td>\n",
+       "      <td>yes</td>\n",
+       "      <td>yes</td>\n",
+       "      <td>cellular</td>\n",
+       "      <td>11</td>\n",
+       "      <td>may</td>\n",
+       "      <td>220</td>\n",
+       "      <td>1</td>\n",
+       "      <td>339</td>\n",
+       "      <td>4</td>\n",
+       "      <td>failure</td>\n",
+       "    </tr>\n",
+       "    <tr>\n",
+       "      <th>2</th>\n",
+       "      <td>no</td>\n",
+       "      <td>1350</td>\n",
+       "      <td>yes</td>\n",
+       "      <td>no</td>\n",
+       "      <td>cellular</td>\n",
+       "      <td>16</td>\n",
+       "      <td>apr</td>\n",
+       "      <td>185</td>\n",
+       "      <td>1</td>\n",
+       "      <td>330</td>\n",
+       "      <td>1</td>\n",
+       "      <td>failure</td>\n",
+       "    </tr>\n",
+       "    <tr>\n",
+       "      <th>3</th>\n",
+       "      <td>no</td>\n",
+       "      <td>1476</td>\n",
+       "      <td>yes</td>\n",
+       "      <td>yes</td>\n",
+       "      <td>unknown</td>\n",
+       "      <td>3</td>\n",
+       "      <td>jun</td>\n",
+       "      <td>199</td>\n",
+       "      <td>4</td>\n",
+       "      <td>-1</td>\n",
+       "      <td>0</td>\n",
+       "      <td>unknown</td>\n",
+       "    </tr>\n",
+       "    <tr>\n",
+       "      <th>4</th>\n",
+       "      <td>no</td>\n",
+       "      <td>0</td>\n",
+       "      <td>yes</td>\n",
+       "      <td>no</td>\n",
+       "      <td>unknown</td>\n",
+       "      <td>5</td>\n",
+       "      <td>may</td>\n",
+       "      <td>226</td>\n",
+       "      <td>1</td>\n",
+       "      <td>-1</td>\n",
+       "      <td>0</td>\n",
+       "      <td>unknown</td>\n",
+       "    </tr>\n",
+       "    <tr>\n",
+       "      <th>...</th>\n",
+       "      <td>...</td>\n",
+       "      <td>...</td>\n",
+       "      <td>...</td>\n",
+       "      <td>...</td>\n",
+       "      <td>...</td>\n",
+       "      <td>...</td>\n",
+       "      <td>...</td>\n",
+       "      <td>...</td>\n",
+       "      <td>...</td>\n",
+       "      <td>...</td>\n",
+       "      <td>...</td>\n",
+       "      <td>...</td>\n",
+       "    </tr>\n",
+       "    <tr>\n",
+       "      <th>4516</th>\n",
+       "      <td>no</td>\n",
+       "      <td>-333</td>\n",
+       "      <td>yes</td>\n",
+       "      <td>no</td>\n",
+       "      <td>cellular</td>\n",
+       "      <td>30</td>\n",
+       "      <td>jul</td>\n",
+       "      <td>329</td>\n",
+       "      <td>5</td>\n",
+       "      <td>-1</td>\n",
+       "      <td>0</td>\n",
+       "      <td>unknown</td>\n",
+       "    </tr>\n",
+       "    <tr>\n",
+       "      <th>4517</th>\n",
+       "      <td>yes</td>\n",
+       "      <td>-3313</td>\n",
+       "      <td>yes</td>\n",
+       "      <td>yes</td>\n",
+       "      <td>unknown</td>\n",
+       "      <td>9</td>\n",
+       "      <td>may</td>\n",
+       "      <td>153</td>\n",
+       "      <td>1</td>\n",
+       "      <td>-1</td>\n",
+       "      <td>0</td>\n",
+       "      <td>unknown</td>\n",
+       "    </tr>\n",
+       "    <tr>\n",
+       "      <th>4518</th>\n",
+       "      <td>no</td>\n",
+       "      <td>295</td>\n",
+       "      <td>no</td>\n",
+       "      <td>no</td>\n",
+       "      <td>cellular</td>\n",
+       "      <td>19</td>\n",
+       "      <td>aug</td>\n",
+       "      <td>151</td>\n",
+       "      <td>11</td>\n",
+       "      <td>-1</td>\n",
+       "      <td>0</td>\n",
+       "      <td>unknown</td>\n",
+       "    </tr>\n",
+       "    <tr>\n",
+       "      <th>4519</th>\n",
+       "      <td>no</td>\n",
+       "      <td>1137</td>\n",
+       "      <td>no</td>\n",
+       "      <td>no</td>\n",
+       "      <td>cellular</td>\n",
+       "      <td>6</td>\n",
+       "      <td>feb</td>\n",
+       "      <td>129</td>\n",
+       "      <td>4</td>\n",
+       "      <td>211</td>\n",
+       "      <td>3</td>\n",
+       "      <td>other</td>\n",
+       "    </tr>\n",
+       "    <tr>\n",
+       "      <th>4520</th>\n",
+       "      <td>no</td>\n",
+       "      <td>1136</td>\n",
+       "      <td>yes</td>\n",
+       "      <td>yes</td>\n",
+       "      <td>cellular</td>\n",
+       "      <td>3</td>\n",
+       "      <td>apr</td>\n",
+       "      <td>345</td>\n",
+       "      <td>2</td>\n",
+       "      <td>249</td>\n",
+       "      <td>7</td>\n",
+       "      <td>other</td>\n",
+       "    </tr>\n",
+       "  </tbody>\n",
+       "</table>\n",
+       "<p>4521 rows × 12 columns</p>\n",
+       "</div>"
+      ],
+      "text/plain": [
+       "     default  balance housing loan   contact  day month  duration  campaign  \\\n",
+       "0         no     1787      no   no  cellular   19   oct        79         1   \n",
+       "1         no     4789     yes  yes  cellular   11   may       220         1   \n",
+       "2         no     1350     yes   no  cellular   16   apr       185         1   \n",
+       "3         no     1476     yes  yes   unknown    3   jun       199         4   \n",
+       "4         no        0     yes   no   unknown    5   may       226         1   \n",
+       "...      ...      ...     ...  ...       ...  ...   ...       ...       ...   \n",
+       "4516      no     -333     yes   no  cellular   30   jul       329         5   \n",
+       "4517     yes    -3313     yes  yes   unknown    9   may       153         1   \n",
+       "4518      no      295      no   no  cellular   19   aug       151        11   \n",
+       "4519      no     1137      no   no  cellular    6   feb       129         4   \n",
+       "4520      no     1136     yes  yes  cellular    3   apr       345         2   \n",
+       "\n",
+       "      pdays  previous poutcome  \n",
+       "0        -1         0  unknown  \n",
+       "1       339         4  failure  \n",
+       "2       330         1  failure  \n",
+       "3        -1         0  unknown  \n",
+       "4        -1         0  unknown  \n",
+       "...     ...       ...      ...  \n",
+       "4516     -1         0  unknown  \n",
+       "4517     -1         0  unknown  \n",
+       "4518     -1         0  unknown  \n",
+       "4519    211         3    other  \n",
+       "4520    249         7    other  \n",
+       "\n",
+       "[4521 rows x 12 columns]"
+      ]
+     },
+     "execution_count": 4,
+     "metadata": {},
+     "output_type": "execute_result"
+    }
+   ],
+   "source": [
+    "bob_data = df[[\"default\", \"balance\", \"housing\", \"loan\", \"contact\", \n",
+    "             \"day\",\"month\",\"duration\",\"campaign\",\"pdays\",\"previous\",\"poutcome\"]]\n",
+    "bob_data"
+   ]
+  },
+  {
+   "cell_type": "markdown",
+   "metadata": {},
+   "source": [
+    "## Create Secretflow Environment"
+   ]
+  },
+  {
+   "cell_type": "markdown",
+   "metadata": {},
+   "source": [
+    "Create 2 entities in the Secretflow environment [Alice, Bob]\n",
+    "Where 'Alice' and 'Bob' are two PYU\n",
+    "Once you've constructed the two objects, you can happily start Splitting Learning"
+   ]
+  },
+  {
+   "cell_type": "markdown",
+   "metadata": {},
+   "source": [
+    "### Import Dependency"
+   ]
+  },
+  {
+   "cell_type": "code",
+   "execution_count": 5,
+   "metadata": {},
+   "outputs": [],
+   "source": [
+    "from secretflow.data.split import train_test_split\n",
+    "from secretflow.ml.nn import SLModel"
+   ]
+  },
+  {
+   "cell_type": "markdown",
+   "metadata": {},
+   "source": [
+    "## Prepare Data"
+   ]
+  },
+  {
+   "cell_type": "markdown",
+   "metadata": {},
+   "source": [
+    "**Build Federated Table**\n",
+    "\n",
+    "\n",
+    "Federated table is a virtual concept that cross multiple parties, We define `VDataFrame` for vertical setting\n",
+    "\n",
+    "1. The data of all parties in a federated table is stored locally and is not allowed to go out of the domain.\n",
+    "\n",
+    "2. No one has access to data store except the party that owns the data.\n",
+    "\n",
+    "3. Any operation of the federated table will be scheduled by the driver to each worker, and the execution instructions will be delivered layer by layer until the Python Runtime of the specific worker. The framework ensures that only the worker with worker.device equal to the Object.device can operate on the data."
+    "\n",
+    "4. Federated tables are designed to management and manipulation multi-party data from a central perspective.\n",
+    "\n",
+    "5. Interfaces to `Federated Table` are aligned to `pandas.DataFrame` to reduce the cost of multi-party data operations.\n",
+    "\n",
+    "6. The SecretFlow framework provides Plain&Ciphertext hybrid programming capabilities. Vertical federated tables are built using `SPU`, and `MPC-PSI` is used to safely get intersection and align data from all parties.\n",
+    "\n",
+    "<img alt=\"vdataframe.png\" src=\"resources/vdataframe.png\" width=\"600\">  \n",
+    "\n"
+   ]
+  },
+  {
+   "cell_type": "markdown",
+   "metadata": {},
+   "source": [
+    "VDataFrame provides `read_csv` interface similar to pandas, except that `secretflow.read_csv` receives a dictionary that defines the path of data for both parties. We can use `secretflow.vertical.read_csv` to build the `VDataFrame`.\n",
+    "```\n",
+    "read_csv(file_dict,delimiter,ppu,keys,drop_key)\n",
+    "    filepath: Path of the participant file. The address can be a relative or absolute path to a local file\n",
+    "    ppu: PPU Device for PSI; If this parameter is not specified, data must be prealigned\n",
+    "    keys: Key for intersection\n",
+    "```"
+   ]
+  },
+  {
+   "cell_type": "markdown",
+   "metadata": {},
+   "source": [
+    "Create spu object"
+   ]
+  },
+  {
+   "cell_type": "code",
+   "execution_count": 6,
+   "metadata": {},
+   "outputs": [],
+   "source": [
+    "spu = sf.SPU(sf.utils.testing.cluster_def(['alice', 'bob']))"
+   ]
+  },
+  {
+   "cell_type": "code",
+   "execution_count": 7,
+   "metadata": {},
+   "outputs": [],
+   "source": [
+    "from secretflow.utils.simulation.datasets import load_bank_marketing\n",
+    "\n",
+    "# Alice has the first four features,\n",
+    "# while bob has the left features\n",
+    "data = load_bank_marketing(parts={alice: (0, 4), bob: (4, 16)}, axis=1)\n",
+    "# Alice holds the label.\n",
+    "label = load_bank_marketing(parts={alice: (16, 17)}, axis=1)"
+   ]
+  },
+  {
+   "cell_type": "markdown",
+   "metadata": {},
+   "source": [
+    "`data` is a vertically federated table. It only has the `Schema` of all the data globally"
+   ]
+  },
+  {
+   "cell_type": "markdown",
+   "metadata": {},
+   "source": [
+    "Let's take a closer look at VDF data management \n",
+    "\n",
+    "As can be seen from an example, the `age` field belongs to Alice, so the corresponding column can be obtained in the partition of Alice, but Bob will report `KeyError` error when trying to obtain age.  \n",
+    "There is a concept of `Partition`, which is a data fragment defined by us. Each Partition has its own device to which it belongs, and only the device that belongs can operate data."
+   ]
+  },
+  {
+   "cell_type": "code",
+   "execution_count": 8,
+   "metadata": {},
+   "outputs": [
+    {
+     "data": {
+      "text/plain": [
+       "<secretflow.device.device.pyu.PYUObject at 0x7fd7b1e8cb20>"
+      ]
+     },
+     "execution_count": 8,
+     "metadata": {},
+     "output_type": "execute_result"
+    }
+   ],
+   "source": [
+    "data['age'].partitions[alice].data"
+   ]
+  },
+  {
+   "cell_type": "code",
+   "execution_count": null,
+   "metadata": {},
+   "outputs": [],
+   "source": [
+    "# You can uncomment this and you will get a KeyError.\n",
+    "# data['age'].partitions[bob]"
+   ]
+  },
+  {
+   "cell_type": "markdown",
+   "metadata": {},
+   "source": [
+    "We then do data preprocessing on the `VDataFrame`.。  \n",
+    "Here we take `LabelEncoder` and `MinMaxScaler` as examples. These two preprocessor functions have corresponding concepts in `SkLearn` and their use methods are similar to those in `SkLearn`"
+   ]
+  },
+  {
+   "cell_type": "code",
+   "execution_count": 9,
+   "metadata": {},
+   "outputs": [],
+   "source": [
+    "from secretflow.preprocessing.scaler import MinMaxScaler\n",
+    "from secretflow.preprocessing.encoder import LabelEncoder"
+   ]
+  },
+  {
+   "cell_type": "code",
+   "execution_count": 10,
+   "metadata": {},
+   "outputs": [],
+   "source": [
+    "encoder = LabelEncoder()\n",
+    "data['job'] = encoder.fit_transform(data['job'])\n",
+    "data['marital'] = encoder.fit_transform(data['marital'])\n",
+    "data['education'] = encoder.fit_transform(data['education'])\n",
+    "data['default'] = encoder.fit_transform(data['default'])\n",
+    "data['housing'] = encoder.fit_transform(data['housing'])\n",
+    "data['loan'] = encoder.fit_transform(data['loan'])\n",
+    "data['contact'] = encoder.fit_transform(data['contact'])\n",
+    "data['poutcome'] = encoder.fit_transform(data['poutcome'])\n",
+    "data['month'] = encoder.fit_transform(data['month'])\n",
+    "label = encoder.fit_transform(label)"
+   ]
+  },
+  {
+   "cell_type": "code",
+   "execution_count": 11,
+   "metadata": {},
+   "outputs": [
+    {
+     "name": "stdout",
+     "output_type": "stream",
+     "text": [
+      "label= <class 'secretflow.data.vertical.dataframe.VDataFrame'>,\n",
+      "data = <class 'secretflow.data.vertical.dataframe.VDataFrame'>\n"
+     ]
+    }
+   ],
+   "source": [
+    "print(f\"label= {type(label)},\\ndata = {type(data)}\")"
+   ]
+  },
+  {
+   "cell_type": "markdown",
+   "metadata": {},
+   "source": [
+    "Standardize data via MinMaxScaler"
+   ]
+  },
+  {
+   "cell_type": "code",
+   "execution_count": 12,
+   "metadata": {},
+   "outputs": [
+    {
+     "name": "stderr",
+     "output_type": "stream",
+     "text": [
+      "\u001b[2m\u001b[36m(_run pid=37133)\u001b[0m /Users/zhangxingmeng/miniconda3/envs/secretflow/lib/python3.8/site-packages/sklearn/base.py:443: UserWarning: X has feature names, but MinMaxScaler was fitted without feature names\n",
+      "\u001b[2m\u001b[36m(_run pid=37133)\u001b[0m   warnings.warn(\n",
+      "\u001b[2m\u001b[36m(_run pid=37133)\u001b[0m /Users/zhangxingmeng/miniconda3/envs/secretflow/lib/python3.8/site-packages/sklearn/base.py:443: UserWarning: X has feature names, but MinMaxScaler was fitted without feature names\n",
+      "\u001b[2m\u001b[36m(_run pid=37133)\u001b[0m   warnings.warn(\n"
+     ]
+    }
+   ],
+   "source": [
+    "scaler = MinMaxScaler()\n",
+    "\n",
+    "data = scaler.fit_transform(data)\n"
+   ]
+  },
+  {
+   "cell_type": "markdown",
+   "metadata": {},
+   "source": [
+    "Next we divide the data set into train-set and test-set"
+   ]
+  },
+  {
+   "cell_type": "code",
+   "execution_count": 13,
+   "metadata": {},
+   "outputs": [],
+   "source": [
+    "from secretflow.data.split import train_test_split\n",
+    "random_state = 1234\n",
+    "train_data,test_data = train_test_split(data, train_size=0.8, random_state=random_state)\n",
+    "train_label,test_label = train_test_split(label, train_size=0.8, random_state=random_state)"
+   ]
+  },
+  {
+   "cell_type": "markdown",
+   "metadata": {},
+   "source": [
+    "**Summary:** At this point, we have completed the definition of **federated tables**, **data preprocessing**, and **training set and test set partitioning**\n",
+    "The secretFlow framework defines a set of operations to be built on the federated table (its logical counterpart is `pandas.DataFrame`). The secretflow framework defines a set of operations to be built on the federated table (its logical counterpart is `sklearn`) Refer to our documentation and API introduction to learn more about other features"
+   ]
+  },
+  {
+   "cell_type": "markdown",
+   "metadata": {},
+   "source": [
+    "## Introduce Model"
+   ]
+  },
+  {
+   "cell_type": "markdown",
+   "metadata": {},
+   "source": [
+    "**local version**: \n",
+    "For this task, a basic DNN can be completed, input 16-dimensional features, through a DNN network, output the probability of positive and negative samples.\n",
+    "\n",
+    "\n",
+    "**Federate version**：\n",
+    "* Alice：\n",
+    "    - base_net: Input 4-dimensional feature and go through a DNN network to get hidden\n",
+    "    - fuse_net: Receive hidden features calculated by Alice and Bob, input them to FUSENET for feature fusion, and complete the forward process and backward process\n",
+    "* Bob：\n",
+    "    - base_net: Input 12-dimensional features, get hidden through a DNN network, and then send hidden to Alice to complete the following operation"
+   ]
+  },
+  {
+   "cell_type": "markdown",
+   "metadata": {},
+   "source": [
+    "### Define Model"
+   ]
+  },
+  {
+   "cell_type": "markdown",
+   "metadata": {},
+   "source": [
+    "Next we start creating the federated model \n",
+    "we define SLTFModel and SLTorchModel(WIP), which are used to build split learning of vertical scene. We define a simple and easy to use extensible interface, which can easily transform your existing Model into SF-Model, and then conduct vertical scene federation modeling"
+   ]
+  },
+  {
+   "cell_type": "markdown",
+   "metadata": {},
+   "source": [
+    "Split learning is to break up a model so that one part is executed locally on the data and the other part is executed on the label side.\n",
+    "First let's define the locally executed model -- base_model"
+   ]
+  },
+  {
+   "cell_type": "code",
+   "execution_count": 14,
+   "metadata": {},
+   "outputs": [],
+   "source": [
+    "def create_base_model(input_dim, output_dim,  name='base_model'):\n",
+    "    # Create model\n",
+    "    def create_model():\n",
+    "        from tensorflow import keras\n",
+    "        from tensorflow.keras import layers\n",
+    "        import tensorflow as tf\n",
+    "        model = keras.Sequential(\n",
+    "            [\n",
+    "                keras.Input(shape=input_dim),\n",
+    "                layers.Dense(100,activation =\"relu\" ),\n",
+    "                layers.Dense(output_dim, activation=\"relu\"),\n",
+    "            ]\n",
+    "        )\n",
+    "        # Compile model\n",
+    "        model.summary()\n",
+    "        model.compile(loss='binary_crossentropy',\n",
+    "                      optimizer='adam',\n",
+    "                      metrics=[\"accuracy\",tf.keras.metrics.AUC()])\n",
+    "        return model\n",
+    "    return create_model\n"
+   ]
+  },
+  {
+   "cell_type": "markdown",
+   "metadata": {},
+   "source": [
+    "We use create_base_model to create their base models for 'Alice' and 'Bob', respectively"
+   ]
+  },
+  {
+   "cell_type": "code",
+   "execution_count": 15,
+   "metadata": {},
+   "outputs": [],
+   "source": [
+    "# prepare model\n",
+    "hidden_size = 64\n",
+    "\n",
+    "model_base_alice = create_base_model(4, hidden_size)\n",
+    "model_base_bob = create_base_model(12, hidden_size)"
+   ]
+  },
+  {
+   "cell_type": "code",
+   "execution_count": 16,
+   "metadata": {},
+   "outputs": [
+    {
+     "name": "stdout",
+     "output_type": "stream",
+     "text": [
+      "Model: \"sequential\"\n",
+      "_________________________________________________________________\n",
+      " Layer (type)                Output Shape              Param #   \n",
+      "=================================================================\n",
+      " dense (Dense)               (None, 100)               500       \n",
+      "                                                                 \n",
+      " dense_1 (Dense)             (None, 64)                6464      \n",
+      "                                                                 \n",
+      "=================================================================\n",
+      "Total params: 6,964\n",
+      "Trainable params: 6,964\n",
+      "Non-trainable params: 0\n",
+      "_________________________________________________________________\n",
+      "Model: \"sequential_1\"\n",
+      "_________________________________________________________________\n",
+      " Layer (type)                Output Shape              Param #   \n",
+      "=================================================================\n",
+      " dense_2 (Dense)             (None, 100)               1300      \n",
+      "                                                                 \n",
+      " dense_3 (Dense)             (None, 64)                6464      \n",
+      "                                                                 \n",
+      "=================================================================\n",
+      "Total params: 7,764\n",
+      "Trainable params: 7,764\n",
+      "Non-trainable params: 0\n",
+      "_________________________________________________________________\n"
+     ]
+    },
+    {
+     "data": {
+      "text/plain": [
+       "<keras.engine.sequential.Sequential at 0x7fd7a09c31f0>"
+      ]
+     },
+     "execution_count": 16,
+     "metadata": {},
+     "output_type": "execute_result"
+    }
+   ],
+   "source": [
+    "model_base_alice()\n",
+    "model_base_bob()"
+   ]
+  },
+  {
+   "cell_type": "markdown",
+   "metadata": {},
+   "source": [
+    "Next we define the side with the label, or the server-side model -- fuse_model\n",
+    "In the definition of fuse_model, we need to correctly define `loss`, `optimizer`, and `metrics`. This is compatible with all configurations of your existing Keras model"
+   ]
+  },
+  {
+   "cell_type": "code",
+   "execution_count": 17,
+   "metadata": {},
+   "outputs": [],
+   "source": [
+    "def create_fuse_model(input_dim, output_dim, party_nums, name='fuse_model'):\n",
+    "    def create_model():\n",
+    "        from tensorflow import keras\n",
+    "        from tensorflow.keras import layers\n",
+    "        import tensorflow as tf\n",
+    "        # input\n",
+    "        input_layers = []\n",
+    "        for i in range(party_nums):\n",
+    "            input_layers.append(keras.Input(input_dim,))\n",
+    "        \n",
+    "        merged_layer = layers.concatenate(input_layers)\n",
+    "        fuse_layer = layers.Dense(64, activation='relu')(merged_layer)\n",
+    "        output = layers.Dense(output_dim, activation='sigmoid')(fuse_layer)\n",
+    "\n",
+    "        model = keras.Model(inputs=input_layers, outputs=output)\n",
+    "        model.summary()\n",
+    "        \n",
+    "        model.compile(loss='binary_crossentropy',\n",
+    "                      optimizer='adam',\n",
+    "                      metrics=[\"accuracy\",tf.keras.metrics.AUC()])\n",
+    "        return model\n",
+    "    return create_model"
+   ]
+  },
+  {
+   "cell_type": "code",
+   "execution_count": 18,
+   "metadata": {},
+   "outputs": [],
+   "source": [
+    "model_fuse = create_fuse_model(\n",
+    "    input_dim=hidden_size, party_nums=2, output_dim=1)"
+   ]
+  },
+  {
+   "cell_type": "code",
+   "execution_count": 19,
+   "metadata": {},
+   "outputs": [
+    {
+     "name": "stdout",
+     "output_type": "stream",
+     "text": [
+      "Model: \"model\"\n",
+      "__________________________________________________________________________________________________\n",
+      " Layer (type)                   Output Shape         Param #     Connected to                     \n",
+      "==================================================================================================\n",
+      " input_3 (InputLayer)           [(None, 64)]         0           []                               \n",
+      "                                                                                                  \n",
+      " input_4 (InputLayer)           [(None, 64)]         0           []                               \n",
+      "                                                                                                  \n",
+      " concatenate (Concatenate)      (None, 128)          0           ['input_3[0][0]',                \n",
+      "                                                                  'input_4[0][0]']                \n",
+      "                                                                                                  \n",
+      " dense_4 (Dense)                (None, 64)           8256        ['concatenate[0][0]']            \n",
+      "                                                                                                  \n",
+      " dense_5 (Dense)                (None, 1)            65          ['dense_4[0][0]']                \n",
+      "                                                                                                  \n",
+      "==================================================================================================\n",
+      "Total params: 8,321\n",
+      "Trainable params: 8,321\n",
+      "Non-trainable params: 0\n",
+      "__________________________________________________________________________________________________\n"
+     ]
+    },
+    {
+     "data": {
+      "text/plain": [
+       "<keras.engine.functional.Functional at 0x7fd7a0d569d0>"
+      ]
+     },
+     "execution_count": 19,
+     "metadata": {},
+     "output_type": "execute_result"
+    }
+   ],
+   "source": [
+    "model_fuse()"
+   ]
+  },
+  {
+   "cell_type": "markdown",
+   "metadata": {},
+   "source": [
+    "### Create Split Learning Model\n",
+    "Secretflow provides the split learning model `SLModel`\n",
+    "To initial SLModel only need 3 parameters\n",
+    "* base_model_dict: A dictionary needs to be passed in all clients participating in the training along with base_model mappings\n",
+    "* device_y: PYU, which device has label\n",
+    "* model_fuse: The fusion model"
+   ]
+  },
+  {
+   "cell_type": "markdown",
+   "metadata": {},
+   "source": [
+    "Define base_model_dict  \n",
+    "```python\n",
+    "base_model_dict:Dict[PYU,model_fn]\n",
+    "```"
+   ]
+  },
+  {
+   "cell_type": "code",
+   "execution_count": 20,
+   "metadata": {},
+   "outputs": [],
+   "source": [
+    "base_model_dict = {\n",
+    "    alice: model_base_alice,\n",
+    "    bob:   model_base_bob\n",
+    "}"
+   ]
+  },
+  {
+   "cell_type": "code",
+   "execution_count": 21,
+   "metadata": {},
+   "outputs": [],
+   "source": [
+    "from secretflow.security.privacy import DPStrategy, LabelDP\n",
+    "from secretflow.security.privacy.mechanism.tensorflow import GaussianEmbeddingDP\n",
+    "\n",
+    "# Define DP operations\n",
+    "train_batch_size = 128\n",
+    "gaussian_embedding_dp = GaussianEmbeddingDP(\n",
+    "    noise_multiplier=0.5,\n",
+    "    l2_norm_clip=1.0,\n",
+    "    batch_size=train_batch_size,\n",
+    "    num_samples=train_data.values.partition_shape()[alice][0],\n",
+    "    is_secure_generator=False,\n",
+    ")\n",
+    "dp_strategy_alice = DPStrategy(embedding_dp=gaussian_embedding_dp)\n",
+    "label_dp = LabelDP(eps=64.0)\n",
+    "dp_strategy_bob = DPStrategy(label_dp=label_dp)\n",
+    "dp_strategy_dict = {alice: dp_strategy_alice, bob: dp_strategy_bob}\n",
+    "dp_spent_step_freq = 10"
+   ]
+  },
+  {
+   "cell_type": "code",
+   "execution_count": 22,
+   "metadata": {},
+   "outputs": [
+    {
+     "name": "stderr",
+     "output_type": "stream",
+     "text": [
+      "INFO:root:Create proxy actor <class 'secretflow.ml.nn.sl.backend.tensorflow.sl_base.PYUSLTFModel'> with party alice.\n",
+      "INFO:root:Create proxy actor <class 'secretflow.ml.nn.sl.backend.tensorflow.sl_base.PYUSLTFModel'> with party bob.\n"
+     ]
+    }
+   ],
+   "source": [
+    "sl_model = SLModel(\n",
+    "    base_model_dict=base_model_dict, \n",
+    "    device_y=alice,  \n",
+    "    model_fuse=model_fuse,\n",
+    "    dp_strategy_dict=dp_strategy_dict,)"
+   ]
+  },
+  {
+   "cell_type": "code",
+   "execution_count": 23,
+   "metadata": {},
+   "outputs": [
+    {
+     "data": {
+      "text/plain": [
+       "(           age       job  marital  education\n",
+       " 1426  0.279412  0.181818      0.5   0.333333\n",
+       " 416   0.176471  0.636364      1.0   0.333333\n",
+       " 3977  0.264706  0.000000      0.5   0.666667\n",
+       " 2291  0.338235  0.000000      0.5   0.333333\n",
+       " 257   0.132353  0.909091      1.0   0.333333\n",
+       " ...        ...       ...      ...        ...\n",
+       " 1508  0.264706  0.818182      1.0   0.333333\n",
+       " 979   0.544118  0.090909      0.0   0.000000\n",
+       " 3494  0.455882  0.090909      0.5   0.000000\n",
+       " 42    0.485294  0.090909      0.5   0.333333\n",
+       " 1386  0.455882  0.636364      0.5   0.333333\n",
+       " \n",
+       " [905 rows x 4 columns],\n",
+       "       y\n",
+       " 1426  0\n",
+       " 416   0\n",
+       " 3977  0\n",
+       " 2291  0\n",
+       " 257   0\n",
+       " ...  ..\n",
+       " 1508  0\n",
+       " 979   0\n",
+       " 3494  0\n",
+       " 42    0\n",
+       " 1386  0\n",
+       " \n",
+       " [905 rows x 1 columns])"
+      ]
+     },
+     "execution_count": 23,
+     "metadata": {},
+     "output_type": "execute_result"
+    }
+   ],
+   "source": [
+    "sf.reveal(test_data.partitions[alice].data), sf.reveal(test_label.partitions[alice].data)"
+   ]
+  },
+  {
+   "cell_type": "code",
+   "execution_count": 24,
+   "metadata": {},
+   "outputs": [
+    {
+     "data": {
+      "text/plain": [
+       "(           age       job  marital  education\n",
+       " 1106  0.235294  0.090909      0.5   0.333333\n",
+       " 1309  0.176471  0.363636      0.5   0.333333\n",
+       " 2140  0.411765  0.272727      1.0   0.666667\n",
+       " 2134  0.573529  0.454545      0.5   0.333333\n",
+       " 960   0.485294  0.818182      0.5   0.333333\n",
+       " ...        ...       ...      ...        ...\n",
+       " 664   0.397059  0.090909      1.0   0.333333\n",
+       " 3276  0.235294  0.181818      0.5   0.666667\n",
+       " 1318  0.220588  0.818182      0.5   0.333333\n",
+       " 723   0.220588  0.636364      0.5   0.333333\n",
+       " 2863  0.176471  0.363636      1.0   0.666667\n",
+       " \n",
+       " [3616 rows x 4 columns],\n",
+       "       y\n",
+       " 1106  0\n",
+       " 1309  0\n",
+       " 2140  1\n",
+       " 2134  0\n",
+       " 960   0\n",
+       " ...  ..\n",
+       " 664   0\n",
+       " 3276  0\n",
+       " 1318  0\n",
+       " 723   0\n",
+       " 2863  0\n",
+       " \n",
+       " [3616 rows x 1 columns])"
+      ]
+     },
+     "execution_count": 24,
+     "metadata": {},
+     "output_type": "execute_result"
+    }
+   ],
+   "source": [
+    "sf.reveal(train_data.partitions[alice].data), sf.reveal(train_label.partitions[alice].data)"
+   ]
+  },
+  {
+   "cell_type": "code",
+   "execution_count": 25,
+   "metadata": {},
+   "outputs": [
+    {
+     "name": "stderr",
+     "output_type": "stream",
+     "text": [
+      "INFO:root:SL Train Params: {'self': <secretflow.ml.nn.sl.sl_model.SLModel object at 0x7fd7a05d8880>, 'x': VDataFrame(partitions={alice: Partition(data=<secretflow.device.device.pyu.PYUObject object at 0x7fd7a05d71c0>), bob: Partition(data=<secretflow.device.device.pyu.PYUObject object at 0x7fd7a05d7af0>)}, aligned=True), 'y': VDataFrame(partitions={alice: Partition(data=<secretflow.device.device.pyu.PYUObject object at 0x7fd7a05d7d00>)}, aligned=True), 'batch_size': 128, 'epochs': 10, 'verbose': 1, 'callbacks': None, 'validation_data': (VDataFrame(partitions={alice: Partition(data=<secretflow.device.device.pyu.PYUObject object at 0x7fd7a05d71f0>), bob: Partition(data=<secretflow.device.device.pyu.PYUObject object at 0x7fd7a05d7820>)}, aligned=True), VDataFrame(partitions={alice: Partition(data=<secretflow.device.device.pyu.PYUObject object at 0x7fd7a05d7280>)}, aligned=True)), 'shuffle': True, 'sample_weight': None, 'validation_freq': 1, 'dp_spent_step_freq': 10, 'dataset_builder': None, 'audit_log_dir': None, 'audit_log_params': {}, 'random_seed': 19860}\n",
+      "E0427 15:30:54.132951000 4559730176 fork_posix.cc:76]                  Other threads are currently calling into gRPC, skipping fork() handlers\n"
+     ]
+    },
+    {
+     "name": "stdout",
+     "output_type": "stream",
+     "text": [
+      "\u001b[2m\u001b[36m(PYUSLTFModel pid=37975)\u001b[0m Model: \"sequential\"\n",
+      "\u001b[2m\u001b[36m(PYUSLTFModel pid=37975)\u001b[0m _________________________________________________________________\n",
+      "\u001b[2m\u001b[36m(PYUSLTFModel pid=37975)\u001b[0m  Layer (type)                Output Shape              Param #   \n",
+      "\u001b[2m\u001b[36m(PYUSLTFModel pid=37975)\u001b[0m =================================================================\n",
+      "\u001b[2m\u001b[36m(PYUSLTFModel pid=37975)\u001b[0m  dense (Dense)               (None, 100)               500       \n",
+      "\u001b[2m\u001b[36m(PYUSLTFModel pid=37975)\u001b[0m                                                                  \n",
+      "\u001b[2m\u001b[36m(PYUSLTFModel pid=37975)\u001b[0m  dense_1 (Dense)             (None, 64)                6464      \n",
+      "\u001b[2m\u001b[36m(PYUSLTFModel pid=37975)\u001b[0m                                                                  \n",
+      "\u001b[2m\u001b[36m(PYUSLTFModel pid=37975)\u001b[0m =================================================================\n",
+      "\u001b[2m\u001b[36m(PYUSLTFModel pid=37975)\u001b[0m Total params: 6,964\n",
+      "\u001b[2m\u001b[36m(PYUSLTFModel pid=37975)\u001b[0m Trainable params: 6,964\n",
+      "\u001b[2m\u001b[36m(PYUSLTFModel pid=37975)\u001b[0m Non-trainable params: 0\n",
+      "\u001b[2m\u001b[36m(PYUSLTFModel pid=37975)\u001b[0m _________________________________________________________________\n",
+      "\u001b[2m\u001b[36m(PYUSLTFModel pid=37975)\u001b[0m Model: \"model\"\n",
+      "\u001b[2m\u001b[36m(PYUSLTFModel pid=37975)\u001b[0m __________________________________________________________________________________________________\n",
+      "\u001b[2m\u001b[36m(PYUSLTFModel pid=37975)\u001b[0m  Layer (type)                   Output Shape         Param #     Connected to                     \n",
+      "\u001b[2m\u001b[36m(PYUSLTFModel pid=37975)\u001b[0m ==================================================================================================\n",
+      "\u001b[2m\u001b[36m(PYUSLTFModel pid=37975)\u001b[0m  input_2 (InputLayer)           [(None, 64)]         0           []                               \n",
+      "\u001b[2m\u001b[36m(PYUSLTFModel pid=37975)\u001b[0m                                                                                                   \n",
+      "\u001b[2m\u001b[36m(PYUSLTFModel pid=37975)\u001b[0m  input_3 (InputLayer)           [(None, 64)]         0           []                               \n",
+      "\u001b[2m\u001b[36m(PYUSLTFModel pid=37975)\u001b[0m                                                                                                   \n",
+      "\u001b[2m\u001b[36m(PYUSLTFModel pid=37975)\u001b[0m  concatenate (Concatenate)      (None, 128)          0           ['input_2[0][0]',                \n",
+      "\u001b[2m\u001b[36m(PYUSLTFModel pid=37975)\u001b[0m                                                                   'input_3[0][0]']                \n",
+      "\u001b[2m\u001b[36m(PYUSLTFModel pid=37975)\u001b[0m                                                                                                   \n",
+      "\u001b[2m\u001b[36m(PYUSLTFModel pid=37975)\u001b[0m  dense_2 (Dense)                (None, 64)           8256        ['concatenate[0][0]']            \n",
+      "\u001b[2m\u001b[36m(PYUSLTFModel pid=37975)\u001b[0m                                                                                                   \n",
+      "\u001b[2m\u001b[36m(PYUSLTFModel pid=37975)\u001b[0m  dense_3 (Dense)                (None, 1)            65          ['dense_2[0][0]']                \n",
+      "\u001b[2m\u001b[36m(PYUSLTFModel pid=37975)\u001b[0m                                                                                                   \n",
+      "\u001b[2m\u001b[36m(PYUSLTFModel pid=37975)\u001b[0m ==================================================================================================\n",
+      "\u001b[2m\u001b[36m(PYUSLTFModel pid=37975)\u001b[0m Total params: 8,321\n",
+      "\u001b[2m\u001b[36m(PYUSLTFModel pid=37975)\u001b[0m Trainable params: 8,321\n",
+      "\u001b[2m\u001b[36m(PYUSLTFModel pid=37975)\u001b[0m Non-trainable params: 0\n",
+      "\u001b[2m\u001b[36m(PYUSLTFModel pid=37975)\u001b[0m __________________________________________________________________________________________________\n"
+     ]
+    },
+    {
+     "name": "stderr",
+     "output_type": "stream",
+     "text": [
+      "\r\n",
+      "  0%|                                                                                                                                                                                                 | 0/29 [00:00<?, ?it/s]"
+     ]
+    },
+    {
+     "name": "stdout",
+     "output_type": "stream",
+     "text": [
+      "\u001b[2m\u001b[36m(PYUSLTFModel pid=37977)\u001b[0m Model: \"sequential\"\n",
+      "\u001b[2m\u001b[36m(PYUSLTFModel pid=37977)\u001b[0m _________________________________________________________________\n",
+      "\u001b[2m\u001b[36m(PYUSLTFModel pid=37977)\u001b[0m  Layer (type)                Output Shape              Param #   \n",
+      "\u001b[2m\u001b[36m(PYUSLTFModel pid=37977)\u001b[0m =================================================================\n",
+      "\u001b[2m\u001b[36m(PYUSLTFModel pid=37977)\u001b[0m  dense (Dense)               (None, 100)               1300      \n",
+      "\u001b[2m\u001b[36m(PYUSLTFModel pid=37977)\u001b[0m                                                                  \n",
+      "\u001b[2m\u001b[36m(PYUSLTFModel pid=37977)\u001b[0m  dense_1 (Dense)             (None, 64)                6464      \n",
+      "\u001b[2m\u001b[36m(PYUSLTFModel pid=37977)\u001b[0m                                                                  \n",
+      "\u001b[2m\u001b[36m(PYUSLTFModel pid=37977)\u001b[0m =================================================================\n",
+      "\u001b[2m\u001b[36m(PYUSLTFModel pid=37977)\u001b[0m Total params: 7,764\n",
+      "\u001b[2m\u001b[36m(PYUSLTFModel pid=37977)\u001b[0m Trainable params: 7,764\n",
+      "\u001b[2m\u001b[36m(PYUSLTFModel pid=37977)\u001b[0m Non-trainable params: 0\n",
+      "\u001b[2m\u001b[36m(PYUSLTFModel pid=37977)\u001b[0m _________________________________________________________________\n"
+     ]
+    },
+    {
+     "name": "stderr",
+     "output_type": "stream",
+     "text": [
+      "100%|█| 29/29 [00:02<00:00, 10.18it/s, epoch: 1/10 -  train_loss:0.4129562973976135  train_accuracy:0.8653621673583984  train_auc_1:0.5264993906021118  val_loss:0.40364569425582886  val_accuracy:0.8729282021522522  val_au\n",
+      "100%|█| 29/29 [00:00<00:00, 46.94it/s, epoch: 2/10 -  train_loss:0.35912755131721497  train_accuracy:0.881196141242981  train_auc_1:0.6078442335128784  val_loss:0.36728695034980774  val_accuracy:0.8729282021522522  val_au\n",
+      "100%|█| 29/29 [00:00<00:00, 48.23it/s, epoch: 3/10 -  train_loss:0.32940730452537537  train_accuracy:0.8895474076271057  train_auc_1:0.6757411956787109  val_loss:0.3632793426513672  val_accuracy:0.8729282021522522  val_au\n",
+      "100%|█| 29/29 [00:00<00:00, 46.01it/s, epoch: 4/10 -  train_loss:0.3251654803752899  train_accuracy:0.8821022510528564  train_auc_1:0.7356866598129272  val_loss:0.3409757614135742  val_accuracy:0.8729282021522522  val_auc\n",
+      "100%|█| 29/29 [00:00<00:00, 43.58it/s, epoch: 5/10 -  train_loss:0.28907510638237  train_accuracy:0.8936915993690491  train_auc_1:0.7872641086578369  val_loss:0.32897132635116577  val_accuracy:0.8740331530570984  val_auc_\n",
+      "100%|█| 29/29 [00:00<00:00, 46.98it/s, epoch: 6/10 -  train_loss:0.28495943546295166  train_accuracy:0.8846791982650757  train_auc_1:0.8241945505142212  val_loss:0.31397098302841187  val_accuracy:0.8651933670043945  val_a\n",
+      "100%|█| 29/29 [00:00<00:00, 47.86it/s, epoch: 7/10 -  train_loss:0.26694244146347046  train_accuracy:0.8884698152542114  train_auc_1:0.8525720238685608  val_loss:0.297272264957428  val_accuracy:0.8718231916427612  val_auc\n",
+      "100%|█| 29/29 [00:00<00:00, 49.64it/s, epoch: 8/10 -  train_loss:0.2483515590429306  train_accuracy:0.897090494632721  train_auc_1:0.863089919090271  val_loss:0.3043724000453949  val_accuracy:0.8729282021522522  val_auc_1\n",
+      "100%|█| 29/29 [00:00<00:00, 51.63it/s, epoch: 9/10 -  train_loss:0.25027474761009216  train_accuracy:0.8985066413879395  train_auc_1:0.8572441339492798  val_loss:0.29220494627952576  val_accuracy:0.8751381039619446  val_a\n",
+      "100%|█| 29/29 [00:00<00:00, 57.28it/s, epoch: 10/10 -  train_loss:0.25861650705337524  train_accuracy:0.8927801847457886  train_auc_1:0.8630840182304382  val_loss:0.28584015369415283  val_accuracy:0.8795580267906189  val_\n"
+     ]
+    }
+   ],
+   "source": [
+    "history = sl_model.fit(train_data,\n",
+    "             train_label,\n",
+    "             validation_data=(test_data,test_label),\n",
+    "             epochs=10, \n",
+    "             batch_size=train_batch_size,\n",
+    "             shuffle=True,\n",
+    "             verbose=1,\n",
+    "             validation_freq=1,\n",
+    "             dp_spent_step_freq=dp_spent_step_freq,)"
+   ]
+  },
+  {
+   "cell_type": "markdown",
+   "metadata": {},
+   "source": [
+    "Let's visualize the training process"
+   ]
+  },
+  {
+   "cell_type": "code",
+   "execution_count": 26,
+   "metadata": {},
+   "outputs": [
+    {
+     "data": {
+      "image/png": "iVBORw0KGgoAAAANSUhEUgAAAkgAAAHHCAYAAABEEKc/AAAAOXRFWHRTb2Z0d2FyZQBNYXRwbG90bGliIHZlcnNpb24zLjYuMywgaHR0cHM6Ly9tYXRwbG90bGliLm9yZy/P9b71AAAACXBIWXMAAA9hAAAPYQGoP6dpAABzWUlEQVR4nO3de3zO9f/H8cd17XyemW3GmPMhZhjLMdWciaIcI4lKFDp8+fVNB9VIB4mIShKRviUppIXQnHMq5/Npm9PO7HRdvz8upjlk2PbZ4Xm/3T637fqcrtdnw/X0/rw/77fJarVaEREREZFsZqMLEBERESlsFJBERERErqKAJCIiInIVBSQRERGRqyggiYiIiFxFAUlERETkKgpIIiIiIldRQBIRERG5igKSiIiIyFUUkESkRDCZTLz22mu3fNzhw4cxmUx88cUX/7rfypUrMZlMrFy58rbqE5HCRQFJRArMF198gclkwmQysWbNmmu2W61WgoKCMJlMdOrUyYAKRURsFJBEpMA5Ozszd+7ca9avWrWK48eP4+TkZEBVIiJXKCCJSIHr0KEDCxYsIDMzM8f6uXPn0rBhQwICAgyqTETERgFJRApcr169OHv2LMuXL89el56ezrfffkvv3r2ve0xKSgrPP/88QUFBODk5UaNGDd59912sVmuO/dLS0hgxYgRlypTBw8ODBx54gOPHj1/3nCdOnODxxx/H398fJycn7rrrLj7//PO8u1BgwYIFNGzYEBcXF3x9fenbty8nTpzIsU9MTAwDBgygfPnyODk5UbZsWbp06cLhw4ez99m0aRNt27bF19cXFxcXKlWqxOOPP56ntYrIFfZGFyAiJU9wcDBNmjTh66+/pn379gAsWbKEhIQEevbsyaRJk3Lsb7VaeeCBB1ixYgUDBw4kNDSUZcuW8eKLL3LixAk++OCD7H2feOIJvvrqK3r37k3Tpk357bff6Nix4zU1xMbGcvfdd2MymRg6dChlypRhyZIlDBw4kMTERIYPH37H1/nFF18wYMAAGjVqRGRkJLGxsXz44YesXbuWP//8E29vbwC6devGX3/9xbBhwwgODiYuLo7ly5dz9OjR7Ndt2rShTJkyjBo1Cm9vbw4fPsx33313xzWKyA1YRUQKyMyZM62AdePGjdbJkydbPTw8rKmpqVar1Wp9+OGHrffee6/VarVaK1asaO3YsWP2cQsXLrQC1jfffDPH+bp37241mUzW/fv3W61Wq3Xr1q1WwDpkyJAc+/Xu3dsKWF999dXsdQMHDrSWLVvWeubMmRz79uzZ0+rl5ZVd16FDh6yAdebMmf96bStWrLAC1hUrVlitVqs1PT3d6ufnZ61Tp471woUL2fstXrzYCljHjBljtVqt1vPnz1sB64QJE2547u+//z775yYiBUO32ETEEI888ggXLlxg8eLFJCUlsXjx4hveXvv555+xs7Pj2WefzbH++eefx2q1smTJkuz9gGv2u7o1yGq18r///Y/OnTtjtVo5c+ZM9tK2bVsSEhLYsmXLHV3fpk2biIuLY8iQITg7O2ev79ixIzVr1uSnn34CwMXFBUdHR1auXMn58+eve67LLU2LFy8mIyPjjuoSkdxRQBIRQ5QpU4aIiAjmzp3Ld999R1ZWFt27d7/uvkeOHCEwMBAPD48c62vVqpW9/fJXs9lMlSpVcuxXo0aNHK9Pnz5NfHw806dPp0yZMjmWAQMGABAXF3dH13e5pqvfG6BmzZrZ252cnBg/fjxLlizB39+fli1b8s477xATE5O9/z333EO3bt14/fXX8fX1pUuXLsycOZO0tLQ7qlFEbkx9kETEML1792bQoEHExMTQvn377JaS/GaxWADo27cv/fv3v+4+ISEhBVIL2Fq4OnfuzMKFC1m2bBmvvPIKkZGR/Pbbb9SvXx+TycS3337LunXr+PHHH1m2bBmPP/447733HuvWrcPd3b3AahUpKdSCJCKGefDBBzGbzaxbt+6Gt9cAKlasyMmTJ0lKSsqxfvfu3dnbL3+1WCwcOHAgx3579uzJ8fryE25ZWVlERERcd/Hz87uja7tc09XvfXnd5e2XValSheeff55ffvmFnTt3kp6eznvvvZdjn7vvvpu33nqLTZs2MWfOHP766y/mzZt3R3WKyPUpIImIYdzd3Zk6dSqvvfYanTt3vuF+HTp0ICsri8mTJ+dY/8EHH2AymbKfhLv89eqn4CZOnJjjtZ2dHd26deN///sfO3fuvOb9Tp8+fTuXk0NYWBh+fn5MmzYtx62wJUuWsGvXruwn61JTU7l48WKOY6tUqYKHh0f2cefPn79mOIPQ0FAA3WYTySe6xSYihrrRLa5/6ty5M/feey8vv/wyhw8fpl69evzyyy/88MMPDB8+PLvPUWhoKL169eLjjz8mISGBpk2bEhUVxf79+68557hx41ixYgXh4eEMGjSI2rVrc+7cObZs2cKvv/7KuXPn7ui6HBwcGD9+PAMGDOCee+6hV69e2Y/5BwcHM2LECAD27t3L/fffzyOPPELt2rWxt7fn+++/JzY2lp49ewIwa9YsPv74Yx588EGqVKlCUlISM2bMwNPTkw4dOtxRnSJyfQpIIlLomc1mFi1axJgxY5g/fz4zZ84kODiYCRMm8Pzzz+fY9/PPP6dMmTLMmTOHhQsXct999/HTTz8RFBSUYz9/f382bNjAG2+8wXfffcfHH39M6dKlueuuuxg/fnye1P3YY4/h6urKuHHj+M9//oObmxsPPvgg48ePz+5vFRQURK9evYiKimL27NnY29tTs2ZNvvnmG7p16wbYOmlv2LCBefPmERsbi5eXF40bN2bOnDlUqlQpT2oVkZxM1qvbbUVERERKOPVBEhEREbmKApKIiIjIVRSQRERERK6igCQiIiJyFQUkERERkasoIImIiIhcReMg3SaLxcLJkyfx8PDAZDIZXY6IiIjkgtVqJSkpicDAQMzmG7cTKSDdppMnT14z8JyIiIgUDceOHaN8+fI33K6AdJs8PDwA2w/Y09PT4GpEREQkNxITEwkKCsr+HL8RBaTbdPm2mqenpwKSiIhIEXOz7jHqpC0iIiJyFQUkERERkasoIImIiIhcRX2QRERECpGsrCwyMjKMLqPIcnBwwM7O7o7Po4AkIiJSCFitVmJiYoiPjze6lCLP29ubgICAOxqnUAFJRESkELgcjvz8/HB1ddUgxLfBarWSmppKXFwcAGXLlr3tcykgiYiIGCwrKys7HJUuXdrocoo0FxcXAOLi4vDz87vt223qpC0iImKwy32OXF1dDa6keLj8c7yTvlwKSCIiIoWEbqvljbz4OSogiYiIiFxFAUlEREQKleDgYCZOnGhoDQpIIiIicltMJtO/Lq+99tptnXfjxo0MHjw4b4u9RXqKrZBJz7Sw8fA5mlX1NboUERGRf3Xq1Kns7+fPn8+YMWPYs2dP9jp3d/fs761WK1lZWdjb3zx6lClTJm8LvQ1qQSpEUtIyuffdlfT5dD3745KMLkdERORfBQQEZC9eXl6YTKbs17t378bDw4MlS5bQsGFDnJycWLNmDQcOHKBLly74+/vj7u5Oo0aN+PXXX3Oc9+pbbCaTiU8//ZQHH3wQV1dXqlWrxqJFi/L12hSQChE3J3tqB3oC8OnqQwZXIyIiRrJaraSmZxqyWK3WPLuOUaNGMW7cOHbt2kVISAjJycl06NCBqKgo/vzzT9q1a0fnzp05evTov57n9ddf55FHHmH79u106NCBPn36cO7cuTyr82q6xVbIPNmyMsv/juW7LScY2aY6fh7ORpckIiIGuJCRRe0xywx577/faIurY95EhDfeeIPWrVtnv/bx8aFevXrZr8eOHcv333/PokWLGDp06A3P89hjj9GrVy8A3n77bSZNmsSGDRto165dntR5NbUgFTINK5aifgVv0rMszPrjsNHliIiI3JGwsLAcr5OTk3nhhReoVasW3t7euLu7s2vXrpu2IIWEhGR/7+bmhqenZ/aUIvlBLUiFjMlk4smWlXnqqy18te4oQ1pVxc1JvyYRkZLGxcGOv99oa9h75xU3N7ccr1944QWWL1/Ou+++S9WqVXFxcaF79+6kp6f/63kcHBxyvDaZTFgsljyr82r65C2EWtcOILi0K4fPpvLNpmMMaFbJ6JJERKSAmUymPLvNVZisXbuWxx57jAcffBCwtSgdPnzY2KKuQ7fYCiE7s4mBLSoD8NmaQ2Rm5V9CFhERKUjVqlXju+++Y+vWrWzbto3evXvna0vQ7VJAKqQeblgeHzdHjp+/wM87Y4wuR0REJE+8//77lCpViqZNm9K5c2fatm1LgwYNjC7rGiZrXj7LV4IkJibi5eVFQkICnp6e+fIeE3/dy8Rf91GnnCc/Dm2uSQxFRIqpixcvcujQISpVqoSzs55evlP/9vPM7ee3WpAKsX5NgnGyN7PzRCLRB88aXY6IiEiJoYBUiPm4OfJwWHkApv9+0OBqRERESg4FpELuieaVMZlg5Z7T7InR9CMiIiIFQQGpkAv2daPdXQEAzFitViQREZGCoIBUBAxuaXvk/4etJ4hJuGhwNSIiIsWfAlIRUL9CKRoFlyIjy8rMPzSJrYiISH5TQCoiBresAsDcdUdJuphhcDUiIiLFmwJSEXF/TT8ql3EjKS2T+RuPGV2OiIhIsaaAVESYzSYGXZp+5PM1h8jQ9CMiIiL5RgGpsMm4CAdWXHfTg/XL4evuxMmEiyzefrKACxMREcl7rVq1Yvjw4UaXcQ0FpMLkwnmYfg/M6Q6ntl2z2dnBjseaVgRg+u+H0CwxIiJipM6dO9OuXbvrblu9ejUmk4nt27cXcFV5QwGpMHH2Bt9qYMmE75+GzLRrdul7d0VcHOzYdSqRNfvPFHyNIiIilwwcOJDly5dz/Pjxa7bNnDmTsLAwQkJCDKjszikgFSYmE3T8AFxLQ9xfsGr8Nbt4uzrSo1EQoOlHRETEWJ06daJMmTJ88cUXOdYnJyezYMECunbtSq9evShXrhyurq7UrVuXr7/+2phib5ECUmHjXgY6fWD7fs0HcHzzNbsMbF4JswlW7zvDXycTCrhAEREpEFYrpKcYs+SyC4e9vT39+vXjiy++yNHtY8GCBWRlZdG3b18aNmzITz/9xM6dOxk8eDCPPvooGzZsyK+fWp6xN7qAKVOmMGHCBGJiYqhXrx4fffQRjRs3vulx8+bNo1evXnTp0oWFCxdmr7darbz66qvMmDGD+Ph4mjVrxtSpU6lWrVr2PufOnWPYsGH8+OOPmM1munXrxocffoi7u3t+XOKtq90F6nSHnd/CwqfgydXg4Jy9OcjHlQ51y7J4+yk+XX2ID3qEGleriIjkj4xUeDvQmPf+v5Pg6JarXR9//HEmTJjAqlWraNWqFWC7vdatWzcqVqzICy+8kL3vsGHDWLZsGd98802uPuuNZGgL0vz58xk5ciSvvvoqW7ZsoV69erRt25a4uLh/Pe7w4cO88MILtGjR4ppt77zzDpMmTWLatGmsX78eNzc32rZty8WLV6bo6NOnD3/99RfLly9n8eLF/P777wwePDjPr++OdJgA7v5wZi+sePOazZenH/lx20lOxl8o6OpEREQAqFmzJk2bNuXzzz8HYP/+/axevZqBAweSlZXF2LFjqVu3Lj4+Pri7u7Ns2TKOHj1qcNW5YDVQ48aNrc8880z266ysLGtgYKA1MjLyhsdkZmZamzZtav3000+t/fv3t3bp0iV7m8VisQYEBFgnTJiQvS4+Pt7q5ORk/frrr61Wq9X6999/WwHrxo0bs/dZsmSJ1WQyWU+cOJHr2hMSEqyANSEhIdfH3LLdP1utr3para96Wa1Hoq/Z3OOTP6wV/7PYOvbHv/KvBhERyXcXLlyw/v3339YLFy5cWWmxWK1pycYsFsst1f/ZZ59ZXV1drYmJidb/+7//s1apUsVqsViskZGR1tKlS1tnz55t3bp1q3Xfvn3Wjh075vjsvueee6zPPfdc3vwgL7nuz/OS3H5+G9aClJ6ezubNm4mIiMheZzabiYiIIDo6+obHvfHGG/j5+TFw4MBrth06dIiYmJgc5/Ty8iI8PDz7nNHR0Xh7exMWFpa9T0REBGazmfXr19/wfdPS0khMTMyx5Lsa7aFeb8AKC5+23Rf+hycvTT/y9YajJFzQ9CMiIsWKyWS7zWXEYjLdUqmPPPIIZrOZuXPn8uWXX/L4449jMplYu3YtXbp0oW/fvtSrV4/KlSuzd+/efPqB5S3DAtKZM2fIysrC398/x3p/f39iYmKue8yaNWv47LPPmDFjxnW3Xz7u384ZExODn59fju329vb4+Pjc8H0BIiMj8fLyyl6CgoL+/QLzSrtI8AiEcwfh19dzbGpVowzV/d1JSc/i6w1FoLlSRESKJXd3d3r06MHo0aM5deoUjz32GADVqlVj+fLl/PHHH+zatYsnn3yS2NhYY4vNpSLzFFtSUhKPPvooM2bMwNfXt8Dff/To0SQkJGQvx44V0HxoLt7Q5SPb9xs+gUOrszeZTFemH5m59hDpmZp+REREjDFw4EDOnz9P27ZtCQy0dS7/73//S4MGDWjbti2tWrUiICCArl27GltoLhn2FJuvry92dnbXJMnY2FgCAgKu2f/AgQMcPnyYzp07Z6+zWGyBwN7enj179mQfFxsbS9myZXOcMzQ0FICAgIBrOoFnZmZy7ty5677vZU5OTjg5Od3aReaVqhHQ8DHY/AX8MASe/gOcPAB4IDSQCcv2EJuYxg9bT/BwWAG1bImIiPxDkyZNrpnhwcfHJ8eT5tezcuXK/CvqDhjWguTo6EjDhg2JiorKXmexWIiKiqJJkybX7F+zZk127NjB1q1bs5cHHniAe++9l61btxIUFESlSpUICAjIcc7ExETWr1+ffc4mTZoQHx/P5s1Xxhf67bffsFgshIeH5+MV36E2b4JXBYg/Cr+8kr3ayd6OAc0qATBj9UFNPyIiIpIHDL3FNnLkSGbMmMGsWbPYtWsXTz/9NCkpKQwYMACAfv36MXr0aACcnZ2pU6dOjsXb2xsPDw/q1KmDo6MjJpOJ4cOH8+abb7Jo0SJ27NhBv379CAwMzG7Sq1WrFu3atWPQoEFs2LCBtWvXMnToUHr27JndJFgoOXlA1ym27zfPhP1XQmDv8Aq4OdqxNzaZlXtPG1SgiIhI8WFoQOrRowfvvvsuY8aMITQ0lK1bt7J06dLsTtZHjx7l1KlTt3TOl156iWHDhjF48GAaNWpEcnIyS5cuxdn5ykCLc+bMoWbNmtx///106NCB5s2bM3369Dy9tnxRqSU0vjRe06JhcCEeAC8XB3o2rgDA9FWafkREROROmay6J3NbEhMT8fLyIiEhAU9Pz4J74/QUmNbc9lRbaN/sVqUT8Rdo+c4KsixWfhzanLrlvQquJhERuSMXL17k0KFDVKpUKcd/6OX2/NvPM7ef30XmKTa5xNENuk4FTLD1K9izFIBy3i50DrF1TJ++Wq1IIiJFkdos8kZe/BwVkIqiCndDk2ds3//4LKSeA2DQpelHft5ximPnUo2qTkREbpGDgwMAqan6tzsvXP45Xv653g7DJ6uV23Tff2HfL7a52pa8BN0+5a5AL5pX9WXN/jN8tuYQrz1wl9FViohILtjZ2eHt7Z09DI2rqyumWxzNWmwtR6mpqcTFxeHt7Y2dnd1tn0sBqahycLHdavusNexYALUegNoPMLhlZdbsP8P8jccYHlENb1dHoysVEZFcuDwW380mbJeb8/b2/texDXNDAakoKx8GzYbDmvdh8Qio2JQW1XypVdaTXacSmbP+KM/cW9XoKkVEJBdMJhNly5bFz8+PjAzNr3m7HBwc7qjl6DIFpKKu1SjYuwzi/oKfRmJ6eBaDW1ZixPxtzFx7mIHNK+HscOd/UEREpGDY2dnlyQe83Bl10i7q7J2g68dgtoe/f4Cd/6NTSCBlvZw5k5zGwj9PGF2hiIhIkaOAVBwEhkKLF2zf//wCDqmnefzS9CPTVx/EYtFjoyIiIrdCAam4aPkCBITAhfPw43P0bFQeDyd7Dp5O4bfd6vAnIiJyKxSQigs7B3hwGpgdYO8SPPb8j97hl6Yf+V0DR4qIiNwKBaTixP8uuNc2uS9L/sPAECcc7ExsOHyOP4+eN7Y2ERGRIkQBqbhp+hyUawhpCfiteIEHQgIBmKHpR0RERHJNAam4sbOHrtPAzgkORPFimXUALN0Zw5GzKQYXJyIiUjQoIBVHZarD/a8AELBuLN0qZ2GxwqerDxlcmIiISNGggFRc3T0Egu6G9GTGZE3BhIUFm49xLiXd6MpEREQKPQWk4spsZxtA0sEVr9h1vFR6DRczLMyOPmJ0ZSIiIoWeAlJxVroKRLwOwKCLs6hoiuHL6MNczMgyuDAREZHCTQGpuGv0BAS3wD7rApOcZ3A+5SLfbj5udFUiIiKFmgJScWc2Q5cp4OhOPesuBtgt4dPVB8nS9CMiIiI3pIBUEpSqCG3eBOAlh2+wO7eP5X/HGlyUiIhI4aWAVFI0fAyq3I8TGbznMI1PV+01uiIREZFCSwGppDCZ4IGPsDh5Emo+QKOTc9h0+JzRVYmIiBRKCkgliVc5zO3HAzDc/lt+/DXK4IJEREQKJwWkkqZeL1KCW+NkyuTho29yIEaT2IqIiFxNAamkMZlw6zaZFLMHdcyHOfT9G0ZXJCIiUugoIJVEHgGcajYWgHtiZnF+/yaDCxIRESlcFJBKqCr39ucPx2Y4mLLI/O5JyEwzuiQREZFCQwGphDKZzaS2mcAZqydlUveT8Vuk0SWJiIgUGgpIJdi9DWoz0elpAOz++BCObza4IhERkcJBAakEszObqH5vbxZmNcWMBev3T0HGBaPLEhERMZwCUgn3cMMgPrB/gjirN6aze2HFW0aXJCIiYjgFpBLOxdGOLk3rMirjCQCsf0yGo+sMrkpERMRYCkhCvyYVWWsOY0FmS0xYYeHTkJ5idFkiIiKGUUASfN2d6NawPG9k9uOcXRk4dxB+fd3oskRERAyjgCQAPNG8EskmV567MNC2YsMncOh3Y4sSERExiAKSAFC5jDuta/mz2hLCulKdbSt/eAbSkowtTERExAAKSJLtyXsqA/B03ENkeQZB/FH45RWDqxIRESl4CkiSrWFFHxpWLMX5LCcWlBtlW7l5JuyPMrYwERGRAqaAJDkMbmlrRXp7VxnSGw6yrVw0DC7EG1eUiIhIAVNAkhwiavlTydeNxIuZfO35OPhUhsQTsOz/jC5NRESkwBgekKZMmUJwcDDOzs6Eh4ezYcOGG+773XffERYWhre3N25uboSGhjJ79uwc+5hMpusuEyZMyN4nODj4mu3jxo3Lt2ssSuzMJp5oUQmA6dExZD4wBTDB1jmwZ6mxxYmIiBQQQwPS/PnzGTlyJK+++ipbtmyhXr16tG3blri4uOvu7+Pjw8svv0x0dDTbt29nwIABDBgwgGXLlmXvc+rUqRzL559/jslkolu3bjnO9cYbb+TYb9iwYfl6rUVJtwblKe3myIn4C/wUXxGaPGPb8OOzkHrO2OJEREQKgKEB6f3332fQoEEMGDCA2rVrM23aNFxdXfn888+vu3+rVq148MEHqVWrFlWqVOG5554jJCSENWvWZO8TEBCQY/nhhx+49957qVy5co5zeXh45NjPzc0tX6+1KHF2sKN/02AApv9+EOu9L4NvdUiOhSUvGVuciIhIATAsIKWnp7N582YiIiKuFGM2ExERQXR09E2Pt1qtREVFsWfPHlq2bHndfWJjY/npp58YOHDgNdvGjRtH6dKlqV+/PhMmTCAzM/Nf3y8tLY3ExMQcS3HW9+6KODuY+etkIn8cTYWu08Bkhh0L4O9FRpcnIiKSrwwLSGfOnCErKwt/f/8c6/39/YmJibnhcQkJCbi7u+Po6EjHjh356KOPaN269XX3nTVrFh4eHjz00EM51j/77LPMmzePFStW8OSTT/L222/z0kv/3jISGRmJl5dX9hIUFJTLKy2afNwceSTMdo2f/H4QyjeE5iNsGxePgJQzBlYnIiKSvwzvpH2rPDw82Lp1Kxs3buStt95i5MiRrFy58rr7fv755/Tp0wdnZ+cc60eOHEmrVq0ICQnhqaee4r333uOjjz4iLS3thu87evRoEhISspdjx47l5WUVSk80r4zZBL/vPc2uU4lwz3/A7y5IPWMLSVar0SWKiIjkC8MCkq+vL3Z2dsTGxuZYHxsbS0BAwA2PM5vNVK1aldDQUJ5//nm6d+9OZGTkNfutXr2aPXv28MQTT9y0lvDwcDIzMzl8+PAN93FycsLT0zPHUtxVKO1K+zplAZix+iDYO8GDU8FsD7sWwc7/GVyhiIhI/jAsIDk6OtKwYUOioq6M0myxWIiKiqJJkya5Po/FYrluy89nn31Gw4YNqVev3k3PsXXrVsxmM35+frl+35Ji0KWBIxdtPcmphAtQth60fNG28ecXICn2X44WEREpmgy9xTZy5EhmzJjBrFmz2LVrF08//TQpKSkMGDAAgH79+jF69Ojs/SMjI1m+fDkHDx5k165dvPfee8yePZu+ffvmOG9iYiILFiy4butRdHQ0EydOZNu2bRw8eJA5c+YwYsQI+vbtS6lSpfL3goug0CBvGlfyIdNi5Yu1h20rWzxvC0oXzsOPz+lWm4iIFDv2Rr55jx49OH36NGPGjCEmJobQ0FCWLl2a3XH76NGjmM1XMlxKSgpDhgzh+PHjuLi4ULNmTb766it69OiR47zz5s3DarXSq1eva97TycmJefPm8dprr5GWlkalSpUYMWIEI0eOzN+LLcKebFmZDYfOMXf9UYbeVxUPZwfbU23T74G9S2Db1xDa2+gyRURE8ozJatV//29HYmIiXl5eJCQkFPv+SBaLldYfrOLA6RT+r0NNBresYtuw+n2Ieh2cvGBINHiVM7ZQERGRm8jt53eRe4pNCp7ZbMqexPbzNYdJz7TYNjR9FsqFQVqCbUJbZW0RESkmFJAkV7rWL0cZDydiEi+yePtJ20o7e+g6Feyd4UAUbJllbJEiIiJ5RAFJcsXJ3o7H/jn9yOXWojLV4b5XbN8vexnOHzGmQBERkTykgCS51je8Iq6OduyOSeL3ff8YSfvup6FCE0hPhh+eAYvFuCJFRETygAKS5JqXqwM9GtmmH5n++4ErG8x20PVjcHCFw6th46cGVSgiIpI3FJDklgxsXgk7s4m1+8+y80TClQ0+laH1G7bvf30Vzh64/glERESKAAUkuSXlS7nSse4/ph/5p7CBENwCMlIv3WrLMqBCERGRO6eAJLfs8iP/i7ef4vj51CsbzGboMgUc3eFoNKybalCFIiIid0YBSW5ZnXJeNK1SmiyLlc/XHM65sVRFaPuW7fuo12H2Q7D0/2DzLDi63jY9iYiISCFn6FQjUnQNblmZPw6cZd7Gozx3fzW8XB2ubGzQH/Yth92LbeMjHYjKebC7P5SpAWVq2r76XvrezRdMpoK9EBERketQQJLbck/1MtTw92BPbBJzNhxhSKuqVzaaTPDIbDi+AU7vhtN7riyJxyE51rYc+j3nSV18roSm7KUmeJRVcBIRkQKludhuU0mai+1Gvt18nBcWbKOMhxNr/nMvTvZ2Nz/oYiKc2WcLTmcuB6fdlwaYvMEfRSfPK4HJ9x8tT15Btn5PIiIiuZTbz28FpNukgATpmRZavrOCmMSLvNM9hEfCgu7gZKlwdt8/WpsutTydOwjWGzwN5+AKvtVztjaVqQmlgm1jM4mIiFxFASmfKSDZfLLqAJFLdlPNz51lw1tiNufxrbDMNNuYSmeuCk5n9oEl4/rH2DlB6ao5+zmVqWkbq8neMW/rExGRIiW3n9/qgyR3pFd4BT76bT/74pJZuTeO+2r65+0b2DuBf23b8k9ZmXD+8KXAtPtKeDqzDzIvQNxftuWfzPa2kPTP1ibf6uBbDRxc8rZuEREp0tSCdJvUgnTFWz/9zYzVhwiv5MP8J5sYW4zFAglHc7Y2nd4Np/dCetINDjLZbstd3UHctwY4uRdk9SIiks90iy2fKSBdcTL+Ai3fWUGmxcoPzzSjXpC30SVdy2qFxJNXtTbthbhdcDH+xsd5BUFACES8agtNIiJSpOkWmxSYQG8XHqgXyHd/nmD66oNM6d3A6JKuZTKBVznbUvX+K+utVkg5fVVr06X+TilxkHDMthz9A3ovgKBGxl2DiIgUGAUkyRNPtKjMd3+eYMmOUxw9m0qF0q5Gl5Q7JhO4+9mWSi1zbks9ZwtMv7wCJzbBrM7QYzZUa21MrSIiUmA0iIzkidqBnrSo5ovFCp+tOXjzA4oCVx+o2BT6L4KqEbbO31/3hG3zjK5MRETymQKS5JknW1YB4JtNxzmfkm5wNXnI0Q16zYOQHmDJhO+fhD8+MroqERHJRwpIkmeaVS1N7bKeXMjI4qt1R4wuJ2/ZOUDXadBkqO31L/+1LRaLsXWJiEi+UECSPGMymRjcsjIAs6IPczHjBiNgF1VmM7R5EyJet73+4yP4YQhk3WDAShERKbIUkCRPdQwpS6CXM2eS0/n+zxNGl5P3TCZoPhy6fAwmO9j2NczrDekpRlcmIiJ5SAFJ8pSDnZnHm1cCYMbqg1gsxXSYrfp9oOdcsHeBfb/Al11sT72JiEixoIAkea5n4wp4ONtz8HQKX60vZn2R/qlGO+j3Azh7w/GN8Hk7SDhudFUiIpIHFJAkz7k72fPsfdUAeOPHv4k+cNbgivJRhXB4fCl4BNom1P2sDcTtNroqERG5QwpIki+eaFGJB+oFkmmx8vSczRw9m2p0SfnHrxYM/MU28W3iCZjZDo5tMLoqERG5AwpIki9MJhPvdA8hpLwX8akZPPHlRpIuFuOnvbyD4PFlUC4MLpyHWQ/A3mVGVyUiIrdJAUnyjbODHdMfDcPPw4m9sckMn7eVrOLaaRtsI2/3XwRVW18adbsXbP3a6KpEROQ2KCBJvgrwcmZ6vzAc7c1E7Y5jwrI9RpeUvxzdoNfXtlG3rVmw8ClY+6HRVYmIyC1SQJJ8FxrkzYTuIQBMW3WA77YU8ye9rh51e/kYWPayRt0WESlCFJCkQHQJLceQVra52kZ9t4M/j543uKJ8ZjZD27eg9Ru219GTYeHTGnVbRKSIUECSAvNCmxq0ru1PeqaFwbM3cyrhgtEl5b9mz0HXqbZRt7fPs/VL0qjbIiKFngKSFBiz2cQHPUKp4e/B6aQ0Bn25iQvpxWy+tusJ7W3rl2TvAvuXa9RtEZEiQAFJCpS7kz2f9g/Dx82RnScSeeHbbVitxfjJtsuqt7U94ZY96nZbiD9mdFUiInIDCkhS4IJ8XJnapwH2ZhM/bT/FR7/tN7qkghHU2DZWkmc5OLPXFpLidhldlYiIXIcCkhgivHJpxnatA8D7y/eydOcpgysqIH41L426XcM26vbn7eDoeqOrEhGRqyggiWF6Na7AY02DARgxfxt/nUwwtqCC4lXeNn9b+UZwMd7WJ0mjbouIFCoKSGKo/3asRYtqvlzIyGLwl5s5k5xmdEkFw9UH+v1w1ajbc42uSkRELjE8IE2ZMoXg4GCcnZ0JDw9nw4YbT/L53XffERYWhre3N25uboSGhjJ79uwc+zz22GOYTKYcS7t27XLsc+7cOfr06YOnpyfe3t4MHDiQ5OTkfLk++Xf2dmYm92pAJV83TsRf4KnZm0nLLAFPtsE/Rt3ueWnU7adhzUQoCZ3WRUQKOUMD0vz58xk5ciSvvvoqW7ZsoV69erRt25a4uLjr7u/j48PLL79MdHQ027dvZ8CAAQwYMIBly3LenmjXrh2nTp3KXr7+Oud8WH369OGvv/5i+fLlLF68mN9//53Bgwfn23XKv/NydeDT/mF4ONuz6ch5/vv9zpLxZBtcGnV7KjQdZnv966vwy3816raIiMFMVgM/icLDw2nUqBGTJ08GwGKxEBQUxLBhwxg1alSuztGgQQM6duzI2LFjAVsLUnx8PAsXLrzu/rt27aJ27dps3LiRsLAwAJYuXUqHDh04fvw4gYGBuXrfxMREvLy8SEhIwNPTM1fHyL9btfc0A2ZuwGK13Xp7okVlo0sqWGsnwfJXbN+H9IAuU2wBSkRE8kxuP78Na0FKT09n8+bNREREXCnGbCYiIoLo6OibHm+1WomKimLPnj20bNkyx7aVK1fi5+dHjRo1ePrppzl79mz2tujoaLy9vbPDEUBERARms5n162/8NFFaWhqJiYk5Fslb91Qvw8sdawPw9s+7WLnn+i2JxVazZ21zuJnsYPt8+LqnRt0WETGIYQHpzJkzZGVl4e/vn2O9v78/MTExNzwuISEBd3d3HB0d6dixIx999BGtW7fO3t6uXTu+/PJLoqKiGD9+PKtWraJ9+/ZkZdn6tcTExODn55fjnPb29vj4+Pzr+0ZGRuLl5ZW9BAUF3c5ly0083iyYR8LKY7HCsLl/sj+uhPUNC+0FveZdGnX7V5jVGVLO3vw4ERHJU4Z30r5VHh4ebN26lY0bN/LWW28xcuRIVq5cmb29Z8+ePPDAA9StW5euXbuyePFiNm7cmGOf2zF69GgSEhKyl2PHNApyfjCZTIztWodGwaVISsvkiVkbiU9NN7qsglW9zZVRt09s1qjbIiIGMCwg+fr6YmdnR2xsbI71sbGxBAQE3PA4s9lM1apVCQ0N5fnnn6d79+5ERkbecP/KlSvj6+vL/v220ZoDAgKu6QSemZnJuXPn/vV9nZyc8PT0zLFI/nCyt2Nq34aU83bh8NlUhs79k8ysEtZp+Z+jbp/dB5+10ajbIiIFyLCA5OjoSMOGDYmKispeZ7FYiIqKokmTJrk+j8ViIS3txmPnHD9+nLNnz1K2bFkAmjRpQnx8PJs3b87e57fffsNisRAeHn4bVyL5wdfdiRn9wnB1tGPN/jO8+VMJDAf/HHU76aStJenoOqOrEhEpEQy9xTZy5EhmzJjBrFmz2LVrF08//TQpKSkMGDAAgH79+jF69Ojs/SMjI1m+fDkHDx5k165dvPfee8yePZu+ffsCkJyczIsvvsi6des4fPgwUVFRdOnShapVq9K2bVsAatWqRbt27Rg0aBAbNmxg7dq1DB06lJ49e+b6CTYpGLUDPXn/kVAAvvjjMHPXHzW2ICNkj7rdGC4m2Ebd3rPU6KpERIo9eyPfvEePHpw+fZoxY8YQExNDaGgoS5cuze64ffToUczmKxkuJSWFIUOGcPz4cVxcXKhZsyZfffUVPXr0AMDOzo7t27cza9Ys4uPjCQwMpE2bNowdOxYnJ6fs88yZM4ehQ4dy//33Yzab6datG5MmTSrYi5dcaVcngOdbV+e95XsZ88NOKpdx4+7KpY0uq2BdHnV7QX/Y9wvM6w0PfAT1+xhdmYhIsWXoOEhFmcZBKjhWq5Vn523lx20nKeXqwKKhzQnycTW6rIKXlQGLhsG2SwOfRrwGzYaDyWRkVSIiRUqhHwdJJLdMJhPvdAuhbjkvzqdm8MSsTSSnZRpdVsHLHnX7WdvrX1+DZS9r1G0RkXyggCRFgoujHTP6heHn4cSe2CSGz9uKxVICGz9NJmgzFtq8aXu9bgp8/yRklrChEERE8pkCkhQZAV7OTO8XhqO9mV93xfLuL3uMLsk4TYfBg5+A2R52fGMbdTuthA2qKSKSjxSQpEgJDfLmnW4hAHy88gAL/zxhcEUGqtfTNuq2gysciIIvH9Co2yIieUQBSYqcrvXL8XSrKgC89L/tbD0Wb2xBRqrWGvotApdS/xh1uwQOhyAikscUkKRIerFNDSJq+ZGeaWHwl5uISbhodEnGCWp0adTt8ldG3Y792+iqRESKNAUkKZLMZhMTe9anhr8HcUlpDJ69iYsZWUaXZZwyNWDgMihTE5JOwcx2cCTa6KpERIosBSQpstyd7Pm0fxilXB3YfjyBF7/dToke1surPAxYAkHhtlG3Z3eFPUuMrkpEpEhSQJIiLcjHlal9G2JvNvHjtpNMWbHf6JKM5eoDjy6Eam0h8yLM6wNbZhtdlYhIkaOAJEXe3ZVL80aXOgC8+8telu6MMbgigzm6Qs85UK83WLNg0VBY/T6U5NY1EZFbpIAkxULv8Ao81jQYgJHfbGXXqURjCzKanQN0/RiaPWd7HfU6LPs/jbotIpJLCkhSbPy3Yy2aV/UlNT2LJ2Zt4kxymtElGctkgtZvQJu3bK/XfQzTmsPO78BSgju0i4jkggKSFBv2dmYm965PcGlXTsRf4OmvNpOeqRYTmg6Fh2aAowfE/QXfDoCPm8D2byCrBM5pJyKSCwpIUqx4uzryaf9GeDjbs/HweV5ZuLNkP9l2WcgjMHw73PMfcPKCM3vgu0EwpRH8+RVkZRhdoYhIoaKAJMVOVT93PupVH7MJ5m86xsy1h40uqXBw9YF7/w9G7ID7/msbffvcQfjhGfioAWyaCZkl/LakiMglCkhSLLWq4cf/dagFwJs//c2qvacNrqgQcfaCli/C8J22PkpuZWzTkyweDpPqw/rpkFGCRyYXEUEBSYqxgc0r8XDD8lisMHTuFg6c1mz3OTi5255ye247tI0E9wBIPAFLXoQP60H0FEhPNbpKERFDmKzqoHFbEhMT8fLyIiEhAU9PT6PLkRtIy8yiz4z1bDpynsq+bnw/pBlerg5Gl1U4ZVyEP2fDmomQeNy2ztXX1sm70RPg5GFoeSIieSG3n99qQZJizcnejmmPNqSctwsHz6Qw9OstZGbpybbrcnCGxoPg2T+h84fgXRFSz8Cvr8HEurBqgm0KExGREkABSYo9X3cnpvdriIuDHav3neGtn3cZXVLhZu8IDR+DYZuh61TwqQIXzsOKN+GDuvDbW5B6zugqRUTylQKSlAh3BXrxQY96AMxce5h5G44aXFERYOcAob1h6Ebo9hmUqQlpCfD7O7YWpV9fg5QzRlcpIpIvbisgHTt2jOPHj2e/3rBhA8OHD2f69Ol5VphIXmtXpywjW1cH4JUfdrLhkFpBcsVsB3W7w9PR8PAs8K8L6cmw5gNbUFr2MiSV8PnvRKTYua2A1Lt3b1asWAFATEwMrVu3ZsOGDbz88su88cYbeVqgSF4adl9VOoWUJSPLylNfbebYOT2llWtmM9zVFZ5aDT2/hsD6kJEK0ZNhYgj8/CIknDC6ShGRPHFbAWnnzp00btwYgG+++YY6derwxx9/MGfOHL744ou8rE8kT5lMJiZ0r0fdcl6cS0ln0JebSE7TdBu3xGSCmh1g0Aro8z8o3xiy0mDDdJgUCj8Oh/NHjK5SROSO3FZAysjIwMnJCYBff/2VBx54AICaNWty6tSpvKtOJB+4ONoxvV9Dyng4sTsmiRHzt2KxaLSLW2YyQbUIGPgL9PsBKjaHrHTYPNM2MvcPz8DZA0ZXKSJyW24rIN11111MmzaN1atXs3z5ctq1awfAyZMnKV26dJ4WKJIfynq5MP3Rhjjam1n+dyzvLd9jdElFl8kElVvBgJ9gwBKofC9YMm1zvE0Og+8Gw+m9RlcpInJLbisgjR8/nk8++YRWrVrRq1cv6tWzPR20aNGi7FtvIoVd/QqlGN+tLgBTVhzgh63qP3PHKjaFfgth4K9QrQ1YLbB9PkxpDAseg9i/jK5QRCRXbnsk7aysLBITEylVqlT2usOHD+Pq6oqfn1+eFVhYaSTt4mPckt1MW3UAJ3sz3zzZhHpB3kaXVHyc/BN+fxd2L76yrmYnuOclKFvPuLpEpMTK15G0L1y4QFpaWnY4OnLkCBMnTmTPnj0lIhxJ8fJi2xrcX9OPtEwLg77cRGyiJmrNM4H1oecceGot3PUgYLKFpU9awpxH4PgmoysUEbmu2wpIXbp04csvvwQgPj6e8PBw3nvvPbp27crUqVPztECR/GZnNjGxZyjV/d2JS0pj8JebuJiRZXRZxUtAHXj4C3hmPdR9BExm2LcMPr0fZj8IR6KNrlBEJIfbCkhbtmyhRYsWAHz77bf4+/tz5MgRvvzySyZNmpSnBYoUBA9nBz7t14hSrg5sO57AS99uR/M454MyNaDbDBi6CUL7gtkeDvwGM9vBF53g0O+gn7uIFAK3FZBSU1Px8LDN7P3LL7/w0EMPYTabufvuuzlyROOfSNFUobQrH/dpiL3ZxKJtJ/l4pR5Rzzelq0DXKbb53ho+BmYHOLwaZnWGz9vB/l8VlETEULcVkKpWrcrChQs5duwYy5Yto02bNgDExcWpw7IUaU2qlOb1LncB8O4ve/jlL02hka9KBUPnD+G5rdB4MNg5wbF18FU3mHEf7FmioCQihritgDRmzBheeOEFgoODady4MU2aNAFsrUn169fP0wJFClqf8Ir0a1IRqxWGz9/K7phEo0sq/rzKQ4cJMHw73P0M2LvAyS3wdU9bh+6/F4HFYnSVIlKC3PZj/jExMZw6dYp69ephNtty1oYNG/D09KRmzZp5WmRhpMf8i7eMLAuPzdzA2v1nKV/KhadbVaFmgAfV/D3wdHYwurziL/m0bY63jZ/aJsYF8KsNLZ63PQ1ntjO2PhEpsnL7+X3bAemy48ePA1C+fPk7OU2Ro4BU/MWnptN1yloOn805oW2glzPVAzyoEeBBDX8Pqvt7UNXPHWcHfWjnudRzsG4qrP8E0hJs60pXg4hXbeMpmUzG1iciRU6+BiSLxcKbb77Je++9R3Ky7X93Hh4ePP/887z88svZLUrFmQJSyRCTcJEv/jjM7phE9sQkcSrh+mMkmU0QXNqNGgG2wHT5a3BpV+ztiv/fh3x3Id42GW70FLgYb1tXrS20Hw8+lYysTESKmHwNSKNHj+azzz7j9ddfp1mzZgCsWbOG1157jUGDBvHWW2/dfuVFhAJSyZRwIYN9sUnsiU1iT8ylJTaJ+NSM6+7vaG+mahn37MBUM8CD6gEeBHo5Y1Lrx61LS4I1E2Hth2DJAHtnaPECNHsW7J2Mrk5EioB8DUiBgYFMmzaNBx54IMf6H374gSFDhnDiRPGf00oBSS6zWq2cTk7LDkx7Y5PYE5vM3pgkLtxgwEl3J3uq+7tTI8CTGv7utlt2/h6UdteHfK6c2Qc/jbSNmwRQuip0fM82aa6IyL/I14Dk7OzM9u3bqV69eo71e/bsITQ0lAsXLtx6xUWMApLcjMVi5fj5C+yJtYWm3TFJ7I1J4sDpZDIt1/9r5+vueOU2nb+ttam6vwfuTvYFXH0RYLXCzv/Bsv+D5Fjbujrdoe1b4BFgbG0iUmjla0AKDw8nPDz8mlGzhw0bxoYNG1i/fn2uzzVlyhQmTJhATEwM9erV46OPPqJx48bX3fe7777j7bffZv/+/WRkZFCtWjWef/55Hn30UQAyMjL473//y88//8zBgwfx8vIiIiKCcePGERgYmH2e4ODgawa0jIyMZNSoUbmuWwFJbld6poXDZ1OyA9PlAHX0XOoNh/wpX8olOzDVuNTHqXIZN5zs1TGciwnw21uwcQZYLeDkCff9F8IGgp2CpYjklK8BadWqVXTs2JEKFSpkj4EUHR3NsWPH+Pnnn7OnIbmZ+fPn069fP6ZNm0Z4eDgTJ05kwYIFN5z0duXKlZw/f56aNWvi6OjI4sWLef755/npp59o27YtCQkJdO/enUGDBlGvXj3Onz/Pc889R1ZWFps2XZkUMzg4mIEDBzJo0KDsdR4eHri5ueX6Z6CAJHktNT2TfbHJtsAUc6WfU1xS2nX3tzObqOTrlv0kXY1LT9ZV8HHFzlwC+zed3Gq77XZis+11QAh0mgjlGxpZlYgUMvn+mP/JkyeZMmUKu3fvBqBWrVoMHjyYN998k+nTp+fqHOHh4TRq1IjJkycDtqfjgoKCGDZsWK5bcxo0aEDHjh0ZO3bsdbdv3LiRxo0bc+TIESpUqADYAtLw4cMZPnx4rt7jehSQpKCcT0nPbmW63Mdpd0wSSRczr7u/k72Zav7u1PD3pEaAe3Z4CvAsAR3DLVmwZRb8+pqtZQmTbSqTiFfBpZTBxYlIYVBg4yD907Zt22jQoAFZWTefCT09PR1XV1e+/fZbunbtmr2+f//+xMfH88MPP/zr8Varld9++40HHniAhQsX0rp16+vu9+uvv9KmTRvi4+OzfxDBwcFcvHiRjIwMKlSoQO/evRkxYgT29jdujk9LSyMt7cr/5BMTEwkKClJAEkNYrVZiEi/mCEx7Y5PYF5tMWub1R5z2dXdkwsP1uLfGta2zxU7yaVg+BrbNtb129YU2Y6FeL42dJFLC5TYgGXaD/syZM2RlZeHv759jvb+/f3ar1PUkJCRQrlw50tLSsLOz4+OPP75hOLp48SL/+c9/6NWrV44fwrPPPkuDBg3w8fHhjz/+YPTo0Zw6dYr333//hu8bGRnJ66+/fotXKZI/TCYTZb1cKOvlQqt/BJ4si5Wj51LZE5PInpjkS0/UJXHoTApnktMZMX8rv4xoiZ+Hs4HVFwD3MvDgVKjf13bb7fRuWPg0bJkNnd4Hv1pGVygihZxhLUgnT56kXLly/PHHH9n9mABeeuklVq1adcOO3haLhYMHD5KcnExUVBRjx45l4cKFtGrVKsd+GRkZdOvWjePHj7Ny5cp/TYmff/45Tz75JMnJyTg5Xf8xa7UgSVF2IT2LblP/4O9Tidxf049P+4cV/9ttl2Vl2AaYXDUeMlLBbA93D4F7/gNO7kZXJyIFLLctSIYN8evr64udnR2xsbE51sfGxhIQcONHdM1mM1WrViU0NJTnn3+e7t27ExkZmWOfjIwMHnnkEY4cOcLy5ctvGmDCw8PJzMzk8OHDN9zHyckJT0/PHItIUeHiaMf7PerhYGciancc324+bnRJBcfOAZoPh2c22KYnsWTCH5NgSjjs+pEbPjooIiXaLd1ie+ihh/51e3x8fK7P5ejoSMOGDYmKisrug2SxWIiKimLo0KG5Po/FYsnRsnM5HO3bt48VK1ZQunTpm55j69atmM3m6z45J1Jc1AzwZETr6ryzdA9v/Pg3Tav6Us7bxeiyCo53EPScA3uWwpIXIf4ozO+rKUtE5LpuKSB5eXnddHu/fv1yfb6RI0fSv39/wsLCaNy4MRMnTiQlJYUBAwYA0K9fP8qVK5fdQhQZGUlYWBhVqlQhLS2Nn3/+mdmzZzN16lTAFo66d+/Oli1bWLx4MVlZWcTExADg4+ODo6Mj0dHRrF+/nnvvvRcPDw+io6MZMWIEffv2pVQpPeUixdvgFpVZ/ncsfx6N5z/fbufLxxtjLmlDAtRoB5Vawur3bFOW7FsGh1ZpyhIRySFP+yDdjsmTJ2cPFBkaGsqkSZMIDw8HoFWrVgQHB/PFF18A8N///pf58+dz/PhxXFxcqFmzJs899xw9evQA4PDhw1SqdP3/Ba5YsYJWrVqxZcsWhgwZwu7du0lLS6NSpUo8+uijjBw58ob9j65Hj/lLUXXwdDIdJq3mYoaFsV3u4tEmwUaXZBxNWSJS4hjymH9JooAkRdnMtYd4/ce/cXGwY8lzLQj2zf0gqcWOpiwRKVEKfSdtETFO/ybBNKlcmgsZWbywYBtZN5gbrkQwmaBudxi6ERo/CSYz7PwWJjeC9Z/YBp8UkRJHAUmkBDKbTbzTPQR3J3s2HTnPp6sPGl2S8Zy9oMM7MOg3CGwAaYmw5CWY3gqObza6OhEpYApIIiVUkI8rr3SyDZj43i972RubZHBFhURgfXjiV+j4vi00xWyHT++HH4fDhfNGVyciBUQBSaQEeyQsiHtrlCE9y8LIb7aSkXX9aUpKHLMdNBoIQzdDvd6AFTbPhI/CYOtcjZ0kUgIoIImUYCaTiXHdQvBycWDniUSmrNhvdEmFy+UpSx77GcrUhNQztilLZnaAuF1GVyci+UgBSaSE8/d05o0udwEw+bf97DieYHBFhVBwM3hqDUS8Dg6ucPQPmNYcfnkF0pKNrk5E8oECkojwQL1AOtQNINNi5fkFW7mYoSe3rpE9Zcl6TVkiUgIoIIkIJpOJsV3q4OvuyN7YZD74da/RJRVe3hVsU5b0mm/7PvG4bcqSuT3g3CGjqxORPKKAJCIAlHZ34u0H6wIw/feDbD5yzuCKCrka7WDIetsUJWYH25QlH98NqyZAZtrNjxeRQk0BSUSytbkrgG4NymO1wshvtpGanml0SYWboyvc/wo8/YdtfrfMi7DiTZjaDA6uNLo6EbkDCkgiksOYzrUp6+XMkbOpjFuy2+hyioYy1aHfInjoU3Dzg7P74Msu8O1ASIoxujoRuQ0KSCKSg5eLA+O7hQDwZfQR1uw7Y3BFRYTJBCEPw7BN0HiwpiwRKeIUkETkGi2rl6Hv3RUAeOnbbSRezDC4oiLE2Qs6TNCUJSJFnAKSiFzX6Pa1qODjysmEi4z98W+jyyl6NGWJSJGmgCQi1+XmZM+7D9fDZIIFm4/z69+xRpdU9GRPWbIJ6vVCU5aIFB0KSCJyQ40r+fBE80oAjPpuB+dT0g2uqIhy94MHp8FjP+WcsuTLByD+qNHVich1KCCJyL96vk0Nqvq5cyY5jVd+2Gl0OUVbcHN4crVtyhJ7Fzj0O3zcFLbMVmuSSCGjgCQi/8rZwY73H6mHndnE4u2n+HHbSaNLKtrsHW1Tljy9FoLCIT0JFg2Fr3tqSACRQkQBSURuKqS8N8/cWxWAV37YSVzSRYMrKgZKV4EBS6D1G2DnCHuX2kbi3vk/oysTERSQRCSXht5blbsCPYlPzWD0/3Zg1S2hO2e2g2bPweBVEBBie7rt28dhwWOQctbo6kRKNAUkEckVR3sz7z1SD0c7M1G741iw+bjRJRUf/rVt4ybdMwpMdvDX97bWpD1LjK5MpMRSQBKRXKsZ4MmI1tUBeOPHvzl+PtXgiooROwe4d7Rt7KQyNSElztYvaeEQuJhgdHUiJY4CkojcksEtK1O/gjfJaZm89O12LBbdastT5RrYbrk1HQaYYOsc25NumvxWpEApIInILbEzm3jv4Xo4O5j548BZvlp/xOiSih8HZ2jzpq0Td6lgSDxum/z2pxcgPcXo6kRKBAUkEblllcu4M6pdTQAif97NoTP60M4XFZvAU2uh0RO21xtnwNRmcHSdsXWJlAAKSCJyW/o1CaZJ5dJcyMjihQXbyNKttvzh5A4d34NHvwfPcnD+EHzeDpaPgQwNtyCSXxSQROS2mM0m3ukegruTPZuPnOfT1QeNLql4q3IfPP0H1OsNWGHthzC9FZz80+jKRIolBSQRuW1BPq680qkWAO/9spe9sUkGV1TMuXjDg1Oh51xwKwOnd8GnEbByHGRlGF2dSLGigCQid+SRsCDuq+lHepaFkd9sJSPLYnRJxV/NjjBkPdTuApZMWBkJn94PcbuMrkyk2FBAEpE7YjKZGPdQXbxcHNh5IpHJv+03uqSSwa00PDwLun0Gzt5waht8cg+snQSWLKOrEynyFJBE5I75eToztmsdACav2M+O4xrYsECYTFC3OwxZB9XaQFYaLH8FZnaAsweMrk6kSFNAEpE80TmkLB3rliXLYmXkN1u5mKFWjALjWRZ6fwMPfASO7nBsHUxrDhtmgEW3PEVuhwKSiOQJk8nE2K518HV3ZF9cMh8s32t0SSWLyQQN+tmedAtuARmp8PML8NWDkKB580RulQKSiOQZHzdHIh8KAWD66oNsOnzO4IpKoFIVod8iaP8O2LvYpij5uAlsnQtWjVUlklsKSCKSp1rX9qdbg/JYrfD8gm2kpmcaXVLJYzZD+JPw1Boo3wjSEmHh0zCvNyTFGl1d4ZNw3BYg90cpREo2k9WqPw23IzExES8vLxISEvD09DS6HJFCJeFCBu0m/s6phIv0a1KRN7rUMbqkkisrE/6YBCveBksGuPhAp/fhrgeNrsw4WRlwbAPs+wX2LYe4v65sK1sP7vkP1Ohgu20pxU5uP78VkG6TApLIv1u97zSPfrYBgK8GhtO8mq/BFZVwMTth4VMQs8P2uk436PAuuPoYW1dBSYqF/b/aQtGBFZD2jyctTWYoGwqn90DGpXkFA+peCkodbS1yUmwoIOUzBSSRm3tl4U5mrztCoJczS0e0xNPZweiSSrbMdPh9Aqx+D6xZ4O5ve/KtelujK8t7lizbNCx7l9lC0amtObe7loaqEbbhEarcZwuKKWchejJsmA7pybb9/OvAPS9Bzc4KSsWEAlI+U0ASubmUtEw6TFrNkbOpdG9Ynncfrmd0SQJwfLOtNenMpScN6z8Kbd8G5yL+b1nqOTjwmy0Q7f8VUs/m3B5Y3xaIqrWxfW+2u/F5oqfA+k8g/dL0OX61oeWLULurglIRp4CUzxSQRHJn4+FzPPJJNFYrzOgXRuva/kaXJAAZF+C3N21BACt4BUGXKVD5HqMryz2rFWK2X+lLdHwjWP8x7pOTF1S9zxaIqkaAu9+tnT/1HKybCuun2Tq6A5SpaQtKdz1444AlhVpuP78Nj8FTpkwhODgYZ2dnwsPD2bBhww33/e677wgLC8Pb2xs3NzdCQ0OZPXt2jn2sVitjxoyhbNmyuLi4EBERwb59+3Lsc+7cOfr06YOnpyfe3t4MHDiQ5OTkfLk+kZKuUbAPg1pUBmD0dzs4l5JucEUCgIMLtH0LHvsJvCtCwjH48gH4+SVITzW6uhu7mAB//wA/PAPv1YRPWtqC3rH1tnDkdxc0HwEDlsBLB+DhLyC0962HI7DddrvvZRi+He4ZZQtcp3fD/wbahk7YvkDTuhRjhrYgzZ8/n379+jFt2jTCw8OZOHEiCxYsYM+ePfj5XfuHeeXKlZw/f56aNWvi6OjI4sWLef755/npp59o29Z2D338+PFERkYya9YsKlWqxCuvvMKOHTv4+++/cXZ2BqB9+/acOnWKTz75hIyMDAYMGECjRo2YO3durmtXC5JI7l3MyKLTR2vYH5dMx5CyTOndwOiS5J/Skm1TlGz63Pbapwo8OA2CGhtbF9haiU7vvtJKdDTaNkHvZQ5uULkVVGttW7zK518tF+Jtt93WTbEFNYDS1WwtSnW6gZ19/r235JkicYstPDycRo0aMXnyZAAsFgtBQUEMGzaMUaNG5eocDRo0oGPHjowdOxar1UpgYCDPP/88L7zwAgAJCQn4+/vzxRdf0LNnT3bt2kXt2rXZuHEjYWFhACxdupQOHTpw/PhxAgMDc/W+Ckgit2b78Xge/PgPsixWPupVn871cvd3TQrQ/l/hh2GQdNL2ZFez56DVaLB3Ktg60lPg0O9XQlHCsZzbS1e71JeoNVRsWvD1XUyA9dNtHbovxtvW+VSxBaW6DysoFXKF/hZbeno6mzdvJiIi4koxZjMRERFER0ff9Hir1UpUVBR79uyhZcuWABw6dIiYmJgc5/Ty8iI8PDz7nNHR0Xh7e2eHI4CIiAjMZjPr16+/4fulpaWRmJiYYxGR3Asp780z91YF4JUfdhKXeNHgiuQaVSNgyB8Q0tN2u2rNBzC9FZzalv/vffaArb/P7AdhfDB83dPWopVwDOydoWpraD8Bnv0Thm2Cdm9DlXsLPhwBOHvBPS/C8B1w/xjb2FLnDtg6vk9pBH/OsY21JEWaYTH3zJkzZGVl4e+fs8Omv78/u3fvvuFxCQkJlCtXjrS0NOzs7Pj4449p3bo1ADExMdnnuPqcl7fFxMRcc/vO3t4eHx+f7H2uJzIyktdffz33Fygi1xh6b1WidsXy18lERn+3g0/7h2HSYHyFi0speOgTqNUJfhwOcX/DjPtsYwI1H5l3rSMZF+HIGlsL0b5f4NzBnNu9K0C1traWouDm4OiaN++bl5w9ocXz0HgwbPwU/vjIdh0/DIHf37Ftq9cL7DS8RVFU5NoBPTw82Lp1K8nJyURFRTFy5EgqV65Mq1at8vV9R48ezciRI7NfJyYmEhQUlK/vKVLcONqbef+RUDp/tIao3XEs2HycR8L096hQqtUZKjSBxcNh14+w4i3Ys8TWN6lMjds7Z/zRS4FoORxaZZtQ9zKzg+122eXH8H2rFZ2RrJ08bB3DGw2CTZ/B2klw/jAsGmYbd6rF81CvN9g7Gl2p3ALDApKvry92dnbExuacFyg2NpaAgIAbHmc2m6la1dZMHxoayq5du4iMjKRVq1bZx8XGxlK2bNkc5wwNDQUgICCAuLi4HOfMzMzk3Llz//q+Tk5OODkZ0JQrUszUCPBgZJvqjFuymzd+/JumVUpTvlQhbB0QcPOFR2bDjgXw8wtwcgtMa2G7rXT30zd/zD0rA46uu9KX6PSunNs9yl7qXN3G1tHaySPfLqVAOLnb+m01esJ2e3Dth7ZQ+ONz8Pt70GIEhPZVUCoiDOuD5OjoSMOGDYmKispeZ7FYiIqKokmTJrk+j8ViIS0tDYBKlSoREBCQ45yJiYmsX78++5xNmjQhPj6ezZs3Z+/z22+/YbFYCA8Pv9PLEpFcGNSiMg0qeJOclslL327HYtFwbIWWyQQhj8CQdbY+Sllp8MvL8EUnOHfo2v2TYmDLbJj/KLxTGWZ1ss0Fd3qXreN3hSa2gPXUGhi5yzaSd63ORT8c/ZOjGzQdBs9th7aRthHLE47C4hEwqb7tdlxmmtFVyk0Y/ph///79+eSTT2jcuDETJ07km2++Yffu3fj7+9OvXz/KlStHZGQkYOsHFBYWRpUqVUhLS+Pnn39m1KhRTJ06lSeeeAKwPeY/bty4HI/5b9++/ZrH/GNjY5k2bVr2Y/5hYWF6zF+kAB06k0L7D3/nYoaF1x+4i/5Ng40uSW7GaoUts2DZy7apOBzcoM1Y23Qc+36xLTHbcx7j6nvlEfwq99n6OJU0GRdg8yxbp/fkS31dPcvZbsvVfxQcnI2tr4TJ7ee3oX2QevTowenTpxkzZgwxMTGEhoaydOnS7E7WR48exfyPId1TUlIYMmQIx48fx8XFhZo1a/LVV1/Ro0eP7H1eeuklUlJSGDx4MPHx8TRv3pylS5dmhyOAOXPmMHToUO6//37MZjPdunVj0qRJBXfhIkIlXzdGt6/Fq4v+InLJLlpWL0MlXzejy5J/YzJBw8dst8MWPmPrZP3TyKt3gnINrjyGX7a+puZwcIG7n7L97LZ8aQtKiSdsty1XvwfNhkPD/rb9pNDQVCO3SS1IInfOYrHS97P1/HHgLA0qeLPgqabYmYtIx9ySzmKxTcHx25u2J9uyJ369H9zLGF1d4ZZxEf6cfSUoAbgH2PovhQ1QUMpnRWKgyKJMAUkkbxw/n0q7iatJTstkVPuaPHVPFaNLklthsdjGTNLgiLcuMw3+/MoWlC4PhunmdykoPV44hzYoBgr9QJEiIgDlS7kyplNtAN7/ZS97YpIMrkhuidmscHS77J2g0UAYtgU6f2gb+yklztYJ/sMQ23AB6SlGV1liKSCJiOEeDivPfTX9SM+yMPKbrWRkWW5+kEhxYe9o6580bIvtqT7vipBy2jY/3sQQWDPRNl+eFCgFJBExnMlkYtxDdfF2deCvk4lM/m2/0SWJFDw7B2jQD4Zthi5ToFQlSD0Dv74KE+vaOnSnqYW1oCggiUih4OfpzNgudQCYvGI/O44nGFyRiEHsHKB+Xxi6CbpOBZ/KcOEcRL1hC0q/T4CLmg80vykgiUih0bleIB1DypJlsTLym61czMgyuiQR49jZQ2hveGYjPPgJlK4KF87bnhycWBdWvQMX9R+J/KKAJCKFytgudfB1d2JfXDLvL99rdDkixrOzh3o94ZkN8NCn4FsdLsbb5sebWBdWjoML8UZXWewoIIlIoeLj5kjkQ3UBmLH6IBsPnzO4IpFCwmwHIQ/bpn3p9hmUqWlrQVoZaevMveJtWwuT5AkFJBEpdFrX9qd7w/JYrfD8N9tIScs0uiSRwsNsB3W7w9PR0H0mlKkFaQmwajx8UBeWjLJNDqwn3+6IBoq8TRooUiR/JV7MoN0Hv3My4SKP3l2RsV3rGF2SSOFkscCuRbY+SXF/XVlvtodyYVD5HqjUEso3so29VMJpJO18poAkkv/W7DtD38/WAzB7YGNaVNMUFiI3ZLHA3qWw52c49DvEH8m53d4FKtxtC0uV7oHAUFtrVAmjgJTPFJBECsYrC3cye90Ryno5s2xESzydHYwuSaRoOH/YFpQO/Q4HV9lG6f4nJy8IbmYLS5Vagl8t24TExZwCUj5TQBIpGKnpmbT/cDVHzqbSvWF53n24ntEliRQ9Viuc3gOHVtkC0+HV1w4R4FbmUuvSpRamUsHFMjApIOUzBSSRgrPp8Dke/iQaqxVm9AujdW1/o0sSKdosWXBq26UWplVwJBoyL+Tcx6uCLSxVvgeCW4BnWWNqzWMKSPlMAUmkYEX+vItPfj+Ir7sTC55qQnBpV0zF8H+3IobITIMTm2234g79Dsc3giUj5z6+1a/cjgtuDq4+xtR6hxSQ8pkCkkjBupiRReeP1rAvzvbosruTPVX93Knu7051fw+q+XtQ3d+dAE9nBSeRO5WeAkejr/RfOrUN+GdcMEHZkEu341rZOn87uRtT6y1SQMpnCkgiBW9PTBIvfruNv08mkmm5/j9dHs72VPPLGZqq+3vg5+Gk4CRyuy6ch8Nrr/RhOr0753azvW0Ygct9mArxkAIKSPlMAUnEOOmZFg6dSWFvbBL7YpPYG5vM3rgkjpxNJesGwcnT2T47MFXz86D6pe/LKDiJ3LqkGDi0+lJgWgXxR3Nu/+eQApXvgbKhhWZIAQWkfKaAJFL4pGVmXQpOyZeCUxL7YpM5fDaFG+QmvFwcbKHJ34Pq/2h58nV3VHASya3zh6/0Xzr0e6EeUkABKZ8pIIkUHRczsjh4OoV9cbbQdDlAHTmXyo3+BSzl6kA1f49/3K6zffV1L5y3DUQKDavVdgvuclgqZEMKKCDlMwUkkaLvYkYW++OS2R+XfCU4xSVx9F+Ck4+bY3Zoym558vfAx82xYIsXKSpyO6RA5ZZXWpg8AvKtHAWkfKaAJFJ8XUjP4sDp5BytTXvjkjh27sINj/F1d7zUt+lKaKrm504pBSeRnDLT4PimKy1M1x1SoIYtKDUZAj6V8/TtFZDymQKSSMmTmp55qbXJ1tK0L9YWoo6f/7fg5PSPoQgutTz5eeDlqilTRIArQwpc7sP0zyEFntkIZarn6dspIOUzBSQRuSwlLTP7Nt2+y19jkzkRf+Pg5O/pRM9GFRh2X1Xs7cwFWK1IIXfhPBxeY2tZing9z/smKSDlMwUkEbmZ5LRM9sVeaWnaG5fM/tgkTiZczN4nrGIpPuxVn3LeLgZWKlJyKCDlMwUkEbldSRcz+OWvWF5d9BfJaZl4uTgwvlsI7erkX8dUEbHJ7ee32nVFRAqYh7MD3RqW56dnm1OvvBcJFzJ46qvNjPlhJxczsowuT0RQQBIRMUzF0m4seKopg1vantL5MvoID378B/svzTcnIsZRQBIRMZCjvZn/61CLmQMa4ePmyK5TiXT+aA0LNh1DPSBEjKOAJCJSCNxbw48lz7WgaZXSXMjI4sVvtzNi/laS0zKNLk2kRFJAEhEpJPw9nZk9MJwX2lTHzmxi4daTdJq0mh3HE25+sIjkKQUkEZFCxM5sYuh91Zg/+G4CvZw5fDaVh6au5bM1h3TLTaQAKSCJiBRCYcE+/PxcC9rU9icjy8rYxX/zxKxNnEtJN7o0kRJBAUlEpJDydnXkk0cb8kaXu3C0NxO1O472H/5O9IGzRpcmUuwpIImIFGImk4l+TYJZOKQZlcu4EZuYRu9P1/H+8r1kZlmMLk+k2FJAEhEpAmoHerJ4WHMeblgeqxUmRe2j96frOZVw4/neROT2KSCJiBQRro72THi4HhN7hOLmaMeGQ+do/+Fqlv8da3RpIsWOApKISBHTtX45Fj/bgjrlPIlPzWDQl5t4bdFfpGVqmhKRvKKAJCJSBFXydeN/TzdlYPNKAHzxx2Ee+vgPDp7WNCUieUEBSUSkiHKyt+OVTrX5/LEwSrk68NfJRDp9tIbvthw3ujSRIs/wgDRlyhSCg4NxdnYmPDycDRs23HDfGTNm0KJFC0qVKkWpUqWIiIi4Zn+TyXTdZcKECdn7BAcHX7N93Lhx+XaNIiL56b6a/ix5riXhlXxITc9i5DfbGPnNVlI0TYnIbTM0IM2fP5+RI0fy6quvsmXLFurVq0fbtm2Ji4u77v4rV66kV69erFixgujoaIKCgmjTpg0nTpzI3ufUqVM5ls8//xyTyUS3bt1ynOuNN97Isd+wYcPy9VpFRPJTgJczcwfdzYiI6phN8N2WE3T6aA07T2iaEpHbYbIaOHZ9eHg4jRo1YvLkyQBYLBaCgoIYNmwYo0aNuunxWVlZlCpVismTJ9OvX7/r7tO1a1eSkpKIiorKXhccHMzw4cMZPnz4bdeemJiIl5cXCQkJeHp63vZ5RETy2vqDZxk+fyunEi7iaGdmdIeaPNbU1nIuUtLl9vPbsBak9PR0Nm/eTERExJVizGYiIiKIjo7O1TlSU1PJyMjAx8fnuttjY2P56aefGDhw4DXbxo0bR+nSpalfvz4TJkwgM1NN0SJSPIRXLs3Pz7YgopY/6VkWXv/xbwZ9uZnzmqZEJNcMC0hnzpwhKysLf3//HOv9/f2JiYnJ1Tn+85//EBgYmCNk/dOsWbPw8PDgoYceyrH+2WefZd68eaxYsYInn3ySt99+m5deeulf3ystLY3ExMQci4hIYVXKzZEZ/RryWufaONqZ+XVXLB0mrWb9QU1TIpIb9kYXcLvGjRvHvHnzWLlyJc7Oztfd5/PPP6dPnz7XbB85cmT29yEhITg6OvLkk08SGRmJk5PTdc8VGRnJ66+/nncXICKSz0wmE481q0RYsA/Dvv6TQ2dS6DVjHc/dX52h91XFzqxbbiI3YlgLkq+vL3Z2dsTG5hwBNjY2loCAgH899t1332XcuHH88ssvhISEXHef1atXs2fPHp544omb1hIeHk5mZiaHDx++4T6jR48mISEhezl27NhNzysiUhjUKefFj8Oa81CDclis8MGve+nz6TpiEi4aXZpIoWVYQHJ0dKRhw4Y5Ok9bLBaioqJo0qTJDY975513GDt2LEuXLiUsLOyG+3322Wc0bNiQevXq3bSWrVu3Yjab8fPzu+E+Tk5OeHp65lhERIoKdyd73n8klPceroerox3rDp6j/Ye/89tuTVMicj2G3mIbOXIk/fv3JywsjMaNGzNx4kRSUlIYMGAAAP369aNcuXJERkYCMH78eMaMGcPcuXMJDg7O7qvk7u6Ou7t79nkTExNZsGAB77333jXvGR0dzfr167n33nvx8PAgOjqaESNG0LdvX0qVKlUAVy0iYpxuDctTv4I3Q+f+yd+nEnn8i00MbF6Jl9rVwMnezujyRAoNQwNSjx49OH36NGPGjCEmJobQ0FCWLl2a3XH76NGjmM1XGrmmTp1Keno63bt3z3GeV199lddeey379bx587BarfTq1eua93RycmLevHm89tprpKWlUalSJUaMGJGjX5KISHFWuYw73z/TlMifd/PFH4f5bM0hNhw6x0e96hPs62Z0eSKFgqHjIBVlGgdJRIqD5X/H8uK324hPzcDN0Y63H6pLl9ByRpclkm8K/ThIIiJivNa1/VnyXAsaB/uQkp7Fc/O28uKCbaSma2w4KdkUkERESriyXi7MHRTOc/dXw2SCBZuP0+mjNfx9UuO9ScmlgCQiItjbmRnRujpzn7gbf08nDp5OoevHa/ky+jDqiSElkQKSiIhka1KlNEuea8l9Nf1Iz7Qw5oe/eOqrzcSnapoSKVkUkEREJAcfN0c+6x/GK51q42BnYtlfsXT4cDWbDp8zujSRAqOAJCIi1zCZTAxsXonvnm5GxdKunEy4SI/p65j82z6yLLrlJsWfApKIiNxQ3fJeLB7WnC6hgWRZrLz7y14e/Ww9cYmapkSKNwUkERH5Vx7ODkzsEcqE7iG4ONjxx4GztP9wNSv2xBldmki+UUASEZGbMplMPBwWxI/DmlOrrCdnU9IZMHMjb/+8i/RMi9HlieQ5BSQREcm1qn7ufD+kKf2bVARg+u8HefiTaI6fTzW4MpG8pYAkIiK3xNnBjte71OGTRxvi6WzPtmPxdJy0hqhdsUaXJpJnFJBEROS2tL0rgJ+ebUG98l4kXMhg4KxNRC7ZRUaWbrlJ0aeAJCIity3Ix5UFTzXlsabBAHyy6iC9Z6wjJkFPuUnRpoAkIiJ3xNHezGsP3MXHfRrg7mTPxsPn6TBpNb/vPW10aSK3TQFJRETyRIe6ZVk8rDm1y3pyLiWd/jM38P7yvRpYUookBSQREckzwb5ufDekKb0aV8BqhUlR+3j0s/WcTkozujSRW6KAJCIiecrZwY7Ih+oysUcoro62gSU7TFpN9IGzRpcmkmsKSCIiki+61i/HoqHNqO7vzumkNPp8uo4pK/Zj0S03KQIUkEREJN9U9fNg4TPNeKhBOSxWmLBsDwO+2Mi5lHSjSxP5VwpIIiKSr1wd7Xnv4Xq80y0EJ3szq/aepuOk1Ww+cs7o0kRuSAFJRETynclk4pFGQSx8phmVfN04lXCRHp+s49PVB7FadctNCh8FJBERKTC1ynqyaGgzOoWUJdNi5c2fdjF49mYSUjOMLk0kBwUkEREpUB7ODnzUqz5ju9yFo52Z5X/H0mnyarYfjze6NJFsCkgiIlLgTCYTjzYJ5n9PNyXIx4Vj5y7QfWo0X0Yf1i03KRQUkERExDB1y3uxeFgL2tT2Jz3Lwpgf/mLo13+SdFG33MRYCkgiImIoLxcHPnm0If/tWAt7s4mftp/igclr+ftkotGliUEysyzsPJFgaA0KSCIiYjiTycQTLSoz/8kmlPVy5tCZFB78eC3zNx7VLbcSIstiJfrAWV7+fgfhb0fRdcpa4lONGy/L3rB3FhERuUrDiqX46dkWjPxmKyv3nOY//9vB+kPneLNrHVwd9ZFV3FgsVrYcPc/i7af4eccp4v4xZ18pVwf2xSXTKNjHkNpMVkXz25KYmIiXlxcJCQl4enoaXY6ISLFisViZuuoA7/2yB4sVqvm5M7VvA6r6eRhdmtwhq9XKtuMJLN52kp93nOJkwsXsbZ7O9rS9K4BO9QJpWqU0DnZ5f6Mrt5/fCki3SQFJRCT/rTt4lmFf/8nppDRcHOx4+6E6PFi/vNFlyS2yWq38dTKRxdtP8dOOkxw7dyF7m7uTPa1r+9MppCwtqpXB0T5/e/8oIOUzBSQRkYJxOimN4fP/ZO3+swD0ahzEq53vwtnBzuDK5Gb2xCSxePtJftp+ioNnUrLXuzjYcX8tPzqFBNKqRpkC/V0qIOUzBSQRkYKTZbEyKWofk37bh9VqG5H74z4NqOTrZnRpcpUDp5NZvO0Ui7efZF9ccvZ6J3sz99bwo1O9stxX08+wPmUKSPlMAUlEpOCt3nea4fO2cjYlHXcne8Z3C6FjSFmjyyrxjp5N5cftJ1m8/RS7Tl0ZnsHBzsQ91cvQKSSQiNr+uDsZ39FeASmfKSCJiBgjJuEiw77ewsbD5wF4rGkwozvUxMlet9wK0on4C/x0KRRtP35lzCJ7s4lmVX3pFFKWNncF4OXiYGCV11JAymcKSCIixsnMsvDuL3uZtuoAAPXKezG5dwOCfFwNrqx4i028yE/bbbfPthyNz15vNkGTKqXpFBJIu7sCKOXmaFyRN6GAlM8UkEREjBe1K5aR32wj4UIGns72vPdIKK1r+xtdVrFyJjmNJTtO8eP2U2w8fI7LqcFkgkbBPnQOKUu7OmUp4+FkbKG5pICUzxSQREQKh+PnU3lm7p9sOxYPwJMtK/NC2xr5MoZOSXE+JZ2lf8WwePtJog+cxfKPpNCggjedQgLpGFIWf09n44q8TQpI+UwBSUSk8EjPtDBuyW4+X3sIsI3IPbl3fcp6uRhcWdGRcCGDX/6KYfH2U6zdf4bMf6SikPJedAopS8eQQMp5F+2fqQJSPlNAEhEpfJbsOMVL324nKS0THzdHPugRyj3VyxhdVqGVnJbJr3/Hsnj7SX7fe4b0LEv2tlplPekUUpZOIWWpWLr4DKeggJTPFJBERAqnI2dTGDJnC3+dTMRkgqH3VmV4RHXszCajSysULqRnEbU7lsXbTrFiTxxpmVdCUTU/dzqFBNKpXlmqlHE3sMr8k9vPb8Nv0E6ZMoXg4GCcnZ0JDw9nw4YNN9x3xowZtGjRglKlSlGqVCkiIiKu2f+xxx7DZDLlWNq1a5djn3PnztGnTx88PT3x9vZm4MCBJCcnIyIiRV/F0m787+mm9AmvgNUKH/22n76fricu6eLNDy6mLmZksXRnDEPnbqHB2OUMnfsnS/+KIS3TQiVfN4bdV5Vlw1uyfOQ9PBdRrdiGo1thaAvS/Pnz6devH9OmTSM8PJyJEyeyYMEC9uzZg5+f3zX79+nTh2bNmtG0aVOcnZ0ZP34833//PX/99RflypUDbAEpNjaWmTNnZh/n5OREqVKlsl+3b9+eU6dO8cknn5CRkcGAAQNo1KgRc+fOzXXtakESESn8fth6gtHf7SA1PQtfdycm9QqlaRVfo8sqEOmZFlbvO83i7adY/ncsyWmZ2dvKl3KxtRSFlOWuQE9MppLTulYkbrGFh4fTqFEjJk+eDIDFYiEoKIhhw4YxatSomx6flZVFqVKlmDx5Mv369QNsASk+Pp6FCxde95hdu3ZRu3ZtNm7cSFhYGABLly6lQ4cOHD9+nMDAwFzVroAkIlI07I9LZsiczeyNTcZsgpGtqzOkVVXMxfCWW3qmheiDZ1m87STL/ooh8eKVUFTWy5mOdcvSqV4g9cp7lahQ9E+5/fw2bMzv9PR0Nm/ezOjRo7PXmc1mIiIiiI6OztU5UlNTycjIwMfHJ8f6lStX4ufnR6lSpbjvvvt48803KV26NADR0dF4e3tnhyOAiIgIzGYz69ev58EHH8yDqxMRkcKiqp87PzzTnFd+2Mm3m4/z7i972XD4PBN7hOJTiAc0tFisJF7M4FxKOudT0zmXksH5lHTOpabbvl5e/vH6n4EIoIyHky0UhZSlQYVSxTIU5hfDAtKZM2fIysrC3z/ngF7+/v7s3r07V+f4z3/+Q2BgIBEREdnr2rVrx0MPPUSlSpU4cOAA//d//0f79u2Jjo7Gzs6OmJiYa27f2dvb4+PjQ0xMzA3fKy0tjbS0tOzXiYmJN9xXREQKFxdHO959uB6NK/kw5oed/L73NB0+XM3k3vUJC/a5+QnukNVqJSU9i/Mp6ZxNuRJobMHnH19TMrIDz/nU9BzjD+WWj5sj7esE0CkkkMaVfNQ5/TYZP2vcbRo3bhzz5s1j5cqVODtfGaiqZ8+e2d/XrVuXkJAQqlSpwsqVK7n//vtv+/0iIyN5/fXX76hmEREx1iNhQYSU92LInC0cPJ1Cj+nr+E+7GgxqUfmWbjldzMjKbsG5Em7SOZd6bSvP+VRb8PnnI/S3wsPJnlJujpRyc8TH1eHSV9vr0pfXuzlSytX21dvFQS1FecCwgOTr64udnR2xsbE51sfGxhIQEPCvx7777ruMGzeOX3/9lZCQkH/dt3Llyvj6+rJ//37uv/9+AgICiIuLy7FPZmYm586d+9f3HT16NCNHjsx+nZiYSFBQ0L++t4iIFD41AzxZNLQ5o7/bwY/bTvL2z7vZcOg8wyOqkXQx86rAk36l1edS0DmXks6FjKzbem8ne3OOUPPPYHMl+DjYtrk64u3qiKO94Q+cl0iGBSRHR0caNmxIVFQUXbt2BWydtKOiohg6dOgNj3vnnXd46623WLZsWY5+RDdy/Phxzp49S9myZQFo0qQJ8fHxbN68mYYNGwLw22+/YbFYCA8Pv+F5nJyccHIqGvPMiIjIv3N3smdSz1DCK/nwxo9/8+uuWH7dFXvzA//Bwc50JdxkhxyH7Nad64UfF0e7fLoiyWuGP+bfv39/PvnkExo3bszEiRP55ptv2L17N/7+/vTr149y5coRGRkJwPjx4xkzZgxz586lWbNm2edxd3fH3d2d5ORkXn/9dbp160ZAQAAHDhzgpZdeIikpiR07dmQHnPbt2xMbG8u0adOyH/MPCwvTY/4iIiXQzhMJjPpuOyfjL1LK1eEGrTqO+Lg55Fjv4WRfYp8EK8oK/VNsAD169OD06dOMGTOGmJgYQkNDWbp0aXbH7aNHj2I2X2lanDp1Kunp6XTv3j3HeV599VVee+017Ozs2L59O7NmzSI+Pp7AwEDatGnD2LFjc7T+zJkzh6FDh3L//fdjNpvp1q0bkyZNKpiLFhGRQqVOOS8WD2thdBlSyGiqkdukFiQREZGip8hMNSIiIiJS2CggiYiIiFxFAUlERETkKgpIIiIiIldRQBIRERG5igKSiIiIyFUUkERERESuooAkIiIichUFJBEREZGrKCCJiIiIXEUBSUREROQqCkgiIiIiV1FAEhEREbmKvdEFFFVWqxWwzQosIiIiRcPlz+3Ln+M3ooB0m5KSkgAICgoyuBIRERG5VUlJSXh5ed1wu8l6swgl12WxWDh58iQeHh6YTKY8O29iYiJBQUEcO3YMT0/PPDuv3B79Pgof/U4KF/0+Chf9Pm7OarWSlJREYGAgZvONexqpBek2mc1mypcvn2/n9/T01B/uQkS/j8JHv5PCRb+PwkW/j3/3by1Hl6mTtoiIiMhVFJBERERErqKAVMg4OTnx6quv4uTkZHQpgn4fhZF+J4WLfh+Fi34feUedtEVERESuohYkERERkasoIImIiIhcRQFJRERE5CoKSCIiIiJXUUAqZKZMmUJwcDDOzs6Eh4ezYcMGo0sqkSIjI2nUqBEeHh74+fnRtWtX9uzZY3RZcsm4ceMwmUwMHz7c6FJKrBMnTtC3b19Kly6Ni4sLdevWZdOmTUaXVWJlZWXxyiuvUKlSJVxcXKhSpQpjx4696XxjcmMKSIXI/PnzGTlyJK+++ipbtmyhXr16tG3blri4OKNLK3FWrVrFM888w7p161i+fDkZGRm0adOGlJQUo0sr8TZu3Mgnn3xCSEiI0aWUWOfPn6dZs2Y4ODiwZMkS/v77b9577z1KlSpldGkl1vjx45k6dSqTJ09m165djB8/nnfeeYePPvrI6NKKLD3mX4iEh4fTqFEjJk+eDNjmewsKCmLYsGGMGjXK4OpKttOnT+Pn58eqVato2bKl0eWUWMnJyTRo0ICPP/6YN998k9DQUCZOnGh0WSXOqFGjWLt2LatXrza6FLmkU6dO+Pv789lnn2Wv69atGy4uLnz11VcGVlZ0qQWpkEhPT2fz5s1ERERkrzObzURERBAdHW1gZQKQkJAAgI+Pj8GVlGzPPPMMHTt2zPH3RAreokWLCAsL4+GHH8bPz4/69eszY8YMo8sq0Zo2bUpUVBR79+4FYNu2baxZs4b27dsbXFnRpclqC4kzZ86QlZWFv79/jvX+/v7s3r3boKoEbC15w4cPp1mzZtSpU8fockqsefPmsWXLFjZu3Gh0KSXewYMHmTp1KiNHjuT//u//2LhxI88++yyOjo7079/f6PJKpFGjRpGYmEjNmjWxs7MjKyuLt956iz59+hhdWpGlgCRyE8888ww7d+5kzZo1RpdSYh07doznnnuO5cuX4+zsbHQ5JZ7FYiEsLIy3334bgPr167Nz506mTZumgGSQb775hjlz5jB37lzuuusutm7dyvDhwwkMDNTv5DYpIBUSvr6+2NnZERsbm2N9bGwsAQEBBlUlQ4cOZfHixfz++++UL1/e6HJKrM2bNxMXF0eDBg2y12VlZfH7778zefJk0tLSsLOzM7DCkqVs2bLUrl07x7patWrxv//9z6CK5MUXX2TUqFH07NkTgLp163LkyBEiIyMVkG6T+iAVEo6OjjRs2JCoqKjsdRaLhaioKJo0aWJgZSWT1Wpl6NChfP/99/z2229UqlTJ6JJKtPvvv58dO3awdevW7CUsLIw+ffqwdetWhaMC1qxZs2uGvdi7dy8VK1Y0qCJJTU3FbM75kW5nZ4fFYjGooqJPLUiFyMiRI+nfvz9hYWE0btyYiRMnkpKSwoABA4wurcR55plnmDt3Lj/88AMeHh7ExMQA4OXlhYuLi8HVlTweHh7X9P9yc3OjdOnS6hdmgBEjRtC0aVPefvttHnnkETZs2MD06dOZPn260aWVWJ07d+att96iQoUK3HXXXfz555+8//77PP7440aXVmTpMf9CZvLkyUyYMIGYmBhCQ0OZNGkS4eHhRpdV4phMpuuunzlzJo899ljBFiPX1apVKz3mb6DFixczevRo9u3bR6VKlRg5ciSDBg0yuqwSKykpiVdeeYXvv/+euLg4AgMD6dWrF2PGjMHR0dHo8ookBSQRERGRq6gPkoiIiMhVFJBERERErqKAJCIiInIVBSQRERGRqyggiYiIiFxFAUlERETkKgpIIiIiIldRQBIRySMmk4mFCxcaXYaI5AEFJBEpFh577DFMJtM1S7t27YwuTUSKIM3FJiLFRrt27Zg5c2aOdU5OTgZVIyJFmVqQRKTYcHJyIiAgIMdSqlQpwHb7a+rUqbRv3x4XFxcqV67Mt99+m+P4HTt2cN999+Hi4kLp0qUZPHgwycnJOfb5/PPPueuuu3BycqJs2bIMHTo0x/YzZ87w4IMP4urqSrVq1Vi0aFH+XrSI5AsFJBEpMV555RW6devGtm3b6NOnDz179mTXrl0ApKSk0LZtW0qVKsXGjRtZsGABv/76a44ANHXqVJ555hkGDx7Mjh07WLRoEVWrVs3xHq+//jqPPPII27dvp0OHDvTp04dz584V6HWKSB6wiogUA/3797fa2dlZ3dzccixvvfWW1Wq1WgHrU089leOY8PBw69NPP221Wq3W6dOnW0uVKmVNTk7O3v7TTz9ZzWazNSYmxmq1Wq2BgYHWl19++YY1ANb//ve/2a+Tk5OtgHXJkiV5dp0iUjDUB0lEio17772XqVOn5ljn4+OT/X2TJk1ybGvSpAlbt24FYNeuXdSrVw83N7fs7c2aNcNisbBnzx5MJhMnT57k/vvv/9caQkJCsr93c3PD09OTuLi4270kETGIApKIFBtubm7X3PLKKy4uLrnaz8HBIcdrk8mExWLJj5JEJB+pD5KIlBjr1q275nWtWrUAqFWrFtu2bSMlJSV7+9q1azGbzdSoUQMPDw+Cg4OJiooq0JpFxBhqQRKRYiMtLY2YmJgc6+zt7fH19QVgwYIFhIWF0bx5c+bMmcOGDRv47LPPAOjTpw+vvvoq/fv357XXXuP06dMMGzaMRx99FH9/fwBee+01nnrqKfz8/Gjfvj1JSUmsXbuWYcOGFeyFiki+U0ASkWJj6dKllC1bNse6GjVqsHv3bsD2hNm8efMYMmQIZcuW5euvv6Z27doAuLq6smzZMp577jkaNWqEq6sr3bp14/33388+V//+/bl48SIffPABL7zwAr6+vnTv3r3gLlBECozJarVajS5CRCS/mUwmvv/+e7p27Wp0KSJSBKgPkoiIiMhVFJBERERErqI+SCJSIqg3gYjcCrUgiYiIiFxFAUlERETkKgpIIiIiIldRQBIRERG5igKSiIiIyFUUkERERESuooAkIiIichUFJBEREZGrKCCJiIiIXOX/ATjkYScl7rV7AAAAAElFTkSuQmCC",
+      "text/plain": [
+       "<Figure size 640x480 with 1 Axes>"
+      ]
+     },
+     "metadata": {},
+     "output_type": "display_data"
+    }
+   ],
+   "source": [
+    "# Plot the change of loss during training\n",
+    "plt.plot(history['train_loss'])\n",
+    "plt.plot(history['val_loss'])\n",
+    "plt.title('Model loss')\n",
+    "plt.ylabel('Loss')\n",
+    "plt.xlabel('Epoch')\n",
+    "plt.legend(['Train','Val'], loc='upper right')\n",
+    "plt.show()"
+   ]
+  },
+  {
+   "cell_type": "code",
+   "execution_count": 27,
+   "metadata": {},
+   "outputs": [
+    {
+     "data": {
+      "image/png": "iVBORw0KGgoAAAANSUhEUgAAAkgAAAHHCAYAAABEEKc/AAAAOXRFWHRTb2Z0d2FyZQBNYXRwbG90bGliIHZlcnNpb24zLjYuMywgaHR0cHM6Ly9tYXRwbG90bGliLm9yZy/P9b71AAAACXBIWXMAAA9hAAAPYQGoP6dpAACCn0lEQVR4nO3dd1zV9ffA8de9l42AgyWKgmig5sqBq9QkV5GWDUfuUaaW2nKhpqllZX7L0fipWbnSzErNRam5FcuJE7eyVIYg697P748rV68gggKfe+E8H4/76PK5n/u55wJ2D+/3Oe+3RlEUBSGEEEIIYaJVOwAhhBBCCEsjCZIQQgghxD0kQRJCCCGEuIckSEIIIYQQ95AESQghhBDiHpIgCSGEEELcQxIkIYQQQoh7SIIkhBBCCHEPSZCEEEIIIe4hCZIQwuJoNBomTZpU4OedO3cOjUbD999/X+gxCSFKF0mQhBC5+v7779FoNGg0GrZv357jcUVR8PX1RaPR8Nxzz6kQoRBCFB1JkIQQeXJwcGDJkiU5jm/dupVLly5hb2+vQlRCCFG0JEESQuSpU6dOrFixgqysLLPjS5YsoWHDhnh7e6sUWemRkpKidghClDqSIAkh8tS9e3euXbvGpk2bTMcyMjJYuXIlPXr0yPU5KSkpvPPOO/j6+mJvb09gYCCfffYZiqKYnZeens7IkSPx8PDAxcWF559/nkuXLuV6zcuXL9O/f3+8vLywt7endu3aLFiw4KHe0/Xr13n33XepU6cOZcqUwdXVlY4dO3Lw4MEc56alpTFp0iQee+wxHBwcqFixIi+++CJnzpwxnWMwGPjf//5HnTp1cHBwwMPDgw4dOrB//34g79qoe+utJk2ahEaj4dixY/To0YNy5crRsmVLAA4dOkTfvn2pVq0aDg4OeHt7079/f65du5br92vAgAH4+Phgb2+Pv78/Q4YMISMjg6ioKDQaDV988UWO5+3cuRONRsPSpUsL+m0VokSxUTsAIYRl8/Pzo1mzZixdupSOHTsC8Oeff5KYmEi3bt348ssvzc5XFIXnn3+ev//+mwEDBlC/fn02bNjAe++9x+XLl80+lAcOHMhPP/1Ejx49aN68OX/99RfPPvtsjhhiYmJo2rQpGo2GYcOG4eHhwZ9//smAAQNISkpixIgRBXpPUVFRrF69mpdffhl/f39iYmL45ptvaNWqFceOHcPHxwcAvV7Pc889R3h4ON26dePtt98mOTmZTZs2ceTIEQICAgAYMGAA33//PR07dmTgwIFkZWXxzz//sHv3bho1alSg2LK9/PLL1KhRg2nTppkSy02bNhEVFUW/fv3w9vbm6NGjfPvttxw9epTdu3ej0WgAuHLlCk2aNCEhIYHBgwcTFBTE5cuXWblyJampqVSrVo0WLVqwePFiRo4cafa6ixcvxsXFhc6dOz9U3EKUGIoQQuRi4cKFCqDs27dPmT17tuLi4qKkpqYqiqIoL7/8stKmTRtFURSlatWqyrPPPmt63urVqxVA+eijj8yu99JLLykajUY5ffq0oiiK8t9//ymA8uabb5qd16NHDwVQJk6caDo2YMAApWLFikp8fLzZud26dVPc3NxMcZ09e1YBlIULF+b53tLS0hS9Xm927OzZs4q9vb0yefJk07EFCxYogDJz5swc1zAYDIqiKMpff/2lAMpbb71133Pyiuve9zpx4kQFULp3757j3Oz3ebelS5cqgLJt2zbTsd69eytarVbZt2/ffWP65ptvFECJjIw0PZaRkaG4u7srffr0yfE8IUobmWITQjzQK6+8wq1bt1izZg3JycmsWbPmvtNr69atQ6fT8dZbb5kdf+edd1AUhT///NN0HpDjvHtHgxRF4ZdffiE0NBRFUYiPjzfd2rdvT2JiIgcOHCjQ+7G3t0erNf7vT6/Xc+3aNcqUKUNgYKDZtX755Rfc3d0ZPnx4jmtkj9b88ssvaDQaJk6ceN9zHsYbb7yR45ijo6PpflpaGvHx8TRt2hTAFLfBYGD16tWEhobmOnqVHdMrr7yCg4MDixcvNj22YcMG4uPjee211x46biFKCkmQhBAP5OHhQUhICEuWLGHVqlXo9XpeeumlXM89f/48Pj4+uLi4mB2vWbOm6fHs/2q1WtM0VbbAwECzr+Pi4khISODbb7/Fw8PD7NavXz8AYmNjC/R+DAYDX3zxBTVq1MDe3h53d3c8PDw4dOgQiYmJpvPOnDlDYGAgNjb3r0Y4c+YMPj4+lC9fvkAxPIi/v3+OY9evX+ftt9/Gy8sLR0dHPDw8TOdlxx0XF0dSUhKPP/54ntcvW7YsoaGhZh2KixcvplKlSjz99NOF+E6EsE5SgySEyJcePXowaNAgoqOj6dixI2XLli2W1zUYDAC89tpr9OnTJ9dz6tatW6BrTps2jbCwMPr378+UKVMoX748Wq2WESNGmF6vMN1vJEmv19/3OXePFmV75ZVX2LlzJ++99x7169enTJkyGAwGOnTo8FBx9+7dmxUrVrBz507q1KnD77//zptvvmkaXROiNJMESQiRLy+88AKvv/46u3fvZvny5fc9r2rVqmzevJnk5GSzUaTjx4+bHs/+r8FgMI3SZDtx4oTZ9bI73PR6PSEhIYXyXlauXEmbNm2YP3++2fGEhATc3d1NXwcEBLBnzx4yMzOxtbXN9VoBAQFs2LCB69ev33cUqVy5cqbr3y17NC0/bty4QXh4OB9++CETJkwwHT916pTZeR4eHri6unLkyJEHXrNDhw54eHiwePFigoODSU1NpVevXvmOSYiSTP5MEELkS5kyZZg3bx6TJk0iNDT0vud16tQJvV7P7NmzzY5/8cUXaDQaUydc9n/v7YKbNWuW2dc6nY6uXbvyyy+/5PqhHxcXV+D3otPpciw5sGLFCi5fvmx2rGvXrsTHx+d4L4Dp+V27dkVRFD788MP7nuPq6oq7uzvbtm0ze3zu3LkFivnua2a79/ul1Wrp0qULf/zxh2mZgdxiArCxsaF79+78/PPPfP/999SpU6fAo3FClFQygiSEyLf7TXHdLTQ0lDZt2jBu3DjOnTtHvXr12LhxI7/99hsjRoww1RzVr1+f7t27M3fuXBITE2nevDnh4eGcPn06xzU//vhj/v77b4KDgxk0aBC1atXi+vXrHDhwgM2bN3P9+vUCvY/nnnuOyZMn069fP5o3b87hw4dZvHgx1apVMzuvd+/e/PDDD4waNYq9e/fy5JNPkpKSwubNm3nzzTfp3Lkzbdq0oVevXnz55ZecOnXKNN31zz//0KZNG4YNGwYYlzT4+OOPGThwII0aNWLbtm2cPHky3zG7urry1FNPMWPGDDIzM6lUqRIbN27k7NmzOc6dNm0aGzdupFWrVgwePJiaNWty9epVVqxYwfbt282mR3v37s2XX37J33//zSeffFKg76MQJZpq/XNCCIt2d5t/Xu5t81cURUlOTlZGjhyp+Pj4KLa2tkqNGjWUTz/91NRinu3WrVvKW2+9pVSoUEFxdnZWQkNDlYsXL+ZofVcURYmJiVGGDh2q+Pr6Kra2toq3t7fStm1b5dtvvzWdU5A2/3feeUepWLGi4ujoqLRo0ULZtWuX0qpVK6VVq1Zm56ampirjxo1T/P39Ta/70ksvKWfOnDGdk5WVpXz66adKUFCQYmdnp3h4eCgdO3ZUIiIizK4zYMAAxc3NTXFxcVFeeeUVJTY29r5t/nFxcTnivnTpkvLCCy8oZcuWVdzc3JSXX35ZuXLlSq7fr/Pnzyu9e/dWPDw8FHt7e6VatWrK0KFDlfT09BzXrV27tqLVapVLly7l+X0TojTRKMo947VCCCFKlQYNGlC+fHnCw8PVDkUIiyE1SEIIUYrt37+f//77j969e6sdihAWRUaQhBCiFDpy5AgRERF8/vnnxMfHExUVhYODg9phCWExZARJCCFKoZUrV9KvXz8yMzNZunSpJEdC3ENGkIQQQggh7iEjSEIIIYQQ97CIBGnOnDn4+fnh4OBAcHAwe/fuve+5mZmZTJ48mYCAABwcHKhXrx7r168v8DXT0tIYOnQoFSpUoEyZMnTt2pWYmJhCf29CCCGEsD6qT7EtX76c3r178/XXXxMcHMysWbNYsWIFJ06cwNPTM8f5H3zwAT/99BPfffcdQUFBbNiwgVGjRrFz504aNGiQ72sOGTKEtWvX8v333+Pm5sawYcPQarXs2LEjX3EbDAauXLmCi4vLI+3YLYQQQojioygKycnJ+Pj45L3voGorMN3WpEkTZejQoaav9Xq94uPjo0yfPj3X8ytWrKjMnj3b7NiLL76o9OzZM9/XTEhIUGxtbZUVK1aYzomMjFQAZdeuXfmKO3sxO7nJTW5yk5vc5GZ9t4sXL+b5Oa/qViMZGRlEREQwZswY0zGtVktISAi7du3K9Tnp6ek5ui0cHR3Zvn17vq8ZERFBZmam2caXQUFBVKlShV27dtG0adNcXzc9Pd30tXJ74O3ixYu4uroW9K0LIYQQQgVJSUn4+vqabaadG1UTpPj4ePR6PV5eXmbHvby8TDt/36t9+/bMnDmTp556ioCAAMLDw1m1ahV6vT7f14yOjsbOzs5sP6Lsc6Kjo3N93enTp+e6GaWrq6skSEIIIYSVeVB5jEUUaRfE//73P2rUqEFQUBB2dnYMGzaMfv365T2PWAjGjBlDYmKi6Xbx4sUifT0hhBBCqEfVBMnd3R2dTpejeywmJgZvb+9cn+Ph4cHq1atJSUnh/PnzHD9+nDJlyph24c7PNb29vcnIyCAhISHfr2tvb28aLZJRIyGEEKJkUzVBsrOzo2HDhmYbJBoMBsLDw2nWrFmez3VwcKBSpUpkZWXxyy+/0Llz53xfs2HDhtja2pqdc+LECS5cuPDA1xVCCCFEyadqDRLAqFGj6NOnD40aNaJJkybMmjWLlJQU+vXrB0Dv3r2pVKkS06dPB2DPnj1cvnyZ+vXrc/nyZSZNmoTBYOD999/P9zXd3NwYMGAAo0aNonz58ri6ujJ8+HCaNWuWa4H2o9Dr9WRmZhbqNUsTOzu7Ip8+FUIIIe6leoL06quvEhcXx4QJE4iOjqZ+/fqsX7/eVGR94cIFsw/ItLQ0xo8fT1RUFGXKlKFTp078+OOPZgXXD7omwBdffIFWq6Vr166kp6fTvn175s6dW2jvS1EUoqOjc0zjiYLRarX4+/tjZ2endihCCCFKEdUXirRWSUlJuLm5kZiYmGs90tWrV0lISMDT0xMnJydZTPIhZC/GaWtrS5UqVeR7KIQQ4pE96PM7m+ojSCWRXq83JUcVKlRQOxyr5uHhwZUrV8jKysLW1lbtcIQQQpQSUtxRBLJrjpycnFSOxPplT61lr3MlhBBCFAdJkIqQTAk9OvkeCiGEUIMkSEIIIYQQ95AESRQpPz8/Zs2apXYYQgghRIFIgiQA41RWXrdJkyY91HX37dvH4MGDCzdYIYQQoohJF5sAjMsSZFu+fDkTJkzgxIkTpmNlypQx3VcUBb1ej43Ng399PDw8CjdQIYQQ95WlN5CeZcDZXj7eH5WMIAnAuD9d9s3NzQ2NRmP6+vjx47i4uPDnn3/SsGFD7O3t2b59O2fOnKFz5854eXlRpkwZGjduzObNm82ue+8Um0aj4f/+7/944YUXcHJyokaNGvz+++/F/G6FEKLkiE1K4+f9Fxm6+ABPTNlEgymb+PtErNphWT1JMYuBoijcylSnTd3RVldonWCjR4/ms88+o1q1apQrV46LFy/SqVMnpk6dir29PT/88AOhoaGcOHGCKlWq3Pc6H374ITNmzODTTz/lq6++omfPnpw/f57y5csXSpxCCFGSZekNHLiQwJYTsWw5Ecexq0k5zhm6+AA/v96Mxyu5qRBhySAJUjG4lamn1oQNqrz2scntcbIrnB/z5MmTeeaZZ0xfly9fnnr16pm+njJlCr/++iu///47w4YNu+91+vbtS/fu3QGYNm0aX375JXv37qVDhw6FEqcQQpQ0MUlpbD0Rx5aTsfxzKp7ktCzTYxoN1K3kRqtAT1o95s7nG0+y88w1Bizax69vtsCnrKOKkVsvSZBEvjVq1Mjs65s3bzJp0iTWrl3L1atXycrK4tatW1y4cCHP69StW9d039nZGVdXV2JjZThYCCGyZeoNHDh/gy0n49hyIo7Ie0aJyjnZ8tRjHrQO9OCpGh5UKGNvemzeaw15ad5OTsXepP/3+1jxRjNcHGQngoKSBKkYONrqODa5vWqvXVicnZ3Nvn733XfZtGkTn332GdWrV8fR0ZGXXnqJjIyMPK9z75YhGo0Gg8FQaHEKIYQ1ik5MY+tJ47TZ9lPxJKffM0pUuSytbydFdSuXRafNvXzCzdGWhf0a88LcnRyPTubNxQdY0LcxtjopOy4ISZCKgUajKbRpLkuyY8cO+vbtywsvvAAYR5TOnTunblBCCGElMvUGIs7fYMuJOLaciOV4dLLZ4+Wd7XiqhjutAz15soa72SjRg1Qu58T8Po149Zvd/HMqnrDVR5j+Yh3ZnaAASt6ntig2NWrUYNWqVYSGhqLRaAgLC5ORICGEyMPVxFvGWqITcew4nXOUqF7lsrQO9KB1oCd1Krndd5QoP+pWLstX3Rsw+Mf9LNt3Ed/yTgxtU70w3kapIAmSeGgzZ86kf//+NG/eHHd3dz744AOSknJ2UwghRGmVqTew/9wNtpyMZeuJuByjRBWc7Uy1RE/W8KC8s12hvn5ILS8mhtZm4u9H+XTDCSqXc6Rz/UqF+hollUZRFEXtIKxRUlISbm5uJCYm4urqavZYWloaZ8+exd/fHwcHB5UiLBnkeymEsDZXEm6x9aRx2mzH6WvcvGeUqL5vWVo/5knrQA/qVHJD+wijRPn10Zpj/N/2s9jptPw0MJgm/qV3WZW8Pr/vJiNIQgghxCPIyDKw/9z12x1nsZyMuWn2eAVnO1o95kGr2x1n5Qp5lCg/xnaqyaUbt1h/NJrBP+7nlyHNCfAo8+AnlmKSIAkhhBAFdDnhlmmhxp2n40nJuLMYsDZ7lCjQOEr0uE/xjBLlRavV8MWr9Yn+bjf/XUyg38J9/Ppm8wIVfpc2kiAJIYQQD5CepTfWEt1Oik7Fmo8SuZexv2uUyJ2yTsU/SvQgjnY6/q9PI16Yu4ML11MZ+MN+lg5qikMhLgdTkkiCJIQQQuTi0o3U2y34cew8E0/qPaNET1QpZ+o4q1XRVfVRovxwL2PPwr5N6DpvJ/9eSGDk8v+Y0+MJq4i9uEmCJIQQQmAcJdp39vYo0ck4Tt8zSuThYhwlah3owZPVPXBzss7Vqat7luHbXg3pNX8vfx6J5uP1xxnbqabaYVkcSZCEEEKUerP/OsXcLWfMRol0Wg1PVDHWErV6zMNqRonyI7haBT59uS5vL/uPb7dF4VvOkV7N/NQOy6JIgiSEEKJUizh/nc82ngTA0zRK5EnL6u5WO0qUH53rV+Li9VQ+23iSib8fxaesI21reqkdlsWQBEkIIUSpZTAofPjHMQBealiZT1+qW6q24xjapjoXrqfy8/5LDFvyLz+/3ow6ld3UDssiyM51QgghSq1V/17m0KVEytjb8EGHoFKVHIFxr9CpL9ShZXV3bmXq6b9oH5cTbqkdlkWQBEkUmtatWzNixAi1wxBCiHy5mZ7FJ+uPAzD86ep4uJTONYFsdVrmvvYEgV4uxCWn02/hXpLSMtUOS3WSIAkAQkND6dChQ66P/fPPP2g0Gg4dOlTMUQkhRNGZ+/dp4pLTqVrBib4t/NQOR1WuDrYs6NcYTxd7TsbcZMhPEWRkle7NxyVBEgAMGDCATZs2cenSpRyPLVy4kEaNGlG3bl0VIhNCiMJ34Voq//fPWQDGP1sLextZLLFSWUcW9G2Mk52OHaevMe7Xw5Tm7VolQRIAPPfcc3h4ePD999+bHb958yYrVqygS5cudO/enUqVKuHk5ESdOnVYunSpOsEKIcQjmrYukgy9gZbV3Qmp6al2OBbj8UpuxoUjNbAi4hKz/zqtdkiqkQSpOCgKZKSoc8tn9m9jY0Pv3r35/vvvzf5iWLFiBXq9ntdee42GDRuydu1ajhw5wuDBg+nVqxd79+4tqu+aEEIUiZ1n4ll/NBqdVkPYc7VKXWH2g7QJ8mRy58cB+HzTSX79N+fMQmkgbf7FITMVpvmo89pjr4Cdc75O7d+/P59++ilbt26ldevWgHF6rWvXrlStWpV3333XdO7w4cPZsGEDP//8M02aNCmKyIUQotBl6Q1Mvt3W3zO4CoHeLipHZJlea1qVi9dT+WZbFO+vPERFN0eaVqugdljFSkaQhElQUBDNmzdnwYIFAJw+fZp//vmHAQMGoNfrmTJlCnXq1KF8+fKUKVOGDRs2cOHCBZWjFkKI/Fu27yLHo5Nxc7RlZMhjaodj0T7oEESnOt5k6hUG/7Cf07HJaodUrGQEqTjYOhlHctR67QIYMGAAw4cPZ86cOSxcuJCAgABatWrFJ598wv/+9z9mzZpFnTp1cHZ2ZsSIEWRkZBRR4EIIUbgSUzP5fOMJAEaG1KCcs53KEVk2rVbDzFfqE524mwMXEui7cB+/vtmi1CyHICNIxUGjMU5zqXEr4Nz6K6+8glarZcmSJfzwww/0798fjUbDjh076Ny5M6+99hr16tWjWrVqnDx5soi+YUIIUfj+F36KG6mZ1PAsQ8+mVdUOxyo42Or4rncjqlZw4tKNWwz8YT+37tqvriSTBEmYKVOmDK+++ipjxozh6tWr9O3bF4AaNWqwadMmdu7cSWRkJK+//joxMTHqBiuEEPl0OvYmP+w6B0DYc7Ww1cnHX35VKGPPwr6NKetky8GLCYxY/i96Q8lv/5ffEJHDgAEDuHHjBu3bt8fHx1hcPn78eJ544gnat29P69at8fb2pkuXLuoGKoQQ+fTR2mNkGRRCanry1GMeaodjdap5lOG73o2w02nZcDSGaesi1Q6pyEkNksihWbNmORYHK1++PKtXr87zeVu2bCm6oIQQ4iH9fTyWLSfisNVpGPdsLbXDsVqN/crz2Sv1eGvpv8zffhbfco70beGvdlhFRkaQhBBClFiZegNT1hrb+vu18MffPX/LnojcPV/Ph/c7BAIwec0xNh0ruaUWkiAJIYQosX7YdZ6ouBQqONsx7OnqaodTIgxpFUD3Jr4YFHhr6b8cupSgdkhFQvUEac6cOfj5+eHg4EBwcPADV2aeNWsWgYGBODo64uvry8iRI0lLSzM9npyczIgRI6hatSqOjo40b96cffv2mV2jb9++aDQas9v9NmoVQghhna7dTGfWZmO37XvtA3F1sFU5opJBo9EwufPjPPWYB7cy9fT/fj8Xr6eqHVahUzVBWr58OaNGjWLixIkcOHCAevXq0b59e2JjY3M9f8mSJYwePZqJEycSGRnJ/PnzWb58OWPHjjWdM3DgQDZt2sSPP/7I4cOHadeuHSEhIVy+fNnsWh06dODq1aumm+wrJoQQJcvMTSdJTsuiVkVXXm7kq3Y4JYqtTsucHg0I8nYh/mY6/b7fR+KtTLXDKlSqJkgzZ85k0KBB9OvXj1q1avH111/j5ORkWsn5Xjt37qRFixb06NEDPz8/2rVrR/fu3U2jTrdu3eKXX35hxowZPPXUU1SvXp1JkyZRvXp15s2bZ3Yte3t7vL29Tbdy5coV+vsrzbsgFxb5HgohHkbk1SSW7jWu9D8xtBY6rey3VthcHGxZ2K8x3q4OnI69yRs/RpCRZVA7rEKjWoKUkZFBREQEISEhd4LRagkJCWHXrl25Pqd58+ZERESYEqKoqCjWrVtHp06dAMjKykKv1+Pg4GD2PEdHR7Zv3252bMuWLXh6ehIYGMiQIUO4du1anvGmp6eTlJRkdrsfW1vjMG5qaskbcixu2St163Q6lSMRQlgLRVGY/McxDAo8W6ciwaVsD7HiVNHNkQV9G+Nsp2NX1DVGrzpUYv6wVa3NPz4+Hr1ej5eXl9lxLy8vjh8/nutzevToQXx8PC1btkRRFLKysnjjjTdMU2wuLi40a9aMKVOmULNmTby8vFi6dCm7du2ievU7xXkdOnTgxRdfxN/fnzNnzjB27Fg6duzIrl277vtBPH36dD788MN8vTedTkfZsmVNU4VOTk6yW/RDMBgMxMXF4eTkhI2NrEghhMifDUej2RV1DXsbLaM7BqkdTolXy8eVOT2fYMCi/aw6cJkq5Z0YUQL2ubOqT50tW7Ywbdo05s6dS3BwMKdPn+btt99mypQphIWFAfDjjz/Sv39/KlWqhE6n44knnqB79+5ERESYrtOtWzfT/Tp16lC3bl0CAgLYsmULbdu2zfW1x4wZw6hRo0xfJyUl4et7/zltb29vgPvWU4n80Wq1VKlSRRJMIUS+pGXqmXp7EcPBT1XDt3zB9qMUD6d1oCdTOj/O2F8PM2vzKSqXc+KlhpXVDuuRqJYgubu7o9PpcmxXERMTY0ou7hUWFkavXr0YOHAgYExuUlJSGDx4MOPGjUOr1RIQEMDWrVtJSUkhKSmJihUr8uqrr1KtWrX7xlKtWjXc3d05ffr0fRMke3t77O3zv0GfRqOhYsWKeHp6kplZsgrXipOdnR1arerNlkIIKzF/+1kuXr+Ft6sDQ1oHqB1OqdIjuAoXb6Qyb8sZRv9yCB83B5pXd1c7rIemWoJkZ2dHw4YNCQ8PN21ZYTAYCA8PZ9iwYbk+JzU1NceHZfaU2L1zns7Ozjg7O3Pjxg02bNjAjBkz7hvLpUuXuHbtGhUrVnyEd5Q7nU4n9TNCCFEMYpLSmPP3aQA+6BiIk51VTZKUCO+1C+Ti9VTWHLrK6z9FsGpIc2p4uagd1kNR9U/zUaNG8d1337Fo0SIiIyMZMmQIKSkp9OvXD4DevXszZswY0/mhoaHMmzePZcuWcfbsWTZt2kRYWBihoaGmJGTDhg2sX7/e9HibNm0ICgoyXfPmzZu899577N69m3PnzhEeHk7nzp2pXr067du3L/5vghBCiEIxY/0JUjP0NKhSls71KqkdTqmk1Wr47OV6NKpajuS0LPou3EdsctqDn2iBVE2vX331VeLi4pgwYQLR0dHUr1+f9evXmwq3L1y4YDZiNH78eDQaDePHj+fy5ct4eHgQGhrK1KlTTeckJiYyZswYLl26RPny5enatStTp041dZbpdDoOHTrEokWLSEhIwMfHh3bt2jFlypQCTaEJIYSwHAcvJvDLgUsATAytjVba+lXjYKvj296N6DpvJ2fjUxi4aD/LBje1uhE9jVJS+vGKWVJSEm5ubiQmJuLq6qp2OEIIUWopikLXeTs5cCGBF5+oxMxX6qsdkgDOxafwwtwd3EjNJKSmF9/0amgR61Hl9/Nbql+FEEJYtd8PXuHAhQSc7HR80EHa+i2Fn7sz/9enEXY2WjZHxjBlzTG1QyoQSZCEEEJYrdSMLKavM66dN7RNdbxcHR7wDFGcGlYtzxe3R/S+33mOBdvPqhtQAUiCJIQQwmp9vTWK6KQ0KpdzZEBLf7XDEbl4tm5FxtxesHPK2mNsOBqtckT5IwmSEEIIq3TpRirfbD0DwLhONXGwlSVVLNXgp6rRM7gKigJvL/uX/y4mqB3SA0mCJIQQwip9/Odx0rMMBPuXp8PjuS8wLCyDRqPhw+dr0ybQg7RMAwMX7ePidcver1QSJCGE1VAUhZ/3XWRPVN6bS4uSb+/Z66w5dBWtBiaE1pLtiKyAjU7L7B5PUNvHlfibGfRZuJeE1Ay1w7ovSZCEEFZjy4k43v/lkHHxuSTrXHxOPDq9QeHDP44C8GrjKtT2cVM5IpFfzvY2LOjbmIpuDkTFpfD6jxGkZ+nVDitXkiAJIazGwp3nALiVqeeLzSfVDUaoZmXERY5eScLFwYZ321n/rvGljZerAwv7NaaMvQ17zl7ng5WHcmwXZgkkQRJCWIUzcTfZdjKO7JmU5fsucjImWd2gRLFLTsvk0w0nAHi7bQ0qlJEdEKxRkLcr8157AhuthtX/XeGLTZb3B48kSEIIq/DD7dGjtkFetKvlhUExFumK0mX2X6eJv5lBNXdnejfzUzsc8QierOHB1BceB+DLv07z8/6LKkdkThIkIYTFS0rLZGWEcZ+tvs39GN0xCButhr+Ox7LzTLzK0YnicjY+hQU7jAsNjn+uJnY28hFm7V5tXIVhbaoDMHbVYbafspx/z/LbJYSweCv3XyIlQ091zzK0qF6Bah5l6BFcBYBp6yIxGCyvfkEUvqlrI8nUK7R6zIM2gZ5qhyMKyTvtHqNzfR+yDApDforgRLRlTJ1LgiSEsGgGg8IPu84BxtGj7Hbut9vWoIy9DUcuJ/H7wSsqRiiKwz+n4tgcGYONVkPYczWlrb8E0Wg0zHipLk38ypOcnkW/hXuJsYAuVUmQhBAWbevJOM5dS8XFwYYXn6hkOl6hjD1DWgcA8OmGE6RlWmarsHh0WXqDaaPTXs2qUt3TReWIRGGzt9Hxbe+GVPNw5kpiGgMW7SMlPUvVmCRBEkJYtOzW/lcb+eJkZ2P2WP8W/ni7OnA54RaLbp8nSp4ley9wMuYm5ZxsGdFW2vpLqrJOdnzftwkVnO04cjmJ4Uv/JUtvUC0eSZCEEBbr7tb+3DqWHO10vHN7HZzZf5/mRorlrsorHk5CagYzb7eAj2oXiJuTrcoRiaJUpYIT3/VphL2Nlr+Ox/LpxhOqxSIJkhDCYt3d2l+lglOu57z4RGWCvF1ITsviy79OFWN0ojjM2nyKhNRMgrxd6N7YV+1wRDF4oko5/tetPtXcnenWuIpqcUiCJISwSPe29t+PTqthbKeaAPy0+zznr6UUR3iiGJyMSebH3ecBmPBcLWx08pFVWnR4vCLrRzyFv7uzajHIb5sQwiLd29qfl6ce8+DJGu5k6hVmrFdvSF4UHkVRmLLmGHqDQvvaXjSv7q52SKKYqb3OlSRIQgiLc7/W/ryM7VQTjQbWHr7KgQs3ijhCUdTCI2P551Q8djot4zrVUjscUQpJgiSEsDj3a+3PS82Krrz0RGUApq2NtMjNL0X+ZGQZ+Gitsa1/wJP+960/E6IoSYIkhLA4ebX25+WddoE42GrZf/4GG47GFFF0oqh9v/Ms566l4uFiz9Db21AIUdwkQRJCWJQHtfbnxdvNgYEtqwHwyfrjZKq4hop4OHHJ6XwVfhqA99sHUsY+/wmyEIVJEiQhhEXJT2t/Xl5vVY0KznacjU9h6d4LhRydKGqfbzxBcnoWdSu70fX2lKkQapAESQhhMe5u7e/Xwu+hruHiYMuIkBqAcQ2dpLTMwgpPFLEjlxNZvv8iABNDa6HVyn5rQj2SIAkhLEZ2a38NzzI0D8i7tT8v3ZpUoZq7M9dTMvh6y5lCjFAUFUVRmPzHMRQFnq/nQ8Oq5dUOSZRykiAJISzC3a39ffLZ2n8/tjotH3QMAmD+9rNcSbhVGCGKIrTucDR7z13HwVbL6Ns/OyHUJAmSEMIiPExrf17a1fKisV850rMMfL7xZCFEKIpKWqaeaesiAXijVQA+ZR1VjkgISZCEEBbiYVv770ejubMFyap/L3HsStIjX1MUje+2RXE54RY+bg68/lSA2uEIAUiCJISwAI/S2p+XBlXK8WzdiigKTP8zstCuKwrP1cRbzL1dJza6U00c7XQqRySEkSRIQgjVPWprf14+aB+ErU7DP6fi2XoyrlCvLR7dJ38e51amnkZVyxFat6La4QhhIgmSEEJVhdHan5cqFZxMo1LT10WiN8gWJJYi4vwNVv93BY0GJobWfqTCfCEKmyRIQghVFVZrf16GP10dVwcbjkcn88uBS0XyGqJgDAaFyX8cBeDlhpWpU9lN5YiEMCcJkhBCNYXZ2p+Xsk52DHvauKfX5xtPcCtDXySvI/Lv138vc/BSImXsbXi3faDa4QiRgyRIQgjVFHZrf156N/OjUllHYpLSmb89qkhfS+QtJT2LT9YfB2DY09XxdHFQOSIhcpIESQihmuzW/m6NC6e1Py8Otjre72AcqZi35QxxyelF+nri/uZuOU1scjpVKzgVSd2ZEIVBEiQhhCrubu3v1dSvWF4ztK4PdSq5kZKh53/hsnikGi5eT+W7f84CMK5TTextpK1fWCZJkIQQqijK1v770WrvLB65dO9FTsfeLJbXFXdMWxdJRpaBFtUr8EwtL7XDEeK+JEESQhS7om7tz0uzgAq0DfJEb1BMdTCieOw6c40/j0Sj1cCE56StX1g21ROkOXPm4Ofnh4ODA8HBwezduzfP82fNmkVgYCCOjo74+voycuRI0tLSTI8nJyczYsQIqlatiqOjI82bN2ffvn1m11AUhQkTJlCxYkUcHR0JCQnh1KlTRfL+hBA5FUdrf15GdwxCq4FNx2LYe/Z6sb9+aaQ3KHx4u62/Z3BVAr1dVI5IiLypmiAtX76cUaNGMXHiRA4cOEC9evVo3749sbGxuZ6/ZMkSRo8ezcSJE4mMjGT+/PksX76csWPHms4ZOHAgmzZt4scff+Tw4cO0a9eOkJAQLl++bDpnxowZfPnll3z99dfs2bMHZ2dn2rdvb5ZoCSGKRnG19uelhpcLrzauAsDUdZEoiiweWdSW7bvA8ehk3BxtGfXMY2qHI8QDqZogzZw5k0GDBtGvXz9q1arF119/jZOTEwsWLMj1/J07d9KiRQt69OiBn58f7dq1o3v37qZRp1u3bvHLL78wY8YMnnrqKapXr86kSZOoXr068+bNA4yjR7NmzWL8+PF07tyZunXr8sMPP3DlyhVWr15dXG9diFKrOFv78zLymRo42ek4eDGBNYeuqhZHaZB4K5PPNxqL4keE1KCcs53KEQnxYKolSBkZGURERBASEnInGK2WkJAQdu3aletzmjdvTkREhCkhioqKYt26dXTq1AmArKws9Ho9Dg7ma2o4Ojqyfft2AM6ePUt0dLTZ67q5uREcHHzf1xVCFJ7ibO3Pi6fLnZ3jZ2w4TnqWLB5ZVL4MP8X1lAyqe5bhtaZV1Q5HiHxRLUGKj49Hr9fj5WXexeDl5UV0dHSuz+nRoweTJ0+mZcuW2NraEhAQQOvWrU1TbC4uLjRr1owpU6Zw5coV9Ho9P/30E7t27eLqVeNfiNnXLsjrAqSnp5OUlGR2E0IUzOnY4m/tz8ugp/zxdLHn4vVb/LjrvNrhlEhn4m6y6HZSHPZcLWx1qpe+CpEvVvWbumXLFqZNm8bcuXM5cOAAq1atYu3atUyZMsV0zo8//oiiKFSqVAl7e3u+/PJLunfvjlb7aG91+vTpuLm5mW6+vr6P+naEKHWya4+Ks7U/L052NqZ6mK/+Ok1iaqbKEZU8H605RpZBoW2QJ60e81A7HCHyTbUEyd3dHZ1OR0xMjNnxmJgYvL29c31OWFgYvXr1YuDAgdSpU4cXXniBadOmMX36dAwGAwABAQFs3bqVmzdvcvHiRfbu3UtmZibVqlUDMF27IK8LMGbMGBITE023ixcvPvR7F6I0SkrL5BeVWvvz8nIjXx7zKkPirUzmbDmtdjglyt8nYvn7RBy2Og3jnq2pdjhCFIhqCZKdnR0NGzYkPDzcdMxgMBAeHk6zZs1yfU5qamqOkSCdzrgK671dKM7OzlSsWJEbN26wYcMGOnfuDIC/vz/e3t5mr5uUlMSePXvu+7oA9vb2uLq6mt2EEPmndmv//ei0GsZ0NH54f7/jHBevp6ocUcmQqTfw0ZpjAPRt7kc1jzIqRyREwag6xTZq1Ci+++47Fi1aRGRkJEOGDCElJYV+/foB0Lt3b8aMGWM6PzQ0lHnz5rFs2TLOnj3Lpk2bCAsLIzQ01JQobdiwgfXr15seb9OmDUFBQaZrajQaRowYwUcffcTvv//O4cOH6d27Nz4+PnTp0qXYvwfCskUnpjF08QG2nMh96QmRPwaDwiKVW/vz0jrQg+YBFcjQG/h0wwm1wykRftx1njNxKVRwtmN42xpqhyNEganXQgK8+uqrxMXFMWHCBKKjo6lfvz7r1683FVBfuHDBbMRo/PjxaDQaxo8fz+XLl/Hw8CA0NJSpU6eazklMTGTMmDFcunSJ8uXL07VrV6ZOnYqtra3pnPfff5+UlBQGDx5MQkICLVu2ZP369Tm634QYv/oImyNj2HYqjo0jn6Kim6PaIVmlLSdjOW8Brf33o9EYtyB57qvt/H7wCgOf9Kdu5bJqh2W1rqdkMGuzsa3/3faBuDrYPuAZQlgejSIrpD2UpKQk3NzcSExMlOm2Eurv47H0+/7OKuytAz1Y2LexxY1+WIPeC/ay7WQcg570Z9yztdQO575GLv+PX/+9TLB/eZYNbio/64c0fvVhftp9gZoVXVkzvCU6rXwfheXI7+e3VXWxCVFc0jL1TLq9LUKnOt7Y2WjZciKOFbeLjEX+3d3a37uZn9rh5Omddo9hZ6Nlz9nrhEfKtOrDiLyaxJI9FwCYGFpLkiNhtSRBEiIX87ef5fy1VDxd7JnxUj1TK/iUP45xNfGWytFZl7tb+33Lq9/an5fK5ZxMHXbT/4wkS29QNyAroygKk/84hkEx/mHRtJrlFOMLUVCSIAlxj8sJt/jqL+PmxeOerUkZexsGtvSnnm9ZktOzGP3LYdm7K58stbU/L2+2rk45J1vOxKWwfL8s51EQG47GsCvqGnY2WlNnoBDWShIkIe4xde0x0jINNPErz/P1fACw0Wn5/OW62Nlo2XpSptryy1Jb+/Pi5mjLW7e7rr7YdIqb6VkqR2Qd0jL1TFsXCcDgJ6tZ/GihEA8iCZIQd9l+Kp51h6PRaTV82Lm2WZFudU8XmWorAEtv7c9Lz+Cq+FVwIv5mOt9ui1I7HKuwYMdZLlxPxcvVniGtA9QOR4hHJgmSELdlZBmY+PsRAHo1rUrNijm7GwY9WY36MtWWL5be2p8XOxst73cIAuC7bVHEJKWpHJFli01KY85fxlXIP+gQhLO9qivICFEoJEES4rZFO8+ZFrYbeXuk6F46rYbP7p5q2y9Tbffz/U7j5q/dGvviZGd9H5gdH/fmiSpluZWp54tNJ9UOx6LN2HCClAw99X3L0qW+dSXDQtyPJEhCADFJaaaF7T7oGISb4/0XtjObaltzjCsJMtV2L2tq7b8fjebO/mE/77/IiehklSOyTAcvJrDydk3exNBaaKWtX5QQkiAJAUxfF2n6C/ilJyo/8Py7p9rGrJKptntZU2t/XhpWLU+H2t4YFGPbvzB37WY641YfBuDFBpVoUKWcyhEJUXgkQRKl3p6oa6z+7woaDUzp/Hi+/gI2TrXVk6m2XCSlZZpGFKyltT8vH3QMwkarYcuJOHacjlc7HIux/9x1nv1yO0cuJ+Fib2Oq2RKipJAESZRqWXoDE383rpjdvUkV6lR2y/dzq3uW4R2Zasth5f5LpFpZa39e/N2d6RlcBYBp6yIxGEr3aKGiKPzfP1F0+3Y30UlpVPNw5pc3m+PtJntZipJFEiRRqv20+zzHo5Mp62TLe+0CC/z8gU9Wo0GV211tMtVm1trft4V1tfbn5a22NXCxt+HolSRW/3dZ7XBUk3grkzd+iuCjtZFkGRRC6/nw+7CWPOblonZoQhQ6SZBEqRV/M53Pb3cnvdsukHLOdgW+hk6r4dOXjFNt207G8XMpX3k5u7Xf1cGGFxqUnG6mCmXsGdLGuLbPZxtOkJapVzmi4nfkciKhX21nw9EYbHUapnSuzZfd6lNGWvpFCSUJkii1Zqw/TnJaFo9XcqV7kyoPfZ27p9o+WhNZqqfaslv7X7XS1v689G/hj4+bA1cS01i445za4RQbRVFYuvcCL87byYXrqVQq68jKN5rTq1nJGSEUIjeSIIlS6cCFG/x8u7D6w+cff+Qdx2WqrWS09ufFwVbHO7enYef+fZrrKRkqR1T0UjOyeOfng4xZdZiMLANtgzxZ+1ZL6vmWVTs0IYqcJEii1NEbFCb+ZizMfqlhZRpWffTWZJlqKzmt/Xl5oUElalV0JTk9iy/DT6kdTpE6HXuTLnN2sOrfy2g18H6HQL7r3YiyTgWfihbCGkmCJEqd5fsucvhyIi4ONnxQiK3J1T3L8G670jnVVtJa++9Hq9UwtpNx8cifdp/nbHyKyhEVjd8PXqHz7O2cjLmJh4s9SwY15c3W1WURSFGqSIIkSpUbKRnM2HAcgFHPPIaHi32hXn9Ay9I51VbSWvvz0rKGO60e8yDLoDBj/XG1wylU6Vl6Jvx2hLeW/ktKhp6m1cqz9q2WNK1Wsn+mQuRGEiRRqny28QQJqZkEernQq2nVQr9+aZxqK6mt/XkZ0ykIrQb+PBJNxPnraodTKC5eT+WVr3fxwy5jof3QNgH8NCAYTxdZ30iUTpIgiVLjyOVEluy9AMCHnWtjoyuaX//SNtVWUlv78xLk7cpLDY1b0kxdG2n1I4XhkTE899V2Dl5KpKyTLQv7Nua99kFF9m9ECGsgv/2iVDAYFCb8dgRFgefr+RT5lMGAltV4opRMtWW3vJfE1v68jHomEAdbLQcuJLD+SLTa4TyULL2BT9YfZ8Ci/STeyqSeb1nWDG9JmyBPtUMTQnWSIIlS4ZcDlzhwIQFnO51ph/aipNNq+PTlO1Nty/eVzKm207E3+edUfIlt7c+Lt5sDg56sBsAn64+TkWVQOaKCiU1Ko+f/7WHeljMA9G3ux4rXm1G5XMnsQBSioCRBEiVe4q1MPrldTPtW2xp4uRZPTUWAx11TbWsjuVwCp9qyW/tDapbc1v68vN4qAPcydpy7lsqSPefVDiffdp25Rqcvt7Pn7HWc7XTM7tGASc/Xxs5GPhKEyCb/GkSJN2vzSeJvZlDNw5l+LfyL9bWzp9pupmcx+pdDJWqq7e7W/r7N/dQNRiVl7G0YEWJMgv8XfoqktEyVI8qbwaAw5+/T9Py/3cTfTCfQy4Xfh7fkubo+aocmhMWRBEmUaMejk0xdOR+q8Bdy9lSbvY2Wf07Fl6ipttLU2p+Xbo19CfBw5kZqpmm6yhLdSMlgwKJ9fLrhBAYFuj5RmdVDWxDgUUbt0ISwSJIgiRJLURQm/HYUvUGh4+PePFnDQ5U4jFNtxi0qSspUW2ls7b8fG52W0R2NdW0Ltp+1yK7F/y4m8NxX2/n7RBz2Nlo+6VqHz16ui6OdTu3QhLBYkiCJEuv3g1fYe/Y6DrbaYinMzkv/lv4laqqtNLb25yWkpidN/MuTnmXgs40n1A7HRFEUFu08x8tf7+Rywi2qVnBi1ZvNebVxlVKd1AqRH5IgiRLpZnoW09ZFAjC0dXXVO3PunWpbZuVTbaW1tf9+NBoN425vQfLrv5c5cjlR5YiM/waGLf2Xib8fJVOv0KG2N38Mb0ltHze1QxPCKkiCJEqkr/46RUxSOlUrODHoqWpqhwOYT7VNteKpttLc2p+Xer5lCa3ng6LA9D/VXTzyeHQSz3+1nbWHrmKj1RD2XC3mvfYErg62qsUkhLWRBEmUOKdjbzL/n7MATAythYOt5dRZ9G/pT8Oq5ax6qq20t/bn5f32gdjptOw4fY0tJ+NUiWFlxCW6zNlBVHwKFd0cWP56Uwa09JcpNSEKSBIkUaIoisKk34+SZVBoG+TJ00FeaodkxrhXW12rnWqT1v68+ZZ3oncz4x5/H687jt5QfAlwWqaeD1Ye4t0VB0nLNPBkDXfWvvUkDauWL7YYhChJJEESJcqGo9FsPx2PnY2WCaG11A4nV9U8yvBee+ucalshrf0PNOzp6rg62HAiJpmVEcWTAJ+LT+GFuTtZvv8iGg2MDHmM7/s1obyzXbG8vhAlkSRIosS4laFnyhpjYfYbT1WjagVnlSO6v34trG+qzWBQTNNrpb21Py9lnewY/nQNAD7feJLUjKwifb31R64S+tV2Iq8mUcHZjh/7B/N2SA10Wvn5CPEoJEESJcbcLae5nHCLSmUdGdK6utrh5Oneqbaley1/qk1a+/Ovd/OqVC7nSGxyOv93ux6usGXqDUxZc4w3fjpAcnoWjaqWY+1bT9KyhnuRvJ4QpY0kSKJEOBefwjdbowAIe66mVSyAZz7VdoxLN1JVjihv0tqff/Y2Ot7vEATAN1vPEJecXqjXv5Jwi1e/2cX87cbka/BT1Vg6uCnebsWzz6AQpYEkSKJEmLLmGBl6Y2Fq+9reaoeTb/1a+NOoajlSMvSMWXXYYqfapLW/4ELrVqReZTdSMvTM2nyy0K679WQcz375DwcuJODiYMM3vRoytlNNbHXyv3MhCpP8ixJWLzwyhvDjsdjqNEx6vrZV1cbotBpmWMFUm7T2F5xGo2Hs7cUjl+27yOnYm490Pb1BYeamk/RduJcbqZnU9nFl7fAnreoPAiGsiSRIwqqlZer58I9jgHGNIWvceNPSp9qktf/hBVerQEhNL/QGhY//PP7Q14m/mU6fBXv5MvwUigI9gqvwy5DmVKkgyaoQRUUSJGHVvtsWxYXrqXi52ps6h6zR3VNto3+xrKk2ae1/NKM7BqHTatgcGcPuqGsFfv6+c9d59st/2H46HkdbHV+8Wo9pL9SxqAVQhSiJJEESVuvSjVTmbDkNwNhONSljb72Fw3dPtW0/bTlTbdLa/+iqe5ahW2NfAKati8SQz8UjFUXhu21RdPt2NzFJ6QR4OPPbsBa80KByUYYrhLhN9QRpzpw5+Pn54eDgQHBwMHv37s3z/FmzZhEYGIijoyO+vr6MHDmStLQ00+N6vZ6wsDD8/f1xdHQkICCAKVOmmP1F3rdvXzQajdmtQ4cORfYeRdH4aE0kaZkGgv3L83w9H7XDeWSWONUmrf2FY0TIYzjb6Th0KZE/Dl154PmJtzJ5/ccIpq6LRG9QeL6eD78Pa8ljXi7FEK0QAlROkJYvX86oUaOYOHEiBw4coF69erRv357Y2Nhcz1+yZAmjR49m4sSJREZGMn/+fJYvX87YsWNN53zyySfMmzeP2bNnExkZySeffMKMGTP46quvzK7VoUMHrl69arotXbq0SN+rKFzbTsax/mg0Oq2GDztbV2F2Xixtqk1a+wuHh4s9r7cKAODTDSdIz9Lf99wjlxMJ/Wo7G4/FYKfTMqXL4/yvW32crXiEVAhrpGqCNHPmTAYNGkS/fv2oVasWX3/9NU5OTixYsCDX83fu3EmLFi3o0aMHfn5+tGvXju7du5uNOu3cuZPOnTvz7LPP4ufnx0svvUS7du1yjEzZ29vj7e1tupUrV65I36soPBlZBib9cRSA3s2qEuTtqnJEhefeqbYley+oFou09heugU/64+liz6Ubt/hh5/kcjyuKwpI9F3hx3k4uXE+lcjlHVg5pRq+mVUvMHwBCWBPVEqSMjAwiIiIICQm5E4xWS0hICLt27cr1Oc2bNyciIsKU7ERFRbFu3To6depkdk54eDgnTxrXHTl48CDbt2+nY8eOZtfasmULnp6eBAYGMmTIEK5dy7t4Mj09naSkJLObUMeCHWeJikvBvYwdI0IeUzucQnf3VNu0tZFcvK7OVJu09hcuJzsb3m1n/Ll+9dcpElIzTI+lZmQx6ueDjP31MBlZBtoGebJ2+JPUrVxWpWiFEKolSPHx8ej1ery8zHdb9/LyIjo6Otfn9OjRg8mTJ9OyZUtsbW0JCAigdevWZlNso0ePplu3bgQFBWFra0uDBg0YMWIEPXv2NJ3ToUMHfvjhB8LDw/nkk0/YunUrHTt2RK+//7D39OnTcXNzM918fX0f8TsgHkZ0Yhpfhp8CYHTHmrg52qocUdEwm2pbVfx7td3d2t9PWvsLTdeGlQnydiEpLYvZfxkbDE7HJtNlzg5+/fcyOq2GDzoE8V3vRrg5lczfbSGshepF2gWxZcsWpk2bxty5czlw4ACrVq1i7dq1TJkyxXTOzz//zOLFi1myZAkHDhxg0aJFfPbZZyxatMh0Trdu3Xj++eepU6cOXbp0Yc2aNezbt48tW7bc97XHjBlDYmKi6XbxomV0GZU209ZFkpqh54kqZXmxBBcN67QaPn25Hg62WnacvlbsU23Zrf2PeZWhmbT2FxqdVsPojsYtSH7YdZ7/+yeK52fv4GTMTTxc7FkyMJghrQPQykazQqhOtao/d3d3dDodMTExZsdjYmLw9s59ZdiwsDB69erFwIEDAahTpw4pKSkMHjyYcePGodVqee+990yjSNnnnD9/nunTp9OnT59cr1utWjXc3d05ffo0bdu2zfUce3t77O3tH/btikKwO+oavx+8gkYDkzs/XuI/RPzdnXmvfRBT1hxj2tpInqrhUSxTXXe39vdpLq39ha3VYx60rO7O9tPxfLQ2EoBm1Srwv+718XSRvdSEsBQFHkHy8/Nj8uTJXLjwaH/R2tnZ0bBhQ8LDw03HDAYD4eHhNGvWLNfnpKamotWah6zTGRdLy56CuN85BoPhvrFcunSJa9euUbFixYd6L6LoZeoNTPzNWJjdo0kVHq/kpnJExaNvc79in2qT1v6ipdFoGNMpiOz8flib6vw0MFiSIyEsTIETpBEjRrBq1SqqVavGM888w7Jly0hPf7idqkeNGsV3333HokWLiIyMZMiQIaSkpNCvXz8AevfuzZgxY0znh4aGMm/ePJYtW8bZs2fZtGkTYWFhhIaGmhKl0NBQpk6dytq1azl37hy//vorM2fO5IUXXgDg5s2bvPfee+zevZtz584RHh5O586dqV69Ou3bt3+o9yGK3o+7znMiJplyTramAubS4N6ptsV7in6qTVr7i15tHzdWvdmCNcNb8m77QHQlfDRUCKukPKSIiAhl+PDhiru7u1KuXDll6NChSkRERIGv89VXXylVqlRR7OzslCZNmii7d+82PdaqVSulT58+pq8zMzOVSZMmKQEBAYqDg4Pi6+urvPnmm8qNGzdM5yQlJSlvv/22UqVKFcXBwUGpVq2aMm7cOCU9PV1RFEVJTU1V2rVrp3h4eCi2trZK1apVlUGDBinR0dEFijsxMVEBlMTExAK/Z1EwsUlpyuMT1itVP1ijLN59Xu1wVPF//0QpVT9Yo9QK+1O5cC2lyF7nVEyyUvWDNYrf6DVF+jpCCKGW/H5+axTl0cbsMzMzmTt3Lh988AGZmZnUqVOHt956i379+pXo2oWkpCTc3NxITEzE1bXkrMNjid5dcZCVEZeoU8mN1UNblMq/tg0GhVe/3cW+czdoHlCBxQODi+Tf14TfjvDDrvM8U8uL73o3KvTrCyGE2vL7+f3QXWyZmZn8/PPPPP/887zzzjs0atSI//u//6Nr166MHTvWrK1eiIcVcf6Gqd38w861S2VyBKDVapjxknGqbeeZoplqk9Z+IYS4o8AFBgcOHGDhwoUsXboUrVZL7969+eKLLwgKCjKd88ILL9C4ceNCDVSUPnqDwoTfjgDwSqPKPFGldK92fndX2/R1kbR6rHC72qS1Xwgh7ijwCFLjxo05deoU8+bN4/Lly3z22WdmyRGAv7+/qc1eiIe1dO8Fjl5JwsXBhvc7BD34CaVAv+Z+NPYzdrV98MuhfO8M/yDS2i+EEOYKnCBFRUWxfv16Xn75ZWxtc1/p1dnZmYULFz5ycKL0up6SwacbTgDwzjOP4V5G1qAC41Tbp3dPtRXSApLS2i+EEOYKnCDFxsayZ8+eHMf37NnD/v37CyUoIT7dcILEW5kEebvwWtOqaodjUfzcnXm/vXFEbfq6wtmrLbu1v1uTKtLaL4QQPESCNHTo0Fy32bh8+TJDhw4tlKBE6XboUgLL9hlHRiZ3fhwbnVXtiFMs+t6eaksthKm207E3+edUPBoN9JJkVAghgIdIkI4dO8YTTzyR43iDBg04duxYoQQlSi+DQWHCb0dRFOhS34cm/uXVDskiFeZUW3btUUhNr2LZykQIIaxBgRMke3v7HPunAVy9ehUbGxmaF49mZcQl/ruYgLOdjjGdaqodjkUrjKk2ae0XQojcFThBateunWln+2wJCQmMHTuWZ555plCDE6VLYmomn6w/DsCIkMfwcpW9qR6kb3M/mviVJzVDz/srCz7VJq39QgiRuwInSJ999hkXL16katWqtGnThjZt2uDv7090dDSff/55UcQoSokvNp/kWkoG1T3L0LeFn9rhWAXjApJ1cbDVsiuqYFNt0tovhBD3V+AEqVKlShw6dIgZM2ZQq1YtGjZsyP/+9z8OHz6Mr69vUcQoSoHIq0mmD+tJobWxlcLsfHvYqTZp7RdCiPt7qKIhZ2dnBg8eXNixiFJKUYwrZhsU6FTHm5Y13NUOyer0be7H+iPR7D13nfdXHmLxwGC0D9iWRVr7hRDi/h76/4rHjh3jwoULZGRkmB1//vnnHzkoUbr89t8V9p27gaOtjnHP1lI7HKuUPdXW4X/bjFNte87Tq5nffc8/HZssrf1CCJGHAidIUVFRvPDCCxw+fBiNRoOiGItCs+sX9Hp94UYoSrTktEymrosEYNjT1alU1lHliKyXn7szH3QI4sM/jjH9z+O0DvS8b9v+op3nAWntF0KI+ylwocfbb7+Nv78/sbGxODk5cfToUbZt20ajRo3YsmVLEYQoSrIvw08Rl5yOXwUnBj7pr3Y4Vq9Psztdbe+tPJhrV1tSWia/HJDWfiGEyEuBE6Rdu3YxefJk3N3d0Wq1aLVaWrZsyfTp03nrrbeKIkZRQp2KSTbVwUwMrY29jU7dgEqAu7vadkddZ/Ge8znOkdZ+IYR4sAInSHq9HhcXFwDc3d25cuUKAFWrVuXEiROFG50osRRFYdIfR8kyKITU9KJNkKfaIZUY2VNtANP/PG7W1Sat/UIIkT8FTpAef/xxDh48CEBwcDAzZsxgx44dTJ48mWrVqhV6gKJk+vNINDtOX8PORsuE56Qwu7D1aeZHE/+cU23S2i+EEPlT4ARp/PjxGAwGACZPnszZs2d58sknWbduHV9++WWhByhKntSMLD5aY9y3741WAVSpIEXChc24V1tdHG117I66zk+3p9qktV8IIfKnwP+HbN++vel+9erVOX78ONevX6dcuXIyXC/yZc7fp7mSmEalso4MaRWgdjglVtUKznzQIZBJfxzj4z+P41vOSVr7hRAinwo0gpSZmYmNjQ1HjhwxO16+fHlJjkS+nI1P4bttZwGYEFoLRzspzC5Kve+aahv0w35AWvuFECI/CpQg2draUqVKFVnrSDwURVH48I+jZOgNPPWYB+1qeakdUol391Rb1u06JGntF0KIBytwDdK4ceMYO3Ys169fL4p4RAm2OTKWLSfisNVpmBhaS0Ydi0n2VBtAkLeLtPYLIUQ+FLgGafbs2Zw+fRofHx+qVq2Ks7Oz2eMHDhwotOBEyZGWqWfymqMADGhZjQCPMipHVLr0ae5H1QrOPObtIompEELkQ4ETpC5duhRBGKKk+2ZrFBev38Lb1YHhT1dXO5xSR6PRyFpTQghRAAVOkCZOnFgUcYgS7OL1VOZuOQ3AuGdr4mwv7eVCCCEsW4FrkIQoqClrjpGeZaBZtQo8V7ei2uEIIYQQD1TgP+W1Wm2eNQzS4SbutuVELBuPxaDTaviwc22pfxFCCGEVCpwg/frrr2ZfZ2Zm8u+//7Jo0SI+/PDDQgtMWL/0LD0f/mFcMbtvcz8e83JROSIhhBAifwqcIHXu3DnHsZdeeonatWuzfPlyBgwYUCiBCes3f/tZzsan4F7GnrdDaqgdjhBCCJFvhVaD1LRpU8LDwwvrcsLKXU28xVfhxsLsMR2DcHWwVTkiIYQQIv8KJUG6desWX375JZUqye7gwuj7nee4lamnYdVyvPiE/F4IIYSwLgWeYrt3U1pFUUhOTsbJyYmffvqpUIMT1klRFDYciQagfwt/KcwWQghhdQqcIH3xxRdmH3harRYPDw+Cg4MpV65coQYnrNOp2Jucu5aKnY2WVoEeaocjhBBCFFiBE6S+ffsWQRiiJNl41Dh61LK6O2VkUUghhBBWqMA1SAsXLmTFihU5jq9YsYJFixYVSlDCum08FgNAu1peKkcihBBCPJwCJ0jTp0/H3d09x3FPT0+mTZtWKEEJ63Ul4RaHLiWi0UDbmpIgCSGEsE4FTpAuXLiAv79/juNVq1blwoULhRKUsF6bbo8eNaxSDg8Xe5WjEUIIIR5OgRMkT09PDh06lOP4wYMHqVChQqEEJazXxmPG+qP2tb1VjkQIIYR4eAVOkLp3785bb73F33//jV6vR6/X89dff/H222/TrVu3AgcwZ84c/Pz8cHBwIDg4mL179+Z5/qxZswgMDMTR0RFfX19GjhxJWlqa6XG9Xk9YWBj+/v44OjoSEBDAlClTUBTFdI6iKEyYMIGKFSvi6OhISEgIp06dKnDswlxCaga7o64D8IzUHwkhhLBmSgGlp6crr7zyiqLRaBRbW1vF1tZW0el0Sr9+/ZT09PQCXWvZsmWKnZ2dsmDBAuXo0aPKoEGDlLJlyyoxMTG5nr948WLF3t5eWbx4sXL27Fllw4YNSsWKFZWRI0eazpk6dapSoUIFZc2aNcrZs2eVFStWKGXKlFH+97//mc75+OOPFTc3N2X16tXKwYMHleeff17x9/dXbt26le/YExMTFUBJTEws0HsuyX6JuKhU/WCN0m7mVrVDEUIIIXKV389vjaLcNbRSAKdOneK///7D0dGROnXqULVq1QJfIzg4mMaNGzN79mwADAYDvr6+DB8+nNGjR+c4f9iwYURGRpptafLOO++wZ88etm/fDsBzzz2Hl5cX8+fPN53TtWtXHB0d+emnn1AUBR8fH9555x3effddABITE/Hy8uL777/P9yhYUlISbm5uJCYm4urqWuD3XhK98WME649G89bT1RnVLlDtcIQQQogc8vv5/dBbjdSoUYOXX36Z55577qGSo4yMDCIiIggJCbkTjFZLSEgIu3btyvU5zZs3JyIiwjQNFxUVxbp16+jUqZPZOeHh4Zw8eRIw1kZt376djh07AnD27Fmio6PNXtfNzY3g4OD7vq54sLRMPVtPxgHQTuqPhBBCWLkCr+LXtWtXmjRpwgcffGB2fMaMGezbty/XNZJyEx8fj16vx8vLvFbFy8uL48eP5/qcHj16EB8fT8uWLVEUhaysLN544w3Gjh1rOmf06NEkJSURFBSETqdDr9czdepUevbsCUB0dLTpde593ezHcpOenk56errp66SkpHy9z9Lin1Px3MrUU6msI7V9ZERNCCGEdSvwCNK2bdvMRmyydezYkW3bthVKUPezZcsWpk2bxty5czlw4ACrVq1i7dq1TJkyxXTOzz//zOLFi1myZAkHDhxg0aJFfPbZZ4+8iOX06dNxc3Mz3Xx9fR/17ZQo2atnP1PLS/ZeE0IIYfUKPIJ08+ZN7Ozschy3tbUt0KiKu7s7Op2OmJgYs+MxMTF4e+c+RRMWFkavXr0YOHAgAHXq1CElJYXBgwczbtw4tFot7733HqNHjzbVEtWpU4fz588zffp0+vTpY7p2TEwMFStWNHvd+vXr3zfeMWPGMGrUKNPXSUlJkiTdlqU3sDny9urZtaV7TQghhPUr8AhSnTp1WL58eY7jy5Yto1atWvm+jp2dHQ0bNjQruDYYDISHh9OsWbNcn5OamopWax6yTqcDMLXx3+8cg8EAgL+/P97e3mavm5SUxJ49e+77ugD29va4urqa3YTR/vM3uJGaSVknW5r4lVc7HCGEENZOUeBqzjUXi1OBR5DCwsJ48cUXOXPmDE8//TQA4eHhLFmyhJUrVxboWqNGjaJPnz40atSIJk2aMGvWLFJSUujXrx8AvXv3plKlSkyfPh2A0NBQZs6cSYMGDQgODub06dOEhYURGhpqSpRCQ0OZOnUqVapUoXbt2vz777/MnDmT/v37A6DRaBgxYgQfffQRNWrUwN/fn7CwMHx8fOjSpUtBvx0C2HjUOHrUNsgLG91D1/0LIYQQoM+Cde/AgR+h+zJ4rJ0qYRQ4QQoNDWX16tVMmzaNlStX4ujoSL169fjrr78oX75gowevvvoqcXFxTJgwgejoaOrXr8/69etNBdQXLlwwGw0aP348Go2G8ePHc/nyZTw8PEwJUbavvvqKsLAw3nzzTWJjY/Hx8eH1119nwoQJpnPef/9909RcQkICLVu2ZP369Tg4OBT021HqKYrChtv1RzK9JoQQ4pFkpMLK/nDyT0ADSZdUC+Wh10HKlpSUxNKlS5k/fz4RERHo9frCis2iyTpIRkevJPLsl9txsNXyb1g7HO10aockhBDCGqVcgyWvwOX9YOMAXf8PaoYW+ssU+TpI27Zto0+fPvj4+PD555/z9NNPs3v37oe9nLBS2dNrT9XwkORICCHEw7l+FuY/Y0yOHMpC79+KJDkqiAJNsUVHR/P9998zf/58kpKSeOWVV0hPT2f16tUFKtAWJcfGY9nda7I4pBBCiIdw5V9Y/DKkxIGbL7z2C3iovxtDvkeQQkNDCQwM5NChQ8yaNYsrV67w1VdfFWVswsJdvJ5K5NUktBpoG+SpdjhCCCGszenNsPBZY3LkVQcGbLKI5AgKMIL0559/8tZbbzFkyBBq1KhRlDEJK5FdnN3EvzzlnHOujSWEEELc139L4PfhYMgC/1bw6k/gYDk1vfkeQdq+fTvJyck0bNiQ4OBgZs+eTXx8fFHGJixc9vRae5leE0IIkV+KAts+g9VDjMlRnVeg50qLSo6gAAlS06ZN+e6777h69Sqvv/46y5Ytw8fHB4PBwKZNm0hOTi7KOIWFuXYznf3nrgPG7UWEEEKIBzLoYe078NftLcJavA0vfAM2ljcLUeAuNmdnZ/r378/27ds5fPgw77zzDh9//DGenp48//zzRRGjsEDhkbEYFKjt40rlck5qhyOEEMLSZd6Cn3vD/vmABjrOgGcmg9YyFxh+pKgCAwOZMWMGly5dYunSpYUVk7ACG48Z649kek0IIcQDpV6HRc/D8TWgs4dXFkHw62pHlacCr6SdG51OR5cuXWSrjlIiJT2LbaeM9WeyerYQQog83TgHP70E106Bgxt0Xw5V77/3qaUolARJlC7bTsaRkWWgSnknAr1c1A5HCCGEpbp60LjG0c0YcK1sXOPIM0jtqPJFEiRRYHe617zQaDQqRyOEEMIinfkLlveCjJvg9Tj0XAGuPmpHlW+SIIkCydQbCI+U1bOFEELk4eAy+G2osY3f70nottg4vWZFLLN0XFisPVHXSUrLooKzHU9UKad2OEIIISyJosA/M+HX143J0eMvGafVrCw5AhlBEgWU3b32TC0vdFqZXhNCCHGbQQ9/fgD7vjN+3fwtCPnQYtv4H0QSJJFvBoPCxqPZ02vSvSaEEOK2zFvwy0BjGz8a6DAdmg5RO6pHIgmSyLfDlxOJTkrD2U5H8wB3tcMRQghhCVKvw9JucHEP6OzgxW+h9gtqR/XIJEES+ZY9vdY60BMHW53K0QghhFBdwgX4qSvEnzTWGXVbAn4t1Y6qUEiCJPJNpteEEEKYXD10e42jaHCtdHuNo5pqR1VoJEES+RIVd5NTsTex0WpoHeipdjhCCCHUdObv22scJYNnLei5EtwqqR1VoZIESeRL9uKQzQIq4OZoq3I0QgghVHPoZ1g95M4aR6/+BI5l1Y6q0Fln750odhuPGuuPZHFIIYQopRQFts+CVYOMyVHtF43TaiUwOQIZQRL5EJuUxoELCQA8U1Pqj4QQotQx6GH9GNj7jfHrZsPgmSlWu8ZRfkiCJB5o0+2tRer5lsXbzUHlaIQQQhSrzDTjqFHk78av20+DZkPVjakYSIIkHii7e629dK8JIUTpknodlvWECzuNaxy98DU83lXtqIqFJEgiT0lpmew8Ew9Au1pSfySEEKVGwsXbaxydAHs344az/k+qHVWxkQRJ5GnLiTgy9QrVPJyp7llG7XCEEEIUh+jDxjWOkq+Ciw+8thK8aqsdVbGSBEnkKbt7rb10rwkhROkQtdU4rZaRDB41jcmRW2W1oyp2kiCJ+0rP0rPlRBwA7WpJ/ZEQQpR4h1fCr2+AIROqtjBuHVJC2/gfpOT254lHtvPMNW6mZ+HpYk+9ymXVDkcIIURRURTY8SX8MsCYHNXqAq+tKrXJEcgIksjD3XuvabUalaMRQghRJAwG2DAW9swzft30TWg3tUSvcZQfkiCJXOkNCptuby8i3WtCCFFCZabBr6/DsdXGr9tNhebDVA3JUkiCJHL138UbxN9Mx8XBhqbVKqgdjhBCiMJ264axGPv8DtDaGtc4qvOS2lFZDEmQRK6yp9eeDvLEzqZ0D7MKIUSJk3jJuMZR3HGwdzVuOFutldpRWRRJkEQOiqKwIXtzWpleE0KIkiXmKPz0EiRfAZeK0HMleD+udlQWRxIkkcOp2Jucu5aKnY2WVoEeaocjhBCisJzdZpxWS08CjyBjclTWV+2oLJIkSCKH7MUhW1Z3p4y9/IoIIUSJcHglrB4C+gyo0ty4dYhTebWjsljy6Sdy2GjqXpPFIYUQokTYORs2jjPer9UZXvgWbB3UjcnCSYIkzFxJuMWhS4loNNC2piRIQghh1QwG2Dgeds8xft3kdegwHbQ6deOyApIgCTPZax81rFIODxd7laMRQgjx0LLSjWscHf3V+PUzk6H5W6CRhX/zQxIkYWbjMdmcVgghrN6thNtrHG03rnHUZR7UfVntqKyKRSxwM2fOHPz8/HBwcCA4OJi9e/fmef6sWbMIDAzE0dERX19fRo4cSVpamulxPz8/NBpNjtvQoUNN57Ru3TrH42+88UaRvUdrkJCawe6o6wA8I/VHQghhnRIvw4IOxuTIzgVeWynJ0UNQfQRp+fLljBo1iq+//prg4GBmzZpF+/btOXHiBJ6enjnOX7JkCaNHj2bBggU0b96ckydP0rdvXzQaDTNnzgRg37596PV603OOHDnCM888w8svm/+CDBo0iMmTJ5u+dnJyKqJ3aR3+Oh6L3qAQ6OWCn7uz2uEIIYQoqEsR8HMvSLoMZbyh5wqoWFftqKyS6gnSzJkzGTRoEP369QPg66+/Zu3atSxYsIDRo0fnOH/nzp20aNGCHj16AMbRou7du7Nnzx7TOR4e5mv3fPzxxwQEBNCqlfkqoU5OTnh7y1RStuzVs9vXltEjIYSwGgYDnNoIu2bDuX+Mx9wfg9d+gbJV1I3Niqk6xZaRkUFERAQhISGmY1qtlpCQEHbt2pXrc5o3b05ERIRpGi4qKop169bRqVOn+77GTz/9RP/+/dHcU5i2ePFi3N3defzxxxkzZgypqan3jTU9PZ2kpCSzW0mSlqln68k4ANpJ/ZEQQli+jFTYNx/mNIalrxqTI40O6rwC/TdIcvSIVB1Bio+PR6/X4+VlPmLh5eXF8ePHc31Ojx49iI+Pp2XLliiKQlZWFm+88QZjx47N9fzVq1eTkJBA3759c1ynatWq+Pj4cOjQIT744ANOnDjBqlWrcr3O9OnT+fDDDwv+Jq3EP6fiuZWpp1JZR2r7uKodjhBCiPtJugr7voP9C4wbzgLYu0HDPhD8OrhVVje+EkL1KbaC2rJlC9OmTWPu3LkEBwdz+vRp3n77baZMmUJYWFiO8+fPn0/Hjh3x8fExOz548GDT/Tp16lCxYkXatm3LmTNnCAgIyHGdMWPGMGrUKNPXSUlJ+PqWnOXZs1fPfqaWV46RNiGEEBbg6iHYPde4IrYh03isnB80fRPq9wB7F1XDK2lUTZDc3d3R6XTExMSYHY+JiblvbVBYWBi9evVi4MCBgDG5SUlJYfDgwYwbNw6t9s6s4fnz59m8efN9R4XuFhwcDMDp06dzTZDs7e2xty+Z6wJl6Q1sjry9erbUHwkhhOUwGOD0JmN90dltd45XaQbNhkJgJ1n0sYiomiDZ2dnRsGFDwsPD6dKlCwAGg4Hw8HCGDRuW63NSU1PNkiAAnc74y6EoitnxhQsX4unpybPPPvvAWP777z8AKlasWMB3Yf32n7/BjdRMyjrZ0sRP9uURQgjVZaTCoWWway5cO2U8ptFB7S7QdChUbqhqeKWB6lNso0aNok+fPjRq1IgmTZowa9YsUlJSTF1tvXv3plKlSkyfPh2A0NBQZs6cSYMGDUxTbGFhYYSGhpoSJTAmWgsXLqRPnz7Y2Ji/zTNnzrBkyRI6depEhQoVOHToECNHjuSpp56ibt3S1w6Z3b3WNsgLG51FLI0lhBClU3KMsb5o33y4ZVyXzlRf1GQwlC05pR2WTvUE6dVXXyUuLo4JEyYQHR1N/fr1Wb9+valw+8KFC2YjRuPHj0ej0TB+/HguX76Mh4cHoaGhTJ061ey6mzdv5sKFC/Tv3z/Ha9rZ2bF582ZTMubr60vXrl0ZP3580b5ZC6QoChtu1x/J9JoQQqgk+rBxtOjIStBnGI+VrWqsL2rQU+qLVKBR7p2XEvmSlJSEm5sbiYmJuLpab9fX0SuJPPvldhxstfwb1g5HO5nLFkKIYmEwwOnNt+uLtt457tvUWF8U9KzUFxWB/H5+qz6CJNSVPb32VA0PSY6EEKI4ZN6Cg8uMHWnxJ43HNDqo1dmYGFVupG58ApAEqdTbeCy7e00WhxRWIDMNYo9CWT9wrqB2NEIUTK71Ra7wRG/j+kWysKNFkQSpFLt4PZXIq0notBraBuXc904IVSkKJF6CS3vh4j7jf68eMq7/Ur4aDNkFtg5qRynEg0Ufub1+0Yq76ouq3K4vek3qiyyUJEilWHZxdhO/8pRztlM5GlHqZabB1YO3E6K9cGkfJF/N/dzrUbDna2g5olhDFCLfDAY4E26sL4racue4b/Dt9YueBZ18BFsy+emUYnem16R7TRSzHKND+4zJUfbqwNk0OvB+HCo3Ad8mULkxXNgFq4fAP59D/Z5QxiP31xBCDZm34NByY0da/AnjMY3WWF/UdCj4NlY3PpFvkiCVUtduprP/nHEO/JlakiCJIpbf0SFnj9vJUGPjf33qg52z+TllqxpHj64ehC3T4bmZxfIWhMjTzVjY93/GW+o14zE7lzvrF5Wrqm58osAkQSqlwiNjMShQ28eVyuWc1A5HlDSJl+4kQhf3QvShO7UX2XIbHSrnBw/aC1CrhfbT4PtnIeJ744ePZ1BRvRMh8hZz1DhadPjnO7/jblWg6RvQoBc4WO8yMKWdJEil1MZjxvqj9tK9Jh5VVrpxNOfi3jtTZslXcp7n5H4nEfJtAj4Nco4O5ZdfSwh6Do6vgU1h0HPFo70HIQpCUeB0dn3R33eOV25ye/2i56S+qASQn2AplJKexbZT8YDUH4mHkHjp9shQdmfZwdxHh7xq306Ibk+ZlfN/8OhQQTwzGU6uh1MbjR9W1dsW3rWFyE3mLTj0s7EjLe648ZhGCzWfNyZGvk3UjU8UKkmQSqFtJ+PIyDJQpbwTgV7SXiryUODRoUbGhKjSEw8/OpRfFQKM02u758LG8VCttaw6LIqGqb5oPqQa/7jEzuXO+kVSX1QiSYJUCmV3r7Wv7YWmMP+iF9Yv8fI96w6pNDqUX0+9B/8tgdhj8O+P0LBv8ccgSq6YY7B7jnHUSOqLSh1JkEqZTL2B8EhZPVtwe3TokHlnWdLlnOc5VTDvLCuO0aH8cioPrUfD+tHw10fweFdZdE88GkW5vX7RHDjz153jlRpB82EQFCr1RaWE/JQtTUo8pCcX2eX/O3cDt/TL+DnZ8YRLIlxPLLLXEhbGoIeYI3c6y67+l8vokNY4OnR3Z1n5auqMDuVXowGw9zu4fga2z4K2YWpHJKxRRiocWWlMjMzqi0Kh2TCpLyqFNIqiKGoHYY3yuxtwgf0xAiIWFt71hMjLvaNDPg3AvozaURVc5BpY3hNsHGDYfijrq3ZEwpIpCiSch0v779TXRR8GQ5bxcVN90WDj0hOiRMnv57eMIFkaG3uwK5oPKAVIzchCUcDBVoeN1oJHBUTRKO9vXaND+RX0LFRtCee3Q/hk6Pqd2hEJS5J5C678e2cq+dI+uBmT87yyVY2F/0/0Age34o9TWBQZQXpIRTaCVIQOXkyg85wdONvpiAh7Bgdb6fgRJciV/+Db1oACA/+Cyg1VDkioQlEg4cKdqeR7R4eyaW3Au6752lxuviXjDwaRJxlBEjlkLw7ZOtBTkiNR8vjUh3rd4eAS2DAW+q+XD7vSIPOWMTm+u9kgt9GhMl53EqHsbWxsHYs7WmFFJEEqRTYelc1pRQnXNgyO/goXd8Ox36B2F7UjEoUpx+jQPuM2NrmODtUxn04uW0USZlEgkiCVElFxNzkVexMbrYbWgZ5qhyNE0XD1gRZvw9aPYdMECOxorOsT1klGh4SKJEEqJbIXh2wWUAE3R1uVoxGiCLV4y7iJbcJ52PstNB+udkQiPxQFEi/es8nxYTBkmp8no0OimEiCVEpsPGqsP5LFIUWJZ+dsnGr7bShs/RTq9QDnCmpHJe6VeSvnNjY3o3Oe5+xpXkhdsT7YORV7uKL0kQSpFIhNSuPAhQQAnqkp9UeiFKjXHfZ8bRyB2PoxdPpU7YhKt4KMDnk9br6NTdmqMjokVCEJUimw6fbWIvV8y+Lt5qByNEIUA60O2k2FH543bjDaeBB4PKZ2VKVHZppxpfZ8jw41urNQqYwOCQshCVIpkN291l6610RpUq0VBHaCE+tgUxj0WK52RCWTokDipXs2OT6Uc3RIozPWDsnokLASkiCVcElpmew8Ew9Au1pSfyRKmWcmw6mNcHI9nPkbAtqoHVHJkpkGS1+FqC05H3P2yLmNjYwOCSsiCVIJt+VEHJl6hWoezlT3tMI9toR4FO41oPFAYz3SxvHw+jbj9JsoHBvGGpMjjQ68HzfvLCvnJ6NDwqpJglTCZXevtZfuNVFatfoADi6FmCPw3xLjPlvi0R1ZBfvnG+/3/Bmqh6gbjxCFTKt2AKLopGfp2XIiDoB2taT+SJRSTuXhqfeN9/+aAuk31Y2nJLh2Bn5/y3i/5ShJjkSJJAlSCbbzzDVupmfh6WJPvcpl1Q5HCPU0GQTl/I2rMO/4n9rRWLfMNFjRFzKSoUozaDNO7YiEKBKSIJVgd++9ptVKLYAoxWzsjQXbADu/MnZdiYezcZxx/zOnCtB1PuikUkOUTJIglVB6g8Km29uLSPeaEEDNUKjSHLJuQfgUtaOxTkdWwb7/M95/4Vtwq6RuPEIUIUmQSqj/Lt4g/mY6Lg42NK0m2ywIgUYD7aca7x9aBpcPqBuPtbm37qiG1B2Jkk0SpBIqe3rt6SBP7GzkxywEAJWegLrdjPc3jjcucigeTOqORCkkn5wlkKIobMjenFam14Qw1zYMbBzg/A44vkbtaKzDxvHGuiPH8lJ3JEoNSZBKoFOxNzl3LRU7Gy2tAj3UDkcIy+JWGZoPN97fGAZZGerGY+mO/gr7vjPef1HqjkTpIQlSCZS9OGTL6u6UsZe/9ITIocUIKOMFN87e+fAXOV07A7/dTiZbjoQaz6gbjxDFSBKkEmijqXtNFocUIlf2ZeDp8cb7Wz+B1OvqxmOJstJhZT9j3ZFvU2gzXu2IhChWkiCVMFcSbnHoUiIaDbStKQmSEPdVvyd4PQ5picYkSZjbOB6uHjTWHb20QOqORKkjCVIJk732UcMq5fBwsVc5GiEsmFYH7T4y3t/3fxB/Wt14LMnR1bD3W+N9qTsSpZRFJEhz5szBz88PBwcHgoOD2bt3b57nz5o1i8DAQBwdHfH19WXkyJGkpaWZHvfz80Oj0eS4DR061HROWloaQ4cOpUKFCpQpU4auXbsSExNTZO+xuGw8JpvTCpFvAW3gsQ5gyIJNE9SOxjJcj4Lfb9cdtRghdUei1FI9QVq+fDmjRo1i4sSJHDhwgHr16tG+fXtiY2NzPX/JkiWMHj2aiRMnEhkZyfz581m+fDljx441nbNv3z6uXr1qum3atAmAl19+2XTOyJEj+eOPP1ixYgVbt27lypUrvPjii0X7ZotYQmoGu6OMtRTPSP2REPnzzBTQ6ODEWji7Te1o1JWVblzvKD3JWHf0tNQdidJL9QRp5syZDBo0iH79+lGrVi2+/vprnJycWLBgQa7n79y5kxYtWtCjRw/8/Pxo164d3bt3Nxt18vDwwNvb23Rbs2YNAQEBtGrVCoDExETmz5/PzJkzefrpp2nYsCELFy5k586d7N69u1jed1H463gseoNCoJcLfu7OaocjhHXweAwa9Tfe3zAWDHp141GTWd3RfNDZqh2REKpRNUHKyMggIiKCkJA7S9ZrtVpCQkLYtWtXrs9p3rw5ERERpoQoKiqKdevW0alTp/u+xk8//UT//v3RaIwbtkZERJCZmWn2ukFBQVSpUuW+r5uenk5SUpLZzdJkr57dvraMHglRIK1Hg70bRB+Gg8vUjkYdx367U3f0wjfG9aKEKMVUTZDi4+PR6/V4eZl/oHt5eREdHZ3rc3r06MHkyZNp2bIltra2BAQE0Lp1a7MptrutXr2ahIQE+vbtazoWHR2NnZ0dZcuWzffrTp8+HTc3N9PN19c3/2+0GKRl6tl6Mg6AdlJ/JETBOLvDU+8a74dPhowUdeMpbtfPwm/DjPdbvA2PtVM3HiEsgOpTbAW1ZcsWpk2bxty5czlw4ACrVq1i7dq1TJmS++7c8+fPp2PHjvj4+DzS644ZM4bExETT7eLFi490vcL2z6l4bmXqqVTWkdo+rmqHI4T1CX4dylaFm9Gw40u1oyk+ZnVHwfB0mNoRCWERVF3Ywt3dHZ1Ol6N7LCYmBm/v3EdBwsLC6NWrFwMHDgSgTp06pKSkMHjwYMaNG4dWeyfnO3/+PJs3b2bVqlVm1/D29iYjI4OEhASzUaS8Xtfe3h57e8ttm89ePfuZWl6mqUQhRAHY2MMzk2FFH9j5JTTsA66P9oeVVdgYBlf/A8dyt9c7krojIUDlESQ7OzsaNmxIeHi46ZjBYCA8PJxmzZrl+pzU1FSzJAhAp9MBxk1a77Zw4UI8PT159tlnzY43bNgQW1tbs9c9ceIEFy5cuO/rWrIsvYHNkbdXz5b6IyEeXq3Oxu6tzFT46yO1oyl6x36Dvd8Y70vdkRBmVF8addSoUfTp04dGjRrRpEkTZs2aRUpKCv369QOgd+/eVKpUienTpwMQGhrKzJkzadCgAcHBwZw+fZqwsDBCQ0NNiRIYE62FCxfSp08fbGzM36abmxsDBgxg1KhRlC9fHldXV4YPH06zZs1o2rRp8b35QrL//A1upGZS1smWJn7l1Q5HCOul0UD7afB/T8N/S6DJYPCpr3ZUReP62Tv7rLV4Gx5rr248QlgY1ROkV199lbi4OCZMmEB0dDT169dn/fr1psLtCxcumI0YjR8/Ho1Gw/jx47l8+TIeHh6EhoYydepUs+tu3ryZCxcu0L9//1xf94svvkCr1dK1a1fS09Np3749c+fOLbo3WoSyu9faBnlho7O6sjIhLEvlhlDnZTi8wtj23ucPY+JUkmTvs5aeKHVHQtyHRrl3XkrkS1JSEm5ubiQmJuLqql5RtKIoPDnjby7duMU3vRrKCtpCFIaEizC7EWSlQbclEPTsg59jTf78APZ8baw7emO7TK2JUiW/n98y3GDljl1N4tKNWzjYanmqhofa4QhRMpT1hWa3tybaGAZZGerGU5iO/W5MjgC6fC3JkRD3IQmSlcueXnuqhgeOdroHnC2EyLeWI8HZA66fgf3z1Y6mcNy93lHztyCwg7rxCGHBJEGychuPZXevydSaEIXK3uXOXmRbPobU6+rG86iyMmBlf2PdUeUm0FY25xUiL5IgWbGL11OJvJqETquhbZCn2uEIUfI06AWetSEtAbZ9pnY0j2bTBLhyQNY7EiKfJEGyYhtuLw7ZxK885ZztVI5GiBJIq4N2t1fp3/stXDujbjwPK/IP2DPPeL/L18YaKyFEniRBsmJ3ptdkcUghikz1tlD9GTBkGkdhrM2Nc7D6dsF58+FSdyREPkmCZKWu3Uxn/zljTcQztSRBEqJItfsINDo4vgbObVc7mvzLyoAVt9c7qtwY2k5UOyIhrIYkSFYqPDIWgwK1fVypXM5J7XCEKNk8g6BhX+P9DWPBYFA1nHzbPNFYd+RQFl5aKHVHQhSAJEhWauMxY/2RLAwpRDFpPQbsXeHqQTi0XO1oHixyDey+vTvAC1J3JERBSYJkhVLSs9h2Kh6Q+iMhik0ZD3jyHeP98MmQkapuPHm5cQ5+e9N4v9kwCOyoajhCWCNJkKzQtpNxZGQZqFLeiUAvF7XDEaL0CH4DylaB5Cuwa7ba0eQuu+4o7XbdUcgktSMSwipJgmSFsrvX2tf2QlPSNtEUwpLZOtxJOLZ/AUlXVQ0nV2Z1R7LekRAPSxIkK5OpNxAeKatnC6Ga2i8aR2YyU+Hvj9SOxtzxtffUHVVRNx4hrJgkSFZmT9R1ktKyqOBsxxNVyqkdjhClj0YD7acb7/+7GK4eUjeebDfOw+ohxvtSdyTEI5MEycpkd689U8sLnVam14RQhW9jeLwroMDGcaAo6saTlQErpe5IiMIkCZIVMRgUNh6V1bOFsAhtJ4LOHs5ug5Mb1I1l8yS4HCF1R0IUIkmQrMjhy4lEJ6XhbKejeYC72uEIUbqVqwrNbrfSbxwP+kx14ji+FnbPMd7vMk/qjoQoJJIgWZHs6bXWgZ442OpUjkYIQctR4OQO107B/oXF//r31h0FdSr+GIQooSRBsiIyvSaEhXFwhTZjjfe3TIdbN4rvtbMyYGV/Y91RpUayz5oQhUwSJCsRFXeTU7E3sdFqaB3oqXY4QohsT/QBjyC4dR22fVZ8rxv+IVzeDw5u8PJCsLErvtcWohSQBMlKZC8O2SygAm6OUoAphMXQ2UC7qcb7e76B61FF/5rH195ZyVvqjoQoEpIgWYmNR431R7I4pBAWqEYIBLQFQyZsKuKproQLd+qOmg6FoGeL9vWEKKUkQbICsUlpHLiQAMAzNaX+SAiL1O4j0Ggh8nc4v6toXuPufdYqNZT1joQoQpIgWYFNt7cWqedbFm83B5WjEULkyquWsR4JYMNYMBgK/zXurjt6SeqOhChKkiBZgezutfbSvSaEZWszFuxcjJvFHllZuNc+vs687qhc1cK9vhDCjCRIFi4pLZOdZ+IBaFdL6o+EsGhlPOHJkcb7mydBRmrhXFfqjoQodpIgWbgtJ+LI1CtU83CmumcZtcMRQjxI0zfBzReSLt9Z4fpR6DNvr3eUIHVHQhQjSZAsXHb3WnvpXhPCOtg63kli/vkCkmMe7XrhH8KlfbfrjhZI3ZEQxUQSJAuWnqVny4k4ANrVkvojIazG412Nq1tnpsDfHz38dU78CTu/Mt7vPBfK+RVKeEKIB5MEyYLtPHONm+lZeLrYU69yWbXDEULkl0YD7acZ7//7E0QfKfg1Ei7Cr28Y7zd9E2o+V3jxCSEeSBIkC3b33mtarUblaIQQBVIlGGq/AIoBNo4DRcn/c/WZsLKfse7I5wkI+bDIwhRC5E4SJAulNyhsur29iHSvCWGlQiaBzg6itsCpTfl/Xnbdkb3ssyaEWiRBslD/XbxB/M10XBxsaFqtgtrhCCEeRjk/CL49TbZxnHFk6EFOrL9Td9RljtQdCaESSZAsVPb02tNBntjZyI9JCKv15DvgVAHiT0LE93mfm3ARVt9OqIKHQM3QIg9PCJE7+eS1QIqisCF7c1qZXhPCujmWhdZjjPe3TDfuo5ab7PWObt0w1h09M7nYQhRC5CQJkgU6FXuTc9dSsbPR0irQQ+1whBCPqmE/cA+E1Gvwz+e5nxM+GS7tlbojISyEJEgWKHtxyJbV3Sljb6NyNEKIR6azgXa310PaPQ9unDN//OQG2Pml8b7UHQlhESRBskAbTd1rsjikECVGjWegWhvQZxj3acuWeAl+fd14P/gNqTsSwkJIgmRhriTc4tClRDQaaFtTEiQhSgyNBtpPBY0Wjv4KF/bcU3fUQOqOhLAgkiBZmOy1jxpVLYeHi73K0QghCpVXbWjwmvH+hjHG9Y4u7jHWHb20EGzk37wQlkL1BGnOnDn4+fnh4OBAcHAwe/fuzfP8WbNmERgYiKOjI76+vowcOZK0tDSzcy5fvsxrr71GhQoVcHR0pE6dOuzfv9/0eN++fdFoNGa3Dh06FMn7K6jw47GAdK8JUWK1GQ+2znA54q591mZDeX914xJCmFG1Anj58uWMGjWKr7/+muDgYGbNmkX79u05ceIEnp6eOc5fsmQJo0ePZsGCBTRv3pyTJ0+akp2ZM2cCcOPGDVq0aEGbNm34888/8fDw4NSpU5QrV87sWh06dGDhwoWmr+3tLeMvt7k9n2DbyTgaVCmrdihCiKLg4gVPjoS/bhdtB78BtZ5XNyYhRA4aRSnIBkGFKzg4mMaNGzN79mwADAYDvr6+DB8+nNGjR+c4f9iwYURGRhIeHm469s4777Bnzx62b98OwOjRo9mxYwf//PPPfV+3b9++JCQksHr16oeOPSkpCTc3NxITE3F1dX3o6wghSqHMW/BTV7Bzhld/kqk1IYpRfj+/VZtiy8jIICIigpCQkDvBaLWEhISwa9euXJ/TvHlzIiIiTNNwUVFRrFu3jk6dOpnO+f3332nUqBEvv/wynp6eNGjQgO+++y7HtbZs2YKnpyeBgYEMGTKEa9eu5Rlveno6SUlJZjchhHgoto7Qbx30XCHJkRAWSrUEKT4+Hr1ej5eXeaeWl5cX0dHRuT6nR48eTJ48mZYtW2Jra0tAQACtW7dm7NixpnOioqKYN28eNWrUYMOGDQwZMoS33nqLRYsWmc7p0KEDP/zwA+Hh4XzyySds3bqVjh07otfr7xvv9OnTcXNzM918fX0f8TsghBBCCEul2hTblStXqFSpEjt37qRZs2am4++//z5bt25lz549OZ6zZcsWunXrxkcffURwcDCnT5/m7bffZtCgQYSFhQFgZ2dHo0aN2Llzp+l5b731Fvv27bvvyFRUVBQBAQFs3ryZtm3b5npOeno66enppq+TkpLw9fWVKTYhhBDCiuR3ik21Im13d3d0Oh0xMTFmx2NiYvD2zr2DKywsjF69ejFw4EAA6tSpQ0pKCoMHD2bcuHFotVoqVqxIrVq1zJ5Xs2ZNfvnll/vGUq1aNdzd3Tl9+vR9EyR7e3uLKeQWQgghRNFSbYrNzs6Ohg0bmhVcGwwGwsPDzUaU7paamopWax6yTqcDjBu8ArRo0YITJ06YnXPy5EmqVq1631guXbrEtWvXqFix4kO9FyGEEEKULKqugzRq1Ci+++47Fi1aRGRkJEOGDCElJYV+/foB0Lt3b8aMGWM6PzQ0lHnz5rFs2TLOnj3Lpk2bCAsLIzQ01JQojRw5kt27dzNt2jROnz7NkiVL+Pbbbxk6dCgAN2/e5L333mP37t2cO3eO8PBwOnfuTPXq1Wnfvn3xfxOEEEIIYXFUXQfp1VdfJS4ujgkTJhAdHU39+vVZv369qXD7woULZiNG48ePR6PRMH78eC5fvoyHhwehoaFMnTrVdE7jxo359ddfGTNmDJMnT8bf359Zs2bRs2dPwDjidOjQIRYtWkRCQgI+Pj60a9eOKVOmyBSaEEIIIQCV10GyZrIOkhBCCGF9LH4dJCGEEEIISyUJkhBCCCHEPSRBEkIIIYS4hyRIQgghhBD3kARJCCGEEOIekiAJIYQQQtxDEiQhhBBCiHuoulCkNctePiopKUnlSIQQQgiRX9mf2w9aBlISpIeUnJwMgK+vr8qRCCGEEKKgkpOTcXNzu+/jspL2QzIYDFy5cgUXFxc0Gk2hXTcpKQlfX18uXrwoK3RbCPmZWBb5eVgW+XlYFvl5PJiiKCQnJ+Pj42O2ndm9ZATpIWm1WipXrlxk13d1dZVfbgsjPxPLIj8PyyI/D8siP4+85TVylE2KtIUQQggh7iEJkhBCCCHEPSRBsjD29vZMnDgRe3t7tUMRt8nPxLLIz8OyyM/DssjPo/BIkbYQQgghxD1kBEkIIYQQ4h6SIAkhhBBC3EMSJCGEEEKIe0iCJIQQQghxD0mQLMycOXPw8/PDwcGB4OBg9u7dq3ZIpdL06dNp3LgxLi4ueHp60qVLF06cOKF2WOK2jz/+GI1Gw4gRI9QOpVS7fPkyr732GhUqVMDR0ZE6deqwf/9+tcMqlfR6PWFhYfj7++Po6EhAQABTpkx54H5j4v4kQbIgy5cvZ9SoUUycOJEDBw5Qr1492rdvT2xsrNqhlTpbt25l6NCh7N69m02bNpGZmUm7du1ISUlRO7RSb9++fXzzzTfUrVtX7VBKtRs3btCiRQtsbW35888/OXbsGJ9//jnlypVTO7RS6ZNPPmHevHnMnj2byMhIPvnkE2bMmMFXX32ldmhWS9r8LUhwcDCNGzdm9uzZgHG/N19fX4YPH87o0aNVjq50i4uLw9PTk61bt/LUU0+pHU6pdfPmTZ544gnmzp3LRx99RP369Zk1a5baYZVKo0ePZseOHfzzzz9qhyKA5557Di8vL+bPn2861rVrVxwdHfnpp59UjMx6yQiShcjIyCAiIoKQkBDTMa1WS0hICLt27VIxMgGQmJgIQPny5VWOpHQbOnQozz77rNm/E6GO33//nUaNGvHyyy/j6elJgwYN+O6779QOq9Rq3rw54eHhnDx5EoCDBw+yfft2OnbsqHJk1ks2q7UQ8fHx6PV6vLy8zI57eXlx/PhxlaISYBzJGzFiBC1atODxxx9XO5xSa9myZRw4cIB9+/apHYoAoqKimDdvHqNGjWLs2LHs27ePt956Czs7O/r06aN2eKXO6NGjSUpKIigoCJ1Oh16vZ+rUqfTs2VPt0KyWJEhCPMDQoUM5cuQI27dvVzuUUuvixYu8/fbbbNq0CQcHB7XDERj/cGjUqBHTpk0DoEGDBhw5coSvv/5aEiQV/PzzzyxevJglS5ZQu3Zt/vvvP0aMGIGPj4/8PB6SJEgWwt3dHZ1OR0xMjNnxmJgYvL29VYpKDBs2jDVr1rBt2zYqV66sdjilVkREBLGxsTzxxBOmY3q9nm3btjF79mzS09PR6XQqRlj6VKxYkVq1apkdq1mzJr/88otKEZVu7733HqNHj6Zbt24A1KlTh/PnzzN9+nRJkB6S1CBZCDs7Oxo2bEh4eLjpmMFgIDw8nGbNmqkYWemkKArDhg3j119/5a+//sLf31/tkEq1tm3bcvjwYf777z/TrVGjRvTs2ZP//vtPkiMVtGjRIsfSFydPnqRq1aoqRVS6paamotWaf6TrdDoMBoNKEVk/GUGyIKNGjaJPnz40atSIJk2aMGvWLFJSUujXr5/aoZU6Q4cOZcmSJfz222+4uLgQHR0NgJubG46OjipHV/q4uLjkqP9ydnamQoUKUhemkpEjR9K8eXOmTZvGK6+8wt69e/n222/59ttv1Q6tVAoNDWXq1KlUqVKF2rVr8++//zJz5kz69++vdmhWS9r8Lczs2bP59NNPiY6Opn79+nz55ZcEBwerHVapo9Focj2+cOFC+vbtW7zBiFy1bt1a2vxVtmbNGsaMGcOpU6fw9/dn1KhRDBo0SO2wSqXk5GTCwsL49ddfiY2NxcfHh+7duzNhwgTs7OzUDs8qSYIkhBBCCHEPqUESQgghhLiHJEhCCCGEEPeQBEkIIYQQ4h6SIAkhhBBC3EMSJCGEEEKIe0iCJIQQQghxD0mQhBBCCCHuIQmSEEIUEo1Gw+rVq9UOQwhRCCRBEkKUCH379kWj0eS4dejQQe3QhBBWSPZiE0KUGB06dGDhwoVmx+zt7VWKRghhzWQESQhRYtjb2+Pt7W12K1euHGCc/po3bx4dO3bE0dGRatWqsXLlSrPnHz58mKeffhpHR0cqVKjA4MGDuXnzptk5CxYsoHbt2tjb21OxYkWGDRtm9nh8fDwvvPACTk5O1KhRg99//71o37QQokhIgiSEKDXCwsLo2rUrBw8epGfPnnTr1o3IyEgAUlJSaN++PeXKlWPfvn2sWLGCzZs3myVA8+bNY+jQoQwePJjDhw/z+++/U716dbPX+PDDD3nllVc4dOgQnTp1omfPnly/fr1Y36cQohAoQghRAvTp00fR6XSKs7Oz2W3q1KmKoigKoLzxxhtmzwkODlaGDBmiKIqifPvtt0q5cuWUmzdvmh5fu3atotVqlejoaEVRFMXHx0cZN27cfWMAlPHjx5u+vnnzpgIof/75Z6G9TyFE8ZAaJCFEidGmTRvmzZtndqx8+fKm+82aNTN7rFmzZvz3338AREZGUq9ePZydnU2Pt2jRAoPBwIkTJ9BoNFy5coW2bdvmGUPdunVN952dnXF1dSU2NvZh35IQQiWSIAkhSgxnZ+ccU16FxdHRMV/n2dramn2t0WgwGAxFEZIQoghJDZIQotTYvXt3jq9r1qwJQM2aNTl48CApKSmmx3fs2IFWqyUwMBAXFxf8/PwIDw8v1piFEOqQESQhRImRnp5OdHS02TEbGxvc3d0BWLFiBY0aNaJly5YsXryYvXv3Mn/+fAB69uzJxIkT6dOnD5MmTSIuLo7hw4fTq1cvvLy8AJg0aRJvvPEGnp6edOzYkeTkZHbs2MHw4cOL940KIYqcJEhCiBJj/fr1VKxY0exYYGAgx48fB4wdZsuWLePNN9+kYsWKLF26lFq1agHg5OTEhg0bePvtt2ncuDFOTk507dqVmTNnmq7Vp08f0tLS+OKLL3j33Xdxd3fnpZdeKr43KIQoNhpFURS1gxBCiKKm0Wj49ddf6dKli9qhCCGsgNQgCSGEEELcQxIkIYQQQoh7SA2SEKJUkGoCIURByAiSEEIIIcQ9JEESQgghhLiHJEhCCCGEEPeQBEkIIYQQ4h6SIAkhhBBC3EMSJCGEEEKIe0iCJIQQQghxD0mQhBBCCCHuIQmSEEIIIcQ9/h+TqWy7JhIseQAAAABJRU5ErkJggg==",
+      "text/plain": [
+       "<Figure size 640x480 with 1 Axes>"
+      ]
+     },
+     "metadata": {},
+     "output_type": "display_data"
+    }
+   ],
+   "source": [
+    "# Plot the change of accuracy during training\n",
+    "plt.plot(history['train_accuracy'])\n",
+    "plt.plot(history['val_accuracy'])\n",
+    "plt.title('Model accuracy')\n",
+    "plt.ylabel('Accuracy')\n",
+    "plt.xlabel('Epoch')\n",
+    "plt.legend(['Train', 'Val'], loc='upper left')\n",
+    "plt.show()"
+   ]
+  },
+  {
+   "cell_type": "code",
+   "execution_count": 28,
+   "metadata": {},
+   "outputs": [
+    {
+     "data": {
+      "image/png": "iVBORw0KGgoAAAANSUhEUgAAAkAAAAHHCAYAAABXx+fLAAAAOXRFWHRTb2Z0d2FyZQBNYXRwbG90bGliIHZlcnNpb24zLjYuMywgaHR0cHM6Ly9tYXRwbG90bGliLm9yZy/P9b71AAAACXBIWXMAAA9hAAAPYQGoP6dpAAByxUlEQVR4nO3dd3gUVd/G8e9m0wMJJSQECL13BIkUFTRIUYqKAhaq+IiIKOIjSFUErIiIDwiC6AtIExEBQYmiIlU6SO8tgQApJKTtzvvHQiAmYAJJJsnen+vay52Zs7O/JZG9OXPmHIthGAYiIiIiTsTF7AJEREREcpsCkIiIiDgdBSARERFxOgpAIiIi4nQUgERERMTpKACJiIiI01EAEhEREaejACQiIiJORwFIREREnI4CkEgBZrFYGD16dJZfd+zYMSwWC7Nmzcr2mpyJ/hxF8i4FIJEcNmvWLCwWCxaLhbVr16Y7bhgGwcHBWCwWHnnkERMqzB4rVqzAYrFQqlQp7Ha72eVkqHz58jf9M/7rr78KRFiJiYnhrbfeol69ehQqVAgvLy9q167NG2+8wZkzZ8wuTyTPUAASySWenp7MnTs33f7ffvuNU6dO4eHhYUJV2WfOnDmUL1+es2fP8ssvv5hdjlM6cuQI9evXZ8yYMdSsWZP33nuPSZMm0bJlS2bMmEGLFi3MLlEkz1AAEskl7dq1Y+HChaSkpKTZP3fuXBo2bEjJkiVNquzOxcXF8f333zNo0CAaNGjAnDlzMvU6u91OQkJCDldXcMTFxd30WEpKCo899hgRERGsWbOGb775hv79+9O3b18+/fRTjhw5whNPPJEtdSQkJOTZXj6RzFIAEskl3bp148KFC/z888+p+5KSkli0aBFPPfVUhq+Ji4vjtddeIzg4GA8PD6pVq8aHH36IYRhp2iUmJvLqq69SokQJChcuTIcOHTh16lSG5zx9+jS9e/cmMDAQDw8PatWqxcyZM+/os3333XdcuXKFJ554gq5du7J48eIMg43FYuGll15izpw51KpVCw8PD1auXJnpupKSkhg5ciQNGzbEz88PHx8f7r33Xn799dc7qv9mevbsSaFChTh9+jSdOnWiUKFClChRgsGDB2Oz2dK0jYqKomfPnvj5+VGkSBF69OhBVFRUhufdt28fnTt3plixYnh6etKoUSOWLl2aps21S6e//fYbL774IgEBAZQpU+amtX777bfs2LGDYcOG0bx583THfX19GTt2bOp2+fLl6dmzZ7p2LVq0SNNTtGbNGiwWC/PmzWP48OGULl0ab29vtm7disVi4auvvkp3jlWrVmGxWFi2bFnqvpz4vRO5E65mFyDiLMqXL0+TJk345ptvaNu2LQA//vgj0dHRdO3alUmTJqVpbxgGHTp04Ndff6VPnz7Ur1+fVatW8frrr3P69Gk+/vjj1LbPPfccs2fP5qmnnqJp06b88ssvPPzww+lqiIiI4J577kkNIiVKlODHH3+kT58+xMTE8Morr9zWZ5szZw4tW7akZMmSdO3alSFDhvDDDz9k2OPwyy+/sGDBAl566SX8/f0pX758puuKiYnhiy++oFu3bvTt25fY2FhmzJhB69at2bRpE/Xr17+t+m/FZrPRunVrQkJC+PDDD1m9ejUfffQRlSpVol+/foDjZ9WxY0fWrl3LCy+8QI0aNfjuu+/o0aNHuvPt2bOHZs2aUbp0aYYMGYKPjw8LFiygU6dOfPvttzz66KNp2r/44ouUKFGCkSNH3rIH6FqAevbZZ7Px0183ZswY3N3dGTx4MImJidSsWZOKFSuyYMGCdJ9z/vz5FC1alNatWwM593snckcMEclRX375pQEYmzdvNiZPnmwULlzYiI+PNwzDMJ544gmjZcuWhmEYRrly5YyHH3449XVLliwxAOOdd95Jc77OnTsbFovFOHTokGEYhrF9+3YDMF588cU07Z566ikDMEaNGpW6r0+fPkZQUJARGRmZpm3Xrl0NPz+/1LqOHj1qAMaXX375r58vIiLCcHV1NaZPn566r2nTpkbHjh3TtQUMFxcXY8+ePWn2Z7aulJQUIzExMU2bS5cuGYGBgUbv3r3/tdZ//hnfaPPmzek+c48ePQzAePvtt9O0bdCggdGwYcPU7Ws/q/fffz91X0pKinHvvfemO+eDDz5o1KlTx0hISEjdZ7fbjaZNmxpVqlRJ3Xft96Z58+ZGSkrKv362Bg0aGH5+fv/a7ppy5coZPXr0SLf//vvvN+6///7U7V9//dUAjIoVK6b+HK4ZOnSo4ebmZly8eDF1X2JiolGkSJE0P4/M/nxFcpMugYnkoieffJIrV66wbNkyYmNjWbZs2U0vf61YsQKr1crLL7+cZv9rr72GYRj8+OOPqe2AdO3++a9qwzD49ttvad++PYZhEBkZmfpo3bo10dHRbN26Ncufad68ebi4uPD444+n7uvWrRs//vgjly5dStf+/vvvp2bNmrdVl9Vqxd3dHXCMH7p48SIpKSk0atTotmrPrBdeeCHN9r333suRI0dSt1esWIGrq2tqj9C1WgcMGJDmdRcvXuSXX37hySefJDY2NvVzXrhwgdatW3Pw4EFOnz6d5jV9+/bFarX+a40xMTEULlz4dj5epvTo0QMvL680+7p06UJycjKLFy9O3ffTTz8RFRVFly5dgJz7vRO5U7oEJpKLSpQoQWhoKHPnziU+Ph6bzUbnzp0zbHv8+HFKlSqV7kutRo0aqcev/dfFxYVKlSqlaVetWrU02+fPnycqKopp06Yxbdq0DN/z3LlzWf5Ms2fPpnHjxly4cIELFy4A0KBBA5KSkli4cCHPP/98mvYVKlS4o7q++uorPvroI/bt20dycvJNz3u7LBZLmm1PT09KlCiRZl/RokXThLvjx48TFBREoUKF0rT758/g0KFDGIbBiBEjGDFiRIbvf+7cOUqXLp26ndnP5evrmyaUZbeM6qhXrx7Vq1dn/vz59OnTB3Bc/vL39+eBBx4Acu73TuROKQCJ5LKnnnqKvn37Eh4eTtu2bSlSpEiuvO+1u3aeeeaZDMemANStWzdL5zx48CCbN28GoEqVKumOz5kzJ10A+mcvQlbqmj17Nj179qRTp068/vrrBAQEYLVaGT9+PIcPH/7Xej09Pbly5UqGx+Lj41Pb3CgzvS+Zde2zDh48OHV8zD9Vrlw5zfY//7xupnr16mzbto2TJ08SHBz8r+3/GfSusdlsGX7mm9XRpUsXxo4dS2RkJIULF2bp0qV069YNV1fH10tO/N6JZAcFIJFc9uijj/Kf//yHDRs2MH/+/Ju2K1euHKtXryY2NjZNL9C+fftSj1/7r91u5/Dhw2l6HPbv35/mfNfuELPZbISGhmbLZ5kzZw5ubm783//9X7ovzbVr1zJp0iROnDhB2bJlb3qOrNS1aNEiKlasyOLFi9N8gY8aNSpT9ZYrV46///47w2PX/ryu/blmRbly5QgLC+Py5ctpeoH++TOoWLEiAG5ubtn2M7imffv2fPPNN8yePZuhQ4f+a/uiRYtmeJfa8ePHU+vMjC5duvDWW2/x7bffEhgYSExMDF27dk09nhO/dyLZQWOARHJZoUKFmDJlCqNHj6Z9+/Y3bdeuXTtsNhuTJ09Os//jjz/GYrGk3kl27b//vIts4sSJabatViuPP/443377Lbt37073fufPn8/yZ5kzZw733nsvXbp0oXPnzmker7/+OgDffPPNLc+RlbquhSzjhmkANm7cyPr16zNVb7t27Th16hRLlixJsz8xMZEvvviCgIAA7rrrrkyd65/nTUlJYcqUKan7bDYbn376aZp2AQEBtGjRgs8//5yzZ8+mO8/t/Ayu6dy5M3Xq1GHs2LEZ/nnExsYybNiw1O1KlSqxYcMGkpKSUvctW7aMkydPZul9a9SoQZ06dZg/fz7z588nKCiI++67L/V4TvzeiWQH9QCJmOBmlwJu1L59e1q2bMmwYcM4duwY9erV46effuL777/nlVdeSR3zU79+fbp168b//vc/oqOjadq0KWFhYRw6dCjdOd99911+/fVXQkJC6Nu3LzVr1uTixYts3bqV1atXc/HixUx/ho0bN3Lo0CFeeumlDI+XLl2au+66izlz5vDGG2/c8lyZreuRRx5h8eLFPProozz88MMcPXqUqVOnUrNmTS5fvvyvNT///PPMnDmTJ554gt69e9OgQQMuXLjA/Pnz2b17N19//XXqIOusaN++Pc2aNWPIkCEcO3aMmjVrsnjxYqKjo9O1/eyzz2jevDl16tShb9++VKxYkYiICNavX8+pU6fYsWNHlt8fHL1KixcvJjQ0lPvuu48nn3ySZs2a4ebmxp49e5g7dy5FixZNnQvoueeeY9GiRbRp04Ynn3ySw4cPM3v27HRjyTKjS5cujBw5Ek9PT/r06YOLS9p/W2fn751ItjHt/jMRJ3HjbfC3ktEt2rGxscarr75qlCpVynBzczOqVKlifPDBB4bdbk/T7sqVK8bLL79sFC9e3PDx8THat29vnDx5Mt1t8IbhuG29f//+RnBwsOHm5maULFnSePDBB41p06altsnMbfADBgwwAOPw4cM3bTN69GgDMHbs2GEYhuM2+P79+2fYNjN12e12Y9y4cUa5cuUMDw8Po0GDBsayZcuMHj16GOXKlbtpHTe6dOmS8eqrrxoVKlQw3NzcDF9fX6Nly5bGjz/+mK5tjx49DB8fn3T7R40aZfzzr88LFy4Yzz77rOHr62v4+fkZzz77rLFt27YM/xwPHz5sdO/e3ShZsqTh5uZmlC5d2njkkUeMRYsWpbbJ7O9NRp9v5MiRRp06dQxvb2/D09PTqF27tjF06FDj7Nmzadp+9NFHRunSpQ0PDw+jWbNmxl9//XXT2+AXLlx40/c8ePCgARiAsXbt2gzbZObnK5KbLIbxjyllRURERAo4jQESERERp6MAJCIiIk5HAUhEREScjgKQiIiIOB0FIBEREXE6CkAiIiLidDQRYgbsdjtnzpyhcOHCN10vR0RERPIWwzCIjY2lVKlS6Sbk/CcFoAycOXMmU4sJioiISN5z8uRJypQpc8s2CkAZuLbw5MmTJ/H19TW5GhEREcmMmJgYgoOD0ywgfTMKQBm4dtnL19dXAUhERCSfyczwFQ2CFhEREaejACQiIiJORwFIREREnI7GAN0Bm81GcnKy2WXkW+7u7v96m6KIiEhOUAC6DYZhEB4eTlRUlNml5GsuLi5UqFABd3d3s0sREREnowB0G66Fn4CAALy9vTVZ4m24Ntnk2bNnKVu2rP4MRUQkVykAZZHNZksNP8WLFze7nHytRIkSnDlzhpSUFNzc3MwuR0REnIgGYGTRtTE/3t7eJleS/1279GWz2UyuREREnI0C0G3SJZs7pz9DERExiwKQiIiIOB0FILlt5cuXZ+LEiWaXISIikmUKQE7AYrHc8jF69OjbOu/mzZt5/vnns7dYERGRXKC7wJzA2bNnU5/Pnz+fkSNHsn///tR9hQoVSn1uGAY2mw1X13//1ShRokT2FioikgOSbXai4pMp5uOO1UVjD82WbLMTHp2Al7sV/0IeptWhAOQESpYsmfrcz88Pi8WSum/NmjW0bNmSFStWMHz4cHbt2sVPP/1EcHAwgwYNYsOGDcTFxVGjRg3Gjx9PaGho6rnKly/PK6+8wiuvvAI4epqmT5/O8uXLWbVqFaVLl+ajjz6iQ4cOufp5RcR5GYbBsQvx7DwVxfaTUew4GcWeMzEkpthxdbFQ0s+TUkW8KF3Ei1JFPAnyu/bcsV3YU1Ny3AnDMLgUn8yZqCvXH9EJnL76/GxUAhGxCRgGDH6oKi89UMW0WhWAsoFhGFxJzv1bub3crNl2J9WQIUP48MMPqVixIkWLFuXkyZO0a9eOsWPH4uHhwddff0379u3Zv38/ZcuWvel53nrrLd5//30++OADPv30U55++mmOHz9OsWLFsqVOEZEbnYtJYMepaHacjGLHqSh2noom+krGSxSl2A1OXbrCqUtXbnq+wp6ulC7iRdDVoHQ9LDkCUqCvJ25W5x09kpBs42x0AmeirqSGmjNRVzh7Q8hJSLb/63ncrS6mfG/eSAEoG1xJtlFz5Kpcf9+/326Nt3v2/AjffvttWrVqlbpdrFgx6tWrl7o9ZswYvvvuO5YuXcpLL7100/P07NmTbt26ATBu3DgmTZrEpk2baNOmTbbUKSLOKzYhmV2notl+KoqdJ6PZcSqKs9EJ6dq5u7pQq5Qv9coUoV6wH/XKFCG4mDfnYxM5G32F01EJaXsoohI4E32FqPhkYhNS2Bcey77w2AxrcLFAQGFPShXxTBOOgm7oWSri7ZYvp/mw2w0iLydeDTJX/4yib/gzirrChbikTJ3Lv5AHpYtcD5FBfp43BEkvivu442Ly5UgFIAGgUaNGabYvX77M6NGjWb58OWfPniUlJYUrV65w4sSJW56nbt26qc99fHzw9fXl3LlzOVKziBRciSk29p6NTXMp60hkHIaRtp3FAlUDClMv2I+6ZYpQP7gIVQML4+6avpfm2pdvw3IZv2dcYkqagHQ26oawFO24fJNksxMek0B4TAJbT0RleB4vN2tqQCrld7336FoAKOnniaeb9Q7/hLLucmJKas/N2RtC4Omrny88OoFkm/Gv5/F2t97QO+a4jHjjZyzp54mHa+5/vqxSAMoGXm5W/n67tSnvm118fHzSbA8ePJiff/6ZDz/8kMqVK+Pl5UXnzp1JSrp1+v/nkhYWiwW7/d+7Q0XEedntBkciL7P9pONS1s5TUfx9NibDL+MyRb3S9OzULu2Hj0f2fJX5eLhSOaAwlQMK37TOC3FJaYPDtbB0NThFXk7kSrKNw+fjOHw+7qbv5V/IPV1AKnXDpTZ/H48s9ZAk2+xExCRwJirhai1pe27ORF0hJiHlX8/jYoGSvjf03FwLbjfU6eeVP3u4/kkBKBtYLJZsuxSVV/z555/07NmTRx99FHD0CB07dszcokQk3zMMg7PRCVfH7DgCz67T0VxOTP/lXNTbjXrBRVIDT90yRUy9a8jFxUKJwh6UKOxBveAiGbZJSLYRfsMYmfTjZRK4kmwj8nISkZeT2HkqOsPzuFtdCCriSSm/G0JIES+KeLlxLjYx3fkjYhKw/3vnDX5ebjftuQkq4kVgYQ9cnWSMU8H61pZsU6VKFRYvXkz79u2xWCyMGDFCPTkikmVR8Y4v+WuDlLefjCbycmK6dl5uVuqU9ktzKatMUa9819Pg6WalvL8P5f19MjxuGAbRV5LTjrPJIMwk2ewcvxDP8QvxmX7vm4UmR0+TJ0FFvCiUTb1lBYH+JCRDEyZMoHfv3jRt2hR/f3/eeOMNYmJizC5LRPKwhGQbe85Ep7mUdSyDL3Cri4XqJQtfDTp+1AsuQuUShZyi58FisVDE250i3u7UKuWXYZtbXc66FJ9EYGHPdD03t3PZzNlZDOOfQ8okJiYGPz8/oqOj8fX1TXMsISGBo0ePUqFCBTw9PU2qsGDQn6VI/pVis3Pw3OU0l7L2R8Riy+A6TAV/H+qW8Uu9lFWrlJ8pg4Cl4LvV9/c/qQdIRERuyTAMTl68wo5TUamXsnafjslwHpcShT2od7Vnp26ZItQt40cRb3cTqha5NdMD0GeffcYHH3xAeHg49erV49NPP6Vx48Y3bT9x4kSmTJnCiRMn8Pf3p3PnzowfPz61B2H06NG89dZbaV5TrVo19u3bl6OfQ0SkILHZDb7dcooVu8+y42QUl+LTTy5YyMOVumX80lzKKunrme/G7YhJDMMxj4FJTA1A8+fPZ9CgQUydOpWQkBAmTpxI69at2b9/PwEBAenaz507lyFDhjBz5kyaNm3KgQMH6NmzJxaLhQkTJqS2q1WrFqtXr07dzsy6ViIi4rD2YCTvLP87zWSA7lYXapTypd4Nl7Iq+hfSmBPJnPiLcHY7nNl+/b/NX4FGvU0rydRkMGHCBPr27UuvXr0AmDp1KsuXL2fmzJkMGTIkXft169bRrFkznnrqKcCxFlW3bt3YuHFjmnaurq5p1r8SEZF/d/j8ZcYt30vYPsfkpX5ebjx/X0WaV/anelDhfDG5neQB6cLONojKYBLdM9tyubC0TAtASUlJbNmyhaFDh6buc3FxITQ0lPXr12f4mqZNmzJ79mw2bdpE48aNOXLkCCtWrODZZ59N0+7gwYOUKlUKT09PmjRpwvjx42+5flViYiKJiddvy9TdTiLiTKLik5i4+iCzNxwnxW7g6mLhmXvK8UpoFY3fkVuLv+gIMjcGnozCDkDRClCqPgTVv/rfehm3yyWmBaDIyEhsNhuBgYFp9gcGBt50vM5TTz1FZGQkzZs3xzAMUlJSeOGFF3jzzTdT24SEhDBr1iyqVavG2bNneeutt7j33nvZvXs3hQtnPLvn+PHj040bEhEp6JJS7PzfhuNMCjuYuoBoaI0AhrarQaUShUyuTvKcf4adM9sh+iZhp1jFG4JOfUfY8SqSS4VmTr4aHLNmzRrGjRvH//73P0JCQjh06BADBw5kzJgxjBgxAoC2bdumtq9bty4hISGUK1eOBQsW0KdPnwzPO3ToUAYNGpS6HRMTQ3BwcM5+GBERkxiGweq95xi3Yi9HIx3LNVQvWZgRj9SkWWV/k6uTPCHuApzddsNlrB2ZCzulGkDJunku7GTEtADk7++P1WolIiIizf6IiIibjt8ZMWIEzz77LM899xwAderUIS4ujueff55hw4bh4pJ+Eq0iRYpQtWpVDh06dNNaPDw88PAwb3p1EZHc8veZGN5Z/jfrDl8AHKt2D36oKk80CsaqAc3OKUthp1Lay1j5JOxkxLQA5O7uTsOGDQkLC6NTp04A2O12wsLCeOmllzJ8TXx8fLqQY7U6BuXdbD7Hy5cvc/jw4XTjhEREnMm52AQ+WnWABVtOYhjg7urCc80r8GLLyloewZnERV4NOtcCzw6IPplx22thp1SDq5ex6oJnxrNX50em/tYPGjSIHj160KhRIxo3bszEiROJi4tLvSuse/fulC5dmvHjxwPQvn17JkyYQIMGDVIvgY0YMYL27dunBqHBgwfTvn17ypUrx5kzZxg1ahRWq5Vu3bqZ9jkLihYtWlC/fn0mTpxodikikkkJyTZmrD3K/349RFySY+LC9vVK8UabapQp6m1ydZKjshJ2ilf+x5idghV2MmJqAOrSpQvnz59n5MiRhIeHU79+fVauXJk6MPrEiRNpenyGDx+OxWJh+PDhnD59mhIlStC+fXvGjh2b2ubUqVN069aNCxcuUKJECZo3b86GDRsoUaJErn++vKR9+/YkJyezcuXKdMf++OMP7rvvPnbs2EHdunVNqE5EspthGCzdcYb3V+7ndNQVAOoHF2HEIzVpWK6oydVJtrt8Pv08OzGnMm6bGnYaXL+M5XnrZSMKIq0FloGCuBbYkiVLePzxxzl+/DhlypRJc6x3797s2rWLzZs33/Ic2d0DlF//LEXyuq0nLjFm2d9sOxEFQCk/T95oW50O9UppluaCINNhx+IIO/8cs1OAw47WApN0HnnkEUqUKMGsWbMYPnx46v7Lly+zcOFChgwZQrdu3fj999+5dOkSlSpV4s0339SlQ5F85NSleN5fuZ+lO84A4O1u5cUWlXju3opafDQvsdsh6TIkxkBiLCRc/W9i9D+2rx2Pvr4dGwGxZzI46bWw0yDtZSyPjKd/EQWg7GEYkByf++/r5p3pdVRcXV3p3r07s2bNYtiwYan/Cly4cCE2m41nnnmGhQsX8sYbb+Dr68vy5ct59tlnqVSp0i3XZhMR811OTGHKmkN88cdRElPsWCzwZMNgXnuoKgG+6l3NNoYBKQlZCywZHU+MBe7k4osF/KukH7OjsJMlCkDZITkexpXK/fd98wy4+2S6ee/evfnggw/47bffaNGiBQBffvkljz/+OOXKlWPw4MGpbQcMGMCqVatYsGCBApBIHmWzGyz86yQf/nSAyMuO2eybVCzO8EdqUKtUwR7AmmW2lKsBJCaLgeUf7e0p2VeTi5vjcpRHYfDwdTw8r/7Xo3DGx7yKQkANhZ1soADkRKpXr07Tpk2ZOXMmLVq04NChQ/zxxx+8/fbb2Gw2xo0bx4IFCzh9+jRJSUkkJibi7a27RETyonWHIhmzfC97zzqW7ilf3Js329WgVc3Agj/OxzAcoSX+wvVHXOTV55GOGYv/uZ2YnUscWW4SUm7c9rvJcb/r264epq6G7uwUgLKDm7ejN8aM982iPn36MGDAAD777DO+/PJLKlWqxP333897773HJ598wsSJE6lTpw4+Pj688sorJCUl5UDhInK7jpy/zLgVe1m917Fgqa+nKwNDq/LsPeVwd00/GWy+kJJ0Q5i5Glzi/rl9Nchc277dnhhXr7Sh5F8Di+/1Hphr224+kMHEu5K/KABlB4slS5eizPTkk08ycOBA5s6dy9dff02/fv2wWCz8+eefdOzYkWeeeQZwTEp54MABatasaXLFIgKOBUs/CTvI/613LFhqdbHw7D3lGPhgFYr65KEFSw3D0dvyz8CS2iPzzx6bC7ffO+NeCLyLgbc/eBcHn6v/vfZI3fZ3tPMoDFa37P28km8pADmZQoUK0aVLF4YOHUpMTAw9e/YEoEqVKixatIh169ZRtGhRJkyYQEREhAKQiMmSbXZmbzjOxNXXFyx9sLpjwdLKAbmwYGmWemeu7rcnZ/19LC43hJergSVNgCkOPsXTbrtpgLfcPgUgJ9SnTx9mzJhBu3btKFXKMXh7+PDhHDlyhNatW+Pt7c3zzz9Pp06diI6ONrlaEedkGAZhVxcsPXLDgqXDH65J8yo5vGDphcOwZzHsWQIRu2/vHKm9M8X/0UNzkx4bzyK6rCS5SgHICTVp0iTd2mnFihVjyZIlt3zdmjVrcq4oEUm196xjwdI/D11bsNSdQa2q0eXuHFyw9OJR2POd4xG+M+2xLPfOFAM3r5ypUySbKACJiOQR52ITmPDTARb8dRL71QVL+zSvwIstKlHYMwfGrkSduB56zmy7vt9ihYotoNajUOUh8Cmh3hkpcBSARERMltGCpY/UDeKNNtUJLpbNU1FEn4K/v4fdi+H0X9f3W1yg/L1Q+zGo3t7RoyNSgCkAiYiYxDAMfth5lvd+3Je6YGm94CKMfKQGDcsVy743ijnrCD17voOTG244YIHyzR09PTU6QCHnXjRanIsCkIiICbZdXbB069UFS4P8PHmjjWPBUpfsGOdz+dz10HN8HdeXXrBA2SaO0FOzIxQOvPP3EsmHFIBu0z8HEUvW6c9QnNHpqCu8v3If32+/vmBpv/sdC5Z6ud/hgqVxkbB3qePy1vE/wbBfP1amsePyVs2O4GvC0j0ieYwCUBa5uTkGIsbHx+Plpbsc7sS1WaatVq1SLQVfXGIKU9YcZvofR1IXLO18VxkGt65G4J0sWBp/Efb+4OjpOfo7GLbrx0o3vNrT0wmKBN/xZxApSBSAsshqtVKkSBHOnXNMQ+/t7V3w193JAXa7nfPnz+Pt7Y2rq34NpeCy2Q0WbXEsWHo+1rFg6T0VizH84ZrULn2bC5ZeuQT7Vjjm6jmyJu2yEEH1HaGnVicoWv4OqxcpuPTNcxtKliwJkBqC5Pa4uLhQtmxZBUgpsNYdjuSdZXv5+4YFS4e2q8FDt7NgaUIM7F/h6Ok5FJZ2tuXAOlD7ak9P8UrZ9wFECjAFoNtgsVgICgoiICCA5OTbmPJdAHB3d8dFc4tIAXQsMo6xK/by898RgGPB0pcfrEL3JuWztmBpYizsX3k19KwGW+L1YwE1r/b0PAr+VbL5E4gUfApAd8BqtWr8ioikMgyDBX+dZNTSPSQk27G6WHgmpCwDQ6tSLLMLlibFwYFVjstbB3+GlITrx/yrQq3HHKEnoHrOfAgRJ6EAJCKSDWITknnzu938sMNxd1fTSsV5u2MtKgcU/vcXJ1+Bgz85enoOrILk+OvHilVy3L1V61FHr48uGYtkCwUgEZE7tPNUFC/N3caJi/FYXSwMfqga/7mv4q3n80lOgMNhjlvW9/8IyXHXjxUtf72np2QdhR6RHKAAJCJymwzDYMbao7y3ch/JNoPSRbyY1K0BDcsVzfgFKUlw+BdHT8/+FZAYc/2YX1nHnVu1H3PcyaXQI5KjFIBERG7DxbgkBi/cwS/7HHeDtq1dkncfr4uf1z8WLbUlw5HfHGN69i2DhOjrx3xLXx/IXLqhQo9ILlIAEhHJog1HLjBw3jYiYhJxd3Vh5CM1eTrkhikdbClw7HdHT8/eHxzz9lxTqKSjp6fWY1Dmbq2yLmISBSARkUyy2Q0mhR3k018OYjegUgkfJj91FzWCfK83OrMdvn0OLhy8vs8nwLEERa1HHetwKfSImE4BSEQkE85GX2HgvO1sOnoRgCcaluGtjrXwdr/616hhwIYp8PNIxySFXkUdExPWfgzKNQMXTZkhkpcoAImI/IuwvREMXriDS/HJ+LhbGftoHTo1KH29QVwkLHkRDq5ybFd/BDp8Ct7FzClYRP6VApCIyE0kpth478f9zPzzKAC1S/vyabe7qODvc73Rkd9g8fNwORysHtB6LNz9nAY0i+RxCkAiIhk4FhnHgG+2seu0466t3s0q8Ebbani4Xr2UZUuBNePgjwmAAf7VoPNMKFnbvKJFJNMUgERE/uH77ad5c/Eu4pJsFPF248PO9QitGXi9waXjjoHOpzY5tu/qDm3eBXefjE8oInmOApCIyFXxSSmMXrqHBX+dAqBx+WJ80q0+QX5e1xvtWQJLX4bEaPDwhfYTofbjptQrIrdPAUhEBNgXHsNLc7dx6NxlLBZ4+YEqDHigMq7Wq7esJ8XDqqGwZZZju8zd8PgXjmUrRCTfUQASEadmGAZzNp5gzLK/SUyxE+jrwcQuDWhSqfj1RhF/w6LecH4vYIHmr0LLN8HqdtPzikjepgAkIk4r+koyQxfvZMWucABaVivBh0/Uo3ghD0cDw4C/ZsKqNyElAQoFwqOfQ6WWJlYtItlBAUhEnNLWE5cYMHcbp6Ou4Ga18Eab6vRuVuH6Cu5XLjnG+uxd6tiu3Ao6TYFCJcwrWkSyjQKQiDgVu91g2h9H+HDVflLsBmWLefNptwbUCy5yvdHx9Y67vGJOgYsbhI6Ge17UEhYiBYgCkIg4jfOxiQxasJ0/DkYC8EjdIMY9Vgdfz6tjeew2x7w+a8aBYYdiFeHxGVD6LhOrFpGcoAAkIk5h7cFIXl2wnfOxiXi6uTC6fS263B18fQX3mDOOGZ2P/eHYrtsFHv4IPAqbV7SI5BgFIBEp0FJsdj5efYD/rTmMYUDVwEJMfuouqgbeEGz2/+hYy+vKRXDzcQSf+t3MK1pEcpzpF7Q/++wzypcvj6enJyEhIWzatOmW7SdOnEi1atXw8vIiODiYV199lYSEhDs6p4gUTKejrtBl2gY++9URfro1Lsv3/ZtfDz8pifDjG/BNV0f4KVkX/vO7wo+IEzA1AM2fP59BgwYxatQotm7dSr169WjdujXnzp3LsP3cuXMZMmQIo0aNYu/evcyYMYP58+fz5ptv3vY5RaRgWrUnnHaf/MGW45co7OHK5KcaMP6xOni5X13LK/IgfPEgbJzq2L7nRXhuNfhXNq9oEck1FsMwDLPePCQkhLvvvpvJkycDYLfbCQ4OZsCAAQwZMiRd+5deeom9e/cSFhaWuu+1115j48aNrF279rbOmZGYmBj8/PyIjo7G19f3Tj+miOSihGQb41fs5av1xwGoF1yEyd0aEFzM29HAMGD7XFjxOiTHgXdxx+3tVVubWLWIZIesfH+b1gOUlJTEli1bCA0NvV6MiwuhoaGsX78+w9c0bdqULVu2pF7SOnLkCCtWrKBdu3a3fU6AxMREYmJi0jxEJP85fP4yj/1vXWr4+c99FVn4nybXw09CDCzuC9+/6Ag/Fe6DF/5U+BFxQqYNgo6MjMRmsxEYGJhmf2BgIPv27cvwNU899RSRkZE0b94cwzBISUnhhRdeSL0EdjvnBBg/fjxvvfXWHX4iETHTt1tOMeL73cQn2Sju485HT9ajRbWA6w1Ob3EsZ3HpGFisjqUsmr8KLlbTahYR85g+CDor1qxZw7hx4/jf//7H1q1bWbx4McuXL2fMmDF3dN6hQ4cSHR2d+jh58mQ2VSwiOS0uMYVB87fz2sIdxCfZaFqpOCsG3ns9/Njt8OckmPGQI/z4lYVeP8J9gxV+RJyYaT1A/v7+WK1WIiIi0uyPiIigZMmSGb5mxIgRPPvsszz33HMA1KlTh7i4OJ5//nmGDRt2W+cE8PDwwMPD4w4/kYjktt2noxnwzTaORsbhYoFXQ6vyYsvKWK8tZ3H5HHz3Ahy+Om6wZkdoPwm8iphWs4jkDab1ALm7u9OwYcM0A5rtdjthYWE0adIkw9fEx8fj8o+p6K1Wx7/gDMO4rXOKSP5jGAaz/jzKY/9bx9HIOIL8PJn3fBMGPFjlevg5FAZTmjnCj6snPDIRnvhK4UdEAJMnQhw0aBA9evSgUaNGNG7cmIkTJxIXF0evXr0A6N69O6VLl2b8+PEAtG/fngkTJtCgQQNCQkI4dOgQI0aMoH379qlB6N/OKSL5W1R8Eq8v2snPfzt6ekNrBPJB57oU9XF3NLAlwy9j4M9PHNsBNaHzTAioYVLFIpIXmRqAunTpwvnz5xk5ciTh4eHUr1+flStXpg5iPnHiRJoen+HDh2OxWBg+fDinT5+mRIkStG/fnrFjx2b6nCKSf20+dpGB32zjTHQC7lYX3mxXnR5Ny19fzuLiUfi2j2PAM0Cj3tB6HLh5mVe0iORJps4DlFdpHiCRvMVmN5iy5hAfrz6IzW5Qwd+HT7s1oHZpv+uNdi2CZa9CYgx4+kGHTx1jfkTEaWTl+1trgYlInnYuJoFXF2znz0MXAHi0QWnGdKpNIY+rf30lxcGP/4Vtsx3bwffA419AkWCTKhaR/EABSETyrDX7z/Hagh1ciEvCy83KmE616dywzPUGZ3c65va5cBCwwH2vw/1vgFV/tYnIrelvCRHJc5Jtdj78aT+f/3YEgBpBvkx+qgGVShRyNDAM2DQNfhoOtiQoHASPTYcK95pYtYjkJwpAIpKnnLwYz4BvtrH9ZBQA3ZuU4812NfB0uzppYfxF+L4/7F/h2K7aBjr+D3yKm1OwiORLCkAikmf8uOss//12J7EJKfh6uvJ+53q0qX3DJKbH1sK3fSH2DFjdodUYCPkPXLsLTEQkkxSARCRPWPDXSf67aCcADcsV5ZOu9SlT9OoiprYU+P19+P0DMOxQvLJjbp+geiZWLCL5mQKQiJhuybbTvPGtI/w8c09ZRrWvhZv16hxg0accvT4n1jm26z8Nbd8Hj0ImVSsiBYECkIiYavnOswxasB3DgKdCyjKmY+3rExvu/QG+fwkSosC9MDzyMdR9wtR6RaRgUAASEdP8tCecgfO2YTfgiYZleOda+Em+4rjDa/MXjoalGjgueRWraG7BIlJgKACJiCl+3XeO/nO3kmI3eLRBad59vC4uLhY4t88xt8+5PY6GTV+GB0aAq7u5BYtIgaIAJCK57o+D5/nP7C0k2wwerhPEB53rYrUAf30JK4dCyhXwKQGPToXKoWaXKyIFkAKQiOSqDUcu0Pfrv0hKsfNQzUAmdq2Pa9RRWPYKHP3d0ahiS3j0cyisRYxFJGcoAIlIrvnr2EV6z9pMQrKdltVK8GmX2ritmwi/vQcpCeDqBQ8Mg3v6g4uL2eWKSAGmACQiuWLbiUv0/HIz8Uk27q3iz9QHXPCYGQoRuxwNKrZw3OWlgc4ikgsUgEQkx+0+HU33mZu4nJjC/eW9+SJoCW6zpjomNfQqCq3HQb1umtFZRHKNApCI5Ki9Z2N4ZsZGYhNS6FPyCMOuTMNl0wnHwdqdoc27UKiEuUWKiNNRABKRHHMwIpZnvtiIJf4Cs/zm0yLqV8cBv2B4eAJUfcjcAkXEaSkAiUiOOHL+Mk9N38C9V37hLa/Z+CXGABYIeQEeGK6lLETEVApAIpLtTlyI57VpS/kwcQr3u+8EAwioBR0mQZlGZpcnIqIAJCLZ69SFGJZMGcGc5G/wtiZiWD2w3P9faDYQrG5mlyciAigAiUg2ijy0hdi5z/Oy/RBYIKlMU9w7fQr+lc0uTUQkDQUgEblzyVeI+3ksRTd9hj92YvHGFvo2RZr20YSGIpInKQCJyJ058hu2pQPxiToKwC8uTajeewqlylQwuTARkZtTABKR2xN/EX4eAdtmYwXOGsWY4PY8L/V7mVLFfcyuTkTklhSARCRrDAP2fAc//hfizgPwdUorZnh0Z+Z/HqCcwo+I5AMKQCKSedGnYPlrcGAlACetwbwS35tj3nWY9/w9VCqhuX1EJH9QABKRf2e3weYZEPYWJF3GcHFjgXcXRkS2wtvbm2+eC6FKYGGzqxQRyTQFIBG5tXN7YekAOLUZAFuZxryR+ByLThaisKcrs/uEUCPI1+QiRUSyRgFIRDKWkgi/fwhrPwZ7MrgXJrnlSPrsqcPvJy9SyMOVr3s3pnZpP7MrFRHJMgUgEUnv+Hr44WWIPODYrtaOpNbv88LScH4/dA5vdytf9rqbBmWLmluniMhtUgASkesSomH1aPhrpmO7UCC0fZ/kau0Z8M02ftl3Dg9XF77o0Yi7yxcztVQRkTuhACQiDnt/gBWvQ+xZx/Zd3aHV26S4+/HK/O2s2hOBu9WF6d0b0bSSv7m1iojcIQUgEWcXcxZ+fN0RgACKVYL2n0CFe7HZDV5fuIPlO8/iZrUw9dm7uK9qCXPrFRHJBgpAIs7KboetX8HPoyAxGlxcHSu23/c6uHlhtxsMXbyT77adxupi4dNud/FA9UCzqxYRyRYKQCLOKPIgLH0ZTqxzbJe6Czp8CiVrA2AYBiOX7mbBX6dwscAnXevTpnZJEwsWEcleCkAiziQlCf78BH5/H2xJ4OYDDwyHkP+AixVwhJ+3l/3N7A0nsFhgwpP1eaRuKZMLFxHJXgpAIs7i5GbHre3n/nZsV24Fj0yAImVTmxiGwbsr9/Hln8cAeO+xunRqUNqEYkVEctZtB6CkpCSOHj1KpUqVcHVVjhLJsxJjIWwMbJoGGOBdHNq8B3U6g8WSpunHPx/g89+OAPBOp9o8eXewCQWLiOQ8l6y+ID4+nj59+uDt7U2tWrU4ceIEAAMGDODdd9/N9gJF5A4cWAWf3QObPgcMqNcN+m+Guk+kCz+TfznIpF8OATCqfU2euaecCQWLiOSOLAegoUOHsmPHDtasWYOnp2fq/tDQUObPn39bRXz22WeUL18eT09PQkJC2LRp003btmjRAovFku7x8MMPp7bp2bNnuuNt2rS5rdpE8qXL52BRb5j7JMScgiLl4Nnv4NGp4FM8XfPPfzvMhz85Zn0e2rY6vZpVyO2KRURyVZavXS1ZsoT58+dzzz33YLnhX5C1atXi8OHDWS5g/vz5DBo0iKlTpxISEsLEiRNp3bo1+/fvJyAgIF37xYsXk5SUlLp94cIF6tWrxxNPPJGmXZs2bfjyyy9Ttz08PLJcm0i+YxiwfQ6sGgYJUWBxgSb9ocVQcPfJ8CUz1x5l/I/7AHitVVX+c3+lXCxYRMQcWQ5A58+fzzCYxMXFpQlEmTVhwgT69u1Lr169AJg6dSrLly9n5syZDBkyJF37YsXSTr8/b948vL290wUgDw8PSpbUbbviRC4egR9egaO/ObZL1oUOk6BUg5u+ZPaG47y9zDEoesADlRnwYJVcKFRExHxZvgTWqFEjli9fnrp9LfR88cUXNGnSJEvnSkpKYsuWLYSGhl4vyMWF0NBQ1q9fn6lzzJgxg65du+Ljk/Zft2vWrCEgIIBq1arRr18/Lly4cNNzJCYmEhMTk+Yhkm8YBqz/DP7XxBF+XD2h1dvQ99dbhp8Fm08yfMluAP5zX0UGtaqaWxWLiJguyz1A48aNo23btvz999+kpKTwySef8Pfff7Nu3Tp+++23LJ0rMjISm81GYGDa2WUDAwPZt2/fv75+06ZN7N69mxkzZqTZ36ZNGx577DEqVKjA4cOHefPNN2nbti3r16/HarWmO8/48eN56623slS7SJ7x9/ew6k3H8wr3Q/uJUKziLV/y3bZTvLF4JwC9mpVnSNvqt9WDKyKSX2W5B6h58+Zs376dlJQU6tSpw08//URAQADr16+nYcOGOVHjTc2YMYM6derQuHHjNPu7du1Khw4dqFOnDp06dWLZsmVs3ryZNWvWZHieoUOHEh0dnfo4efJkLlQvkg0SYmDl1UvFTQdA9+//Nfws23mG1xbswDDgmXvKMvKRmgo/IuJ0bmsCn0qVKjF9+vQ7fnN/f3+sVisRERFp9kdERPzr+J24uDjmzZvH22+//a/vU7FiRfz9/Tl06BAPPvhguuMeHh4aJC350y/vOFZvL1YRWg5Pd2v7P63aE87AeduxG9ClUTBvd6it8CMiTinLPUChoaHMmjUrW8bJuLu707BhQ8LCwlL32e12wsLC/nU80cKFC0lMTOSZZ5751/c5deoUFy5cICgo6I5rFskzTm+9Orkh8PAEcPO8ZfNf9kXw0tyt2OwGjzUozbjH6uDiovAjIs4pywGoVq1aDB06lJIlS/LEE0/w/fffk5ycfNsFDBo0iOnTp/PVV1+xd+9e+vXrR1xcXOpdYd27d2fo0KHpXjdjxgw6depE8eJp5zS5fPkyr7/+Ohs2bODYsWOEhYXRsWNHKleuTOvWrW+7TpE8xZYCy14BDKjzBFRqecvmvx84zwuzt5JsM3i4bhDvd66LVeFHRJxYlgPQJ598wunTp1myZAk+Pj50796dwMBAnn/++SwPggbo0qULH374ISNHjqR+/fps376dlStXpg6MPnHiBGfPnk3zmv3797N27Vr69OmT7nxWq5WdO3fSoUMHqlatSp8+fWjYsCF//PGHLnNJwbF5OpzdAZ5+0HrcLZuuOxxJ36//IinFTutagUzsUh9Xa5b/1xcRKVAshmEYd3KChIQEfvjhB8aOHcuuXbuw2WzZVZtpYmJi8PPzIzo6Gl9fX7PLEUkr+jR81hiSLsMjH0Oj3jdtuvnYRbrP2MSVZBsPVA9g6jMNcXdV+BGRgikr3993tIppeHg48+bNY/bs2ezcuTPd3VgikgNWvuEIP2Uaw109b9ps24lL9PpyM1eSbdxbxZ//PX2Xwo+IyFVZ/tswJiaGL7/8klatWhEcHMyUKVPo0KEDBw8eZMOGDTlRo4hcs38l7P0BLFZH749Lxv8L7zoVTfeZm7icmEKTisWZ9mwjPN3Sz4ElIuKsstwDFBgYSNGiRenSpQvjx4+nUaNGOVGXiPxTUhysGOx43qQ/lKydYbO/z8Tw7MyNxCakcHf5onzRoxFe7go/IiI3ylIAMgyDSZMm8fTTT+Pt7Z1TNYlIRta8C9Enwa8stEi/Th7AwYhYnpmxkaj4ZOoHF2Fmz7vx8bijK90iIgVSli6BGYZB//79OX36dE7VIyIZCd/tWO8LoN0HGa7sfuT8ZZ76YiMX45KoU9qPr3o3prCnWy4XKiKSP2QpALm4uFClSpVbLiwqItnMbnfM+WPYoEZ7qNYmXZPjF+J4avpGzscmUr1kYf6vT2P8vBR+RERuJsuDoN99911ef/11du/enRP1iMg/bZ0FpzaDeyFo8166w+diEnhq+kbCYxKoElCIOc+FUMTbPffrFBHJR7I8OKB79+7Ex8dTr1493N3d8fLySnP84sWL2VaciNO7fA5Wj3Y8f2A4+JVOczgh2Ubfr//idNQVKvj7MKdvCMULacJPEZF/k+UANHHixBwoQ0QytOpNSIiGoHrQ+Pk0hwzDYPDCHew4FU0Rbze+7Hk3AYVvvR6YiIg4ZDkA9ejRIyfqEJF/Ovwr7FoIFhd4ZCK4pL2V/ZOwgyzbeRZXFwtTn2lIef/0A6NFRCRjWQ5AJ06cuOXxsmXL3nYxInJVcgIsf83x/O6+UPquNId/2HGGiasPAjD20drcU7H4P88gIiK3kOUAVL58eSyWm68iXRDWAhMx3doJcPEwFA5yjP25wY6TUQxeuAOA55pXoMvd+keHiEhWZTkAbdu2Lc12cnIy27ZtY8KECYwdOzbbChNxWpEHYe3Hjudt3gXP6wv6nY2+Qt+v/yIxxc4D1QMY2q6GSUWKiORvWQ5A9erVS7evUaNGlCpVig8++IDHHnssWwoTcUqGActeBVsSVHkIanZMPRSflMJzX/3FudhEqgUW5pOu9bG63Lw3VkREbi7bloauVq0amzdvzq7TiTinHfPg2B/g6gXtPoSrl5vtdoNB83ew50wMxX3c+aJHI83yLCJyB7LcAxQTE5Nm2zAMzp49y+jRo6lSpUq2FSbidOIvwk/DHM9bvAFFy6Ue+ujn/azcE4671YXPn21IcDGtxScicieyHICKFCmSbhC0YRgEBwczb968bCtMxOn8PBLiL0BATWjyUuru77ad4rNfDwMw/rE6NCpfzKwKRUQKjCwHoF9//TXNtouLCyVKlKBy5cq4umrVaZHbcnwdbPs/x/NHPgar4/LWluOXeGPRLgD6tajE4w3LmFWhiEiBkuXEcv/99+dEHSLOKyXJMfAZ4K7uUPYeAE5diuc///cXSTY7D9UM5PWHqplYpIhIwZLpQdBbtmyhZcuW6cYAAURHR9OyZUt27NiRrcWJOIX1n8L5feDtD6FvAXA50XHHV+TlJGoG+fJxl/q46I4vEZFsk+kA9NFHH/HAAw/g6+ub7pifnx+tWrXigw8+yNbiRAq8i0fht/cdz1uPBe9i2OwGA7/Zxr7wWEoU9uCLHo3w8dDlZRGR7JTpALRx40Y6dux40+Pt27dn3bp12VKUiFMwDFgxGFISoMJ9ULcLAO+v3EfYvnN4uLowvXsjShXxMrlQEZGCJ9MB6PTp0xQuXPimxwsVKsTZs2ezpSgRp7DnOzi0Gqzu8PAEsFhY8NdJPv/9CAAfPFGP+sFFzK1RRKSAynQAKlGiBPv377/p8X379uHv758tRYkUeAnRsHKI43nzQeBfhY1HLjDsO8cdXy8/WIUO9UqZWKCISMGW6QAUGhp607W+DMNg7NixhIaGZlthIgVa2Bi4HAHFKkHzVzlxIZ4XZm8h2WbwcN0gXnlQk4qKiOSkTI+sHD58OA0bNiQkJITXXnuNatUct+Tu27ePjz76iAMHDjBr1qycqlOk4Di1BTZ/4Xj+yMfE2Kz0/mojl+KTqVvGjw8719MdXyIiOSzTAahSpUqsXr2anj170rVr19TZoA3DoGbNmvz8889Urlw5xwoVKRBsKbBsIGBA3S6klLuXl776i0PnLlPS15Pp3Rvh5W41u0oRkQIvS/fWNmrUiN27d7N9+3YOHjyIYRhUrVqV+vXr51B5IgXMps8hfBd4FoGHxjJ2xV5+P3AeTzcXvujRiEBfT7MrFBFxCrc1uUj9+vUVekSyKvoU/HJ1HF2rt5izJ54v/zwGwMdP1qd2aT/zahMRcTKZHgQtInfoxzcgOQ6C72GdbztGfr8HgMEPVaVtnSCTixMRcS4KQCK5Yf+PsG8ZuLhystlY+s3djs1u0Kl+Kfq31Ng5EZHcpgAkktOS4mDF6wAk3P0iPZZdJvpKMg3KFuHdx+um3lAgIiK5J0sBKCUlhbfffptTp07lVD0iBc+a8RB9EqNIWfqdfJAjkXGULuLFtGcb4emmO75ERMyQpQDk6urKBx98QEpKSk7VI1KwhO+C9f8D4OuiA/j1SBze7la+6NGIEoU9TC5ORMR5ZfkS2AMPPMBvv/2WE7WIFCx2Oyx7FQwbxwJCGbW3NBYLfNK1ATWCfM2uTkTEqWX5Nvi2bdsyZMgQdu3aRcOGDfHx8UlzvEOHDtlWnEi+tuVLOLWZFFcfup58FIAhbarTqmagyYWJiIjFMAwjKy9wcbl5p5HFYsFms91xUWaLiYnBz8+P6OhofH31L3W5DbERMPluSIxmvNGLzxNb8UTDMrzfWYOeRURySla+v7PcA2S322+7MBGnsepNSIxmr0tlpsc/SOPyxXjn0doKPyIiecQd3QafkJCQLUV89tlnlC9fHk9PT0JCQti0adNN27Zo0QKLxZLu8fDDD6e2MQyDkSNHEhQUhJeXF6GhoRw8eDBbahX5V4fCYPci7Lgw+EovShfzYeqzDfFw1R1fIiJ5RZYDkM1mY8yYMZQuXZpChQpx5MgRAEaMGMGMGTOyXMD8+fMZNGgQo0aNYuvWrdSrV4/WrVtz7ty5DNsvXryYs2fPpj52796N1WrliSeeSG3z/vvvM2nSJKZOncrGjRvx8fGhdevW2RbYRG4q+QrG8tcAmJXyECfcqzCzx90U83E3uTAREblRlgPQ2LFjmTVrFu+//z7u7tf/Uq9duzZffPFFlguYMGECffv2pVevXtSsWZOpU6fi7e3NzJkzM2xfrFgxSpYsmfr4+eef8fb2Tg1AhmEwceJEhg8fTseOHalbty5ff/01Z86cYcmSJVmuTyRL/vgIy6WjhBtFmWjrzKSnGlAlsLDZVYmIyD9kOQB9/fXXTJs2jaeffhqr9XqXfr169di3b1+WzpWUlMSWLVsIDQ29XpCLC6Ghoaxfvz5T55gxYwZdu3ZNvRvt6NGjhIeHpzmnn58fISEhmT6nyG05vx/72okAjE7uwSsPN6JltQBzaxIRkQxleRD06dOnqVw5/dpFdrud5OTkLJ0rMjISm81GYGDa24IDAwMzFaY2bdrE7t2701x6Cw8PTz3HP8957dg/JSYmkpiYmLodExOT6c8gAoBhEL/4ZbztyYTZGlCs0eP0albe7KpEROQmstwDVLNmTf744490+xctWkSDBg2ypajMmjFjBnXq1KFx48Z3dJ7x48fj5+eX+ggODs6mCsVZxG78Gu+zG7hiuPN9qVd4q6Pu+BIRycuy3AM0cuRIevTowenTp7Hb7SxevJj9+/fz9ddfs2zZsiydy9/fH6vVSkRERJr9ERERlCxZ8pavjYuLY968ebz99ttp9l97XUREBEFBQWnOWb9+/QzPNXToUAYNGpS6HRMToxAkmZYQfQ5j1XAAvvboxts92uFm1TrDIiJ5WZb/lu7YsSM//PADq1evxsfHh5EjR7J3715++OEHWrVqlaVzubu707BhQ8LCwlL32e12wsLCaNKkyS1fu3DhQhITE3nmmWfS7K9QoQIlS5ZMc86YmBg2btx403N6eHjg6+ub5iGSGYZhsGPmy/gaMRygLKG936KIt+74EhHJ67LcAwRw77338vPPP2dLAYMGDaJHjx40atSIxo0bM3HiROLi4ujVqxcA3bt3p3Tp0owfPz7N62bMmEGnTp0oXrx4mv0Wi4VXXnmFd955hypVqlChQgVGjBhBqVKl6NSpU7bULHLNd0sW8lj0jwBceehD6pUsanJFIiKSGbcVgLJTly5dOH/+PCNHjiQ8PJz69euzcuXK1EHMJ06cSLf8xv79+1m7di0//fRThuf873//S1xcHM8//zxRUVE0b96clStX4unpmeOfR5zHqp3HqbNtNLjAgTKdqde0tdkliYhIJmVqLbCiRYtmekDnxYsX77gos2ktMPk3u09H8/Pn/+VVl3lcdi1Kode2gZd6f0REzJTta4FNnDgx9fmFCxd45513aN26deqYmvXr17Nq1SpGjBhx+1WL5BPnYhIY/dUyZlu+BcDrkXcVfkRE8pksrwb/+OOP07JlS1566aU0+ydPnszq1asLxGzL6gGSm0lIttFl6joGnXuT+607SS53P249vwfd8i4iYrqsfH9n+S6wVatW0aZNm3T727Rpw+rVq7N6OpF8wzAMBi/cQfDZVdxv3Ylh9cCtw8cKPyIi+VCWA1Dx4sX5/vvv0+3//vvv092RJVKQfBJ2kN93HmKk2/8BYLn3NSheyeSqRETkdmT5LrC33nqL5557jjVr1hASEgLAxo0bWblyJdOnT8/2AkXygh92nGHi6oO87bqAAEsUFK8CzV8xuywREblNWQ5APXv2pEaNGkyaNInFixcDUKNGDdauXZsaiEQKkh0noxi8cAf1LId41vXqZd5HJoCrh7mFiYjIbbuteYBCQkKYM2dOdtcikuecjb5C36//IiUlmUm+X2FJMqBeN6hwn9mliYjIHbitAGS32zl06BDnzp3DbrenOXbfffpikIIhPimF5776i3OxiQwtsoZyCYcdt7s/9I7ZpYmIyB3KcgDasGEDTz31FMePH+efd9BbLBZsNlu2FSdiFrvdYND8Hew5E0Mt72j62r5xHGj1Nvj4m1uciIjcsSwHoBdeeIFGjRqxfPlygoKCMj1DtEh+8tHP+1m5Jxx3qwuzSy/G5WQ8lG0C9Z/59xeLiEiel+UAdPDgQRYtWkTlypVzoh4R03237RSf/XoYgK+anqfo5p/BxRUe+RhcsjxzhIiI5EFZ/ts8JCSEQ4cO5UQtIqbbcvwSbyzaBcDAe4Nosv89x4GmL0NADRMrExGR7JTlHqABAwbw2muvER4eTp06dXBzc0tzvG7dutlWnEhuOnUpnv/8318k2ew8VDOQV6yLIOYUFCkH971udnkiIpKNsrwWmEsGlwAsFguGYRSYQdBaC8z5XE5MofOUdewLj6VmkC/fPloIry8fBMMGTy+CKq3MLlFERP5Ftq8Gf6OjR4/edmEieZHNbjDwm23sC4+lRGEPvni2AV7fdnCEn5qdFH5ERAqgLAegcuXK5UQdIqZ5b+U+wvadw8PVhendG1Hq0Ddwegt4+EKbd80uT0REckCmA9CkSZMy3O/n50fVqlVp0qRJthUlklsWbD7JtN+PAPDBE/WoXyQBZr/tOPjACPANMrE6ERHJKZkOQB9//HGG+6OiooiOjqZp06YsXbqUYsWKZVtxIjlp64lLDFty9Y6vB6vQoV4pWNgLEmOgVAO4u4/JFYqISE7J9G3wR48ezfBx6dIlDh06hN1uZ/jw4TlZq0i2iY5PZsDcbSTbDNrWLsnAB6vAodWwZzFYXOCRieBiNbtMERHJIdkyq1vFihV59913+emnn7LjdCI5yjAM3vh2J6ejrlC2mDfvd66Liy0Blr/maBDyApSqb2qNIiKSs7JtWtuyZcsSHh6eXacTyTGzNxxn5Z5w3KwWJj/VgMKebvD7h3DpGPiWhpZvml2iiIjksGwLQLt27dIdYpLn7TkTzZjlewEY0rYGdcsUgfP74c9PHA3avgcehc0rUEREckWmB0HHxMRkuD86OpotW7bw2muv0aNHj2wrTCS7xSWmMGDuNpJS7ITWCKB3s/JgGLDsVbAnQ9W2UP0Rs8sUEZFckOkAVKRIkZuu/G6xWHjuuecYMmRIthUmkt1GLNnNkcg4gvw8+aBzPcfv87bZcPxPcPOGdu/DTX7HRUSkYMl0APr1118z3O/r60uVKlUoVKhQthUlkt0WbTnF4m2ncbHAJ13qUzTuCGxdDn9end+qxVAoUtbcIkVEJNdkOgDdf//9OVmHSI45dO4yo5fsoLFlL0MrHqHBD8Pg0g1LugTVg3v6mVegiIjkuiwvhSGSbyReJunAao4u/YrfXTZRzOMynL56zOoBFe+Ham2hdmewuplaqoiI5C4FIClYYsNh/wrY/yMc+Q13WyKtACxg9yyKS7U2jtBT6UHw0GVbERFnpQAk+ZthwLm9sH+5I/Sc3pLm8DF7ID/bG9K49dPUa9oGrPqVFxERBSDJj2wpcGL91Z6eFY4JDG9UuhFRZVvRY10JdiQF0q9FZerdW92UUkVEJG9SAJL8ITEWDoU5As+BVZAQdf2Y1QMqtoDq7aBqW5K8StDj8/XsSIyiYbmiDGpV1ayqRUQkj7qtALRo0SIWLFjAiRMnSEpKSnNs69at2VKYCDFnr/fyHP0dbDf8rnkVg6ptHKGn0gPg7pN66MMVe9lxMgo/LzcmdWuAmzXbJjwXEZECIssBaNKkSQwbNoyePXvy/fff06tXLw4fPszmzZvp379/TtQozsIwIGKPYyzP/uVwZlva48UqQrV2UP1hCA7JcLX2X/ZFMO33IwC837kupYt45UblIiKSz2Q5AP3vf/9j2rRpdOvWjVmzZvHf//6XihUrMnLkSC5evJgTNUpBZkuG4+uuh56oEzcctECZux13bVV/GPyr3nKm5vDoBF5bsAOAnk3L07pWyRwuXkRE8qssB6ATJ07QtGlTALy8vIiNjQXg2Wef5Z577mHy5MnZW6EUPAkxcGi1I/QcXAUJ0dePuXpCxZaO0FO1DRQOzNQpbXaDgfO2cSk+mVqlfBnaToOeRUTk5rIcgEqWLMnFixcpV64cZcuWZcOGDdSrV4+jR49iGEZO1CgFQfTp6/PzHP3dsfjoNd7FHQuRVmsLlVqmGc+TWZPCDrLx6EV83K1MfuouPFzTXx4TERG5JssB6IEHHmDp0qU0aNCAXr168eqrr7Jo0SL++usvHnvssZyoUfIjw4CI3bBvhePS1tkdaY8Xr3x9PE+ZuzMcz5NZ6w5HMumXgwCMe6wOFfyzHqBERMS5WIwsdtvY7Xbsdjuuro7sNG/ePNatW0eVKlX4z3/+g7u7e44UmptiYmLw8/MjOjoaX19fs8vJP2zJjpXV913t6Yn+x3ie4MbXQ49/lWx5y8jLibT75A/OxSbyZKMyvN+5XracV0RE8p+sfH9nOQA5AwWgLEiIdozn2bcCDv4MiTeO5/FyXNKq1g6qtoZCAdn61na7Qa9Zm/ntwHkqBxRi6UvN8HbX1FYiIs4qK9/ftzVByh9//MEzzzxDkyZNOH3asbrk//3f/7F27dosn+uzzz6jfPnyeHp6EhISwqZNm27ZPioqiv79+xMUFISHhwdVq1ZlxYoVqcdHjx6NxWJJ86heXQNis5XdBltmwded4P1KsKg37F7kCD/e/tDgGej6Dfz3CHT7Bu56NtvDD8D0P47w24HzeLi68NlTdyn8iIhIpmX5G+Pbb7/l2Wef5emnn2bbtm0kJiYCEB0dzbhx49KEkX8zf/58Bg0axNSpUwkJCWHixIm0bt2a/fv3ExCQ/gszKSmJVq1aERAQwKJFiyhdujTHjx+nSJEiadrVqlWL1atXX/+QrvpizFar3oSNU69vF6/imJCw2sNQptEdjefJrK0nLvHBqv0AjO5Qi2olC+f4e4qISMGR5WTwzjvvMHXqVLp37868efNS9zdr1ox33nknS+eaMGECffv2pVevXgBMnTqV5cuXM3PmTIYMGZKu/cyZM7l48SLr1q3Dzc0NgPLly6dr5+rqSsmSmgMmR2z/5nr4aTEUaj+ebeN5Mis6PpkBc7eRYjd4pG4QXe8OztX3FxGR/C/Ll8D279/Pfffdl26/n58fUVFRmT5PUlISW7ZsITQ09HoxLi6Ehoayfv36DF+zdOlSmjRpQv/+/QkMDKR27dqMGzcOm82Wpt3BgwcpVaoUFStW5Omnn+bEiRMZnk+y6PRW+GGg4/n9b0CLIbkefgzD4I1vd3I66gpli3kz/rE6WG4xOaKIiEhGshyASpYsyaFDh9LtX7t2LRUrVsz0eSIjI7HZbAQGpp3oLjAwkPDw8Axfc+TIERYtWoTNZmPFihWMGDGCjz76KE3PU0hICLNmzWLlypVMmTKFo0ePcu+996ZO2JiRxMREYmJi0jzkHy6fh/nPgC3RMWfP/el76HLD7A3HWbknHDerhclPNaCwp5spdYiISP6W5Utgffv2ZeDAgcycOROLxcKZM2dYv349gwcPZsSIETlRYyq73U5AQADTpk3DarXSsGFDTp8+zQcffMCoUaMAaNu2bWr7unXrEhISQrly5ViwYAF9+vTJ8Lzjx4/nrbfeytHa8zVbMizsATGnHeN9HvscXHJ/gdE9Z6IZs3wvAEPa1qBumSK5XoOIiBQMWQ5AQ4YMwW638+CDDxIfH899992Hh4cHgwcPZsCAAZk+j7+/P1arlYiIiDT7IyIibjp+JygoCDc3N6zW64Nsa9SoQXh4OElJSRnOQVSkSBGqVq2aYa/VNUOHDmXQoEGp2zExMQQHa1xJqlVvOub3cS8MXeeCp1+ulxCXmMKAudtISrETWiOA3s3K53oNIiJScGTpn/E2m40//viD/v37c/HiRXbv3s2GDRs4f/48Y8aMydIbu7u707BhQ8LCwlL32e12wsLCaNKkSYavadasGYcOHcJut6fuO3DgAEFBQTedgPHy5cscPnyYoKCgm9bi4eGBr69vmodctW0ObJrmeP7YNChR1ZQyRizZzZHIOIL8PPmgcz2N+xERkTuSpQBktVp56KGHuHTpEu7u7tSsWZPGjRtTqFCh23rzQYMGMX36dL766iv27t1Lv379iIuLS70rrHv37gwdOjS1fb9+/bh48SIDBw7kwIEDLF++nHHjxtG/f//UNoMHD+a3337j2LFjrFu3jkcffRSr1Uq3bt1uq0andnoLLHvV8bzFUMet7iZYtOUUi7edxsUCn3RtQFGf/D/buIiImCvLl8Bq167NkSNHqFChwh2/eZcuXTh//jwjR44kPDyc+vXrs3LlytSB0SdOnMDlhrEmwcHBrFq1ildffZW6detSunRpBg4cyBtvvJHa5tSpU3Tr1o0LFy5QokQJmjdvzoYNGyhRosQd1+tULp+DeVcHPVd7GO77ryllHDp3mRFLdgMwqFVVGlcoZkodIiJSsGR5KYyVK1cydOhQxowZQ8OGDfHxSbvwZEG4fOT0S2GkJMHXHeHEOvCvCs+FgWfu/zkkJNvo9Nmf7AuPpVnl4nzdOwSriy59iYhIxrLy/Z3lHqB27RyXQTp06JBmHIZhGFgslnRz8kg+tOpNR/jx8L066NmcEDhm2d/sC4/Fv5A7H3epr/AjIiLZJssB6Ndff82JOiSv2DYbNk93PH9sWq5PdHjN8p1nmbPRMYHlhCfrE1DY05Q6RESkYMpyALr//vtvemz37t13VIyY7NSNg57fhGptb90+h5y8GM+Qb3cC0K9FJe6rqvFbIiKSve54NrvY2FimTZtG48aNqVevXnbUJGaIjbg603MSVH8E7nvdlDKSUuy89M02YhNTaFiuKINamXPbvYiIFGy3HYB+//13evToQVBQEB9++CEPPPAAGzZsyM7aJLekJDlmeo494xj03GmKKTM9A3ywah87Tkbh5+XGpG4NcLOaU4eIiBRsWboEFh4ezqxZs5gxYwYxMTE8+eSTJCYmsmTJEmrWrJlTNUpOWzUUTqw3fdDzL/simP7HUQDe71yX0kW8TKlDREQKvkz/87p9+/ZUq1aNnTt3MnHiRM6cOcOnn36ak7VJbtj6NWz+ArDAY9NNG/QcHp3Aawt2ANCzaXla18p4ORQREZHskOkeoB9//JGXX36Zfv36UaWKOV+Sks1OboblrzmetxwG1dqYUkaKzc7L87ZxKT6Z2qV9Gdquuil1iIiI88h0D9DatWuJjY2lYcOGhISEMHnyZCIjI3OyNslJsRGw4Nnrg57vfc20Uib9cohNRy/i427l02534eFq/fcXiYiI3IFMB6B77rmH6dOnc/bsWf7zn/8wb948SpUqhd1u5+effyY2NjYn65TslJIEC7pD7FkoUR0enWraoOd1hyP59JeDAIx7rA4V/H3+5RUiIiJ3Lsvfej4+PvTu3Zu1a9eya9cuXnvtNd59910CAgLo0KFDTtQo2W3lG3ByA3j4OQY9exQ2pYzIy4m8Mm87hgFPNipDx/qlTalDRESczx39s79atWq8//77nDp1im+++Sa7apKctOUr+GsmYIHHv4DilUwpw243eG3BDs7FJlI5oBCjO9QypQ4REXFO2XLdw2q10qlTJ5YuXZodp5OccnIzrBjseP7AMKj6kGmlTP/jCL8dOI+HqwufPXUX3u5ZnpRcRETktmmWOWcRG359puca7eHewaaVsvXEJT5YtR+A0R1qUa2kOZfgRETEeSkAOYNrg54vhzsGPXeaAhZzVlaPjk9mwNxtpNgNHqkbRNe7g02pQ0REnJsCkDP48b9wcqPpg54Nw+CNb3dyOuoKZYt5M/6xOlhMCmIiIuLcFIAKur++hC1fAhboPMO0Qc8AszccZ+WecNysFiY/1YDCnm6m1SIiIs5NAaggO7ERVlxd1f2B4VCllWml7DkTzZhlewEY0rYGdcsUMa0WERERBaCCKuasY6ZnezLU6GDqTM9xiSkMmLuNJJud0BoB9G5W3rRaREREQAGoYEpJdISfyxEQUNPUQc8AI5bs5khkHEF+nnzQuZ7G/YiIiOkUgAqiFa/Dqc3g6Qdd54BHIdNKWbTlFIu3ncbFAp90bUBRH3fTahEREblGAaig+WsmbP0Kx0zPM6FYRdNKOXTuMiOW7AZgUKuqNK5QzLRaREREbqQAVJCc2AAr/ut4/uBIqBJqWikJyTZemruVK8k2mlUuTr8WlU2rRURE5J8UgAqKmLOOyQ7tyVCzEzR/1dRyxiz7m33hsfgXcufjLvWxumjcj4iI5B0KQAVBmkHPtaDjZ6YOel6+8yxzNp4AYMKT9Qko7GlaLSIiIhlRAMrvDMOxwOmpzeBZBLrONnXQ84kL8Qz5dicAL7aoxH1VS5hWi4iIyM0oAOV3f82ErV+DxcUx07OJg56TUuwM+GYrsYkpNCxXlEGtqppWi4iIyK0oAOVnx9fDj284nj84EiqbN+gZ4INV+9hxKho/LzcmdWuAq1W/XiIikjfpGyq/ij59fdBzrUeh2SumlvPLvgim/3EUgPc716V0ES9T6xEREbkVBaD8KDnBMeg57lyeGPR8NvoKry3YAUDPpuVpXaukabWIiIhkhgJQfmMYsOI1OL3l6qDnOeDuY1o5KTY7A+dt51J8MrVL+zK0XXXTahEREcksBaD8ZvMXsG321UHPM6FYBVPLmfTLITYdvYiPu5VPu92Fh6vV1HpEREQyQwEoPzm+DlYOcTwPHQ2VHzS1nHWHI/n0l4MAjHusDhX8zeuJEhERyQoFoPwiddBzCtR+HJq+bGo5kZcTeWXedgwDnmxUho71S5taj4iISFYoAOUHyQkw/xmIOw+BtaHDp6YOerbbDV5bsINzsYlUCSjE6A61TKtFRETkdigA5XWGActfgzNbwauo6YOeAeZsPM5vB87j4erC5Kfuwtvd1dR6REREskoBKK/b/AVsvzbo+UsoWt7Ucs7FJvD+yv0ADG1bnWolC5taj4iIyO1QAMrLjv15w6Dnt6BSS3PrAd5ZtpfYxBTqlvHj2SblzS5HRETktigA5VXRp2Bhj6uDnjtD0wFmV8QfB8+zdMcZXCwwtlMdrC7mjUMSERG5E6YHoM8++4zy5cvj6elJSEgImzZtumX7qKgo+vfvT1BQEB4eHlStWpUVK1bc0TnznOQrNwx6rmP6oGeAhGQbI5bsBqB7k/LUKeNnaj0iIiJ3wtQANH/+fAYNGsSoUaPYunUr9erVo3Xr1pw7dy7D9klJSbRq1Ypjx46xaNEi9u/fz/Tp0ylduvRtnzPPMQxYNgjObLs66Hk2uHubXRVT1hzm2IV4Agp78NpDWuVdRETyN4thGIZZbx4SEsLdd9/N5MmTAbDb7QQHBzNgwACGDBmSrv3UqVP54IMP2LdvH25ubtlyzozExMTg5+dHdHQ0vr6+t/npbtPGz+HH/zoGPT+zOE+M+zly/jJtJv5Bks3OZ0/dxcN1g8wuSUREJJ2sfH+b1gOUlJTEli1bCA0NvV6MiwuhoaGsX78+w9csXbqUJk2a0L9/fwIDA6lduzbjxo3DZrPd9jnzlGNrYeVQx/NWb+eJ8GMYBiO+302Szc79VUvQro4WOhURkfzPtAlcIiMjsdlsBAYGptkfGBjIvn37MnzNkSNH+OWXX3j66adZsWIFhw4d4sUXXyQ5OZlRo0bd1jkBEhMTSUxMTN2OiYm5g092m6JOwoIeYNigzhPQ5KXcryEDS3ec4c9DF/BwdeHtjrWwmDwWSUREJDuYPgg6K+x2OwEBAUybNo2GDRvSpUsXhg0bxtSpU+/ovOPHj8fPzy/1ERwcnE0VZ9K1Qc/xkVCyDrSfZPqgZ4DoK8mMWbYXgAEPVKZcca31JSIiBYNpAcjf3x+r1UpERESa/REREZQsmfFllqCgIKpWrYrVen3F8Ro1ahAeHk5SUtJtnRNg6NChREdHpz5Onjx5B58siwwDlr0KZ7eDVzHoMidPDHoG+HDVfiIvJ1KphA9976todjkiIiLZxrQA5O7uTsOGDQkLC0vdZ7fbCQsLo0mTJhm+plmzZhw6dAi73Z6678CBAwQFBeHu7n5b5wTw8PDA19c3zSPXbPwcdnwDFis8MQuKlsu9976F7SejmL3xOADvdKqDh6v1X14hIiKSf5h6CWzQoEFMnz6dr776ir1799KvXz/i4uLo1asXAN27d2fo0KGp7fv168fFixcZOHAgBw4cYPny5YwbN47+/ftn+px5ytE/YNWbjucPjYGK95tbz1UpNjvDvtuFYcBjd5WmSaXiZpckIiKSrUxdxbJLly6cP3+ekSNHEh4eTv369Vm5cmXqIOYTJ07g4nI9owUHB7Nq1SpeffVV6tatS+nSpRk4cCBvvPFGps+ZZ0SddMz0bNigzpNwz4tmV5Tq6/XH2XMmBj8vN95sV8PsckRERLKdqfMA5VU5Pg9Q8hWY2RrO7oCSdaH3qjwz7ic8OoEHP1pDXJKN8Y/VoVvjsmaXJCIikin5Yh4gp2UY8MNAR/jxLg5d886gZ4C3l+0hLsnGXWWL0KVRLt8NJyIikksUgHLbhimwc/71Qc9F8k4Py6/7zrFiVzhWFwtjH62DixY7FRGRAkoBKDcd/R1+Gu54/tA7UOE+c+u5wZUkGyOXOhY77dO8AjWCcnkJEBERkVykAJSb9i13DHqu2wXu6Wd2NWlM/vUgJy9eoZSfJwMfrGJ2OSIiIjnK1LvAnE6bdyGoPtTqlCdmer7mYEQs034/AsCoDrXw8dCvhYiIFGz6pstNFgvU72Z2FWkYhsGwJbtJthmE1gjgoZp5bLoAERGRHKBLYE7u262n2XT0Il5uVkZ30GKnIiLiHBSAnNiluCTGrXAsdjowtApliuad2/FFRERykgKQE3tv5T4uxiVRNbAQfZpXMLscERGRXKMA5KT+OnaReZsdq96PfbQOblb9KoiIiPPQt54TSrbZGfadY86fLo2Cubt8MZMrEhERyV0KQE5o5tqj7I+Ipai3G0PaVje7HBERkVynAORkTl2KZ+LqgwC82a4GRX3cTa5IREQk9ykAOZnRS//mSrKNxhWK0blhGbPLERERMYUCkBP5aU84q/dG4OpiYWyn2przR0REnJYCkJOIS0xh9NI9ADx/X0WqBBY2uSIRERHzKAA5iUlhBzkTnUCZol4MeECLnYqIiHNTAHIC+8Jj+GLtUQDGdKyNl7vV5IpERETMpQBUwNntBsO+243NbtC2dklaVg8wuyQRERHTKQAVcAv+OsmW45fwcbcysn1Ns8sRERHJExSACrALlxMZ/+M+AAY9VI0gPy+TKxIREckbFIAKsHEr9hF9JZmaQb70aFLO7HJERETyDAWgAmr94Qt8u/UUFguMfbQ2rlrsVEREJJW+FQugpBQ7w5fsAuDpkLI0KFvU5IpERETyFgWgAmj6H0c4fD4O/0LuvN5ai52KiIj8kwJQAXPiQjyTwhyLnQ5/uCZ+Xm4mVyQiIpL3KAAVIIZhMOL73SSm2GlaqTgd65cyuyQREZE8SQGoAPlxdzi/HTiPu9WFMVrsVERE5KYUgAqI2IRk3vrBsdjpCy0qUalEIZMrEhERybsUgAqICT8fICImkXLFvXmxRSWzyxEREcnTFIAKgN2no/lq3THAsdipp5sWOxUREbkVBaB8zmY3GPbdLuwGtK9XivuqljC7JBERkTxPASifm7vxODtORVPYw5URD9cwuxwREZF8QQEoHzsXm8D7K/cD8HqbagT4eppckYiISP6gAJSPvbNsL7GJKdQt48fTIVrsVEREJLMUgPKpPw6eZ+mOM7hYYGynOlhdNOePiIhIZikA5UMJyTZGLNkNQPcm5alTxs/kikRERPIXBaB8aMqawxy7EE9AYQ9ee6iq2eWIiIjkOwpA+czRyDimrDkMwKj2tSjsqcVORUREsipPBKDPPvuM8uXL4+npSUhICJs2bbpp21mzZmGxWNI8PD3T3v3Us2fPdG3atGmT0x8jxxmGwYglu0my2bm/agna1SlpdkkiIiL5kqvZBcyfP59BgwYxdepUQkJCmDhxIq1bt2b//v0EBARk+BpfX1/279+fup3Rop9t2rThyy+/TN328PDI/uJz2dIdZ1h7KBIPVxfe7lhLi52KiIjcJtN7gCZMmEDfvn3p1asXNWvWZOrUqXh7ezNz5sybvsZisVCyZMnUR2BgYLo2Hh4eadoULVo0Jz9Gjou+ksyYZXsBGPBAZcoV9zG5IhERkfzL1ACUlJTEli1bCA0NTd3n4uJCaGgo69evv+nrLl++TLly5QgODqZjx47s2bMnXZs1a9YQEBBAtWrV6NevHxcuXLjp+RITE4mJiUnzyGs+XLWfyMuJVCrhQ9/7KppdjoiISL5magCKjIzEZrOl68EJDAwkPDw8w9dUq1aNmTNn8v333zN79mzsdjtNmzbl1KlTqW3atGnD119/TVhYGO+99x6//fYbbdu2xWazZXjO8ePH4+fnl/oIDg7Ovg+ZDbafjGL2xuMAvNOpDh6uWuxURETkTpg+BiirmjRpQpMmTVK3mzZtSo0aNfj8888ZM2YMAF27dk09XqdOHerWrUulSpVYs2YNDz74YLpzDh06lEGDBqVux8TE5JkQlGKzM+y7XRgGPNagNE0qFTe7JBERkXzP1B4gf39/rFYrERERafZHRERQsmTm7nByc3OjQYMGHDp06KZtKlasiL+//03beHh44Ovrm+aRV3y9/jh7zsTg6+nKm1rsVEREJFuYGoDc3d1p2LAhYWFhqfvsdjthYWFpenluxWazsWvXLoKCgm7a5tSpU1y4cOGWbfKi8OgEPvrJcbfbkLY18C+U/+9kExERyQtMvwts0KBBTJ8+na+++oq9e/fSr18/4uLi6NWrFwDdu3dn6NChqe3ffvttfvrpJ44cOcLWrVt55plnOH78OM899xzgGCD9+uuvs2HDBo4dO0ZYWBgdO3akcuXKtG7d2pTPeLveXraHuCQbDcoWoevdeeOSnIiISEFg+higLl26cP78eUaOHEl4eDj169dn5cqVqQOjT5w4gYvL9Zx26dIl+vbtS3h4OEWLFqVhw4asW7eOmjVrAmC1Wtm5cydfffUVUVFRlCpVioceeogxY8bkq7mAft13jhW7wrG6WBjbqQ4uWuxUREQk21gMwzDMLiKviYmJwc/Pj+joaFPGA11JsvHQxN84efEKfe+twLCHa+Z6DSIiIvlNVr6/Tb8EJulN/vUgJy9eIcjPk1dCtdipiIhIdlMAymMORsQy7fcjAIzuUAsfD9OvUoqIiBQ4CkB5iGEYDFuym2SbQWiNAB6qmX6JDxEREblzCkB5yLdbT7Pp6EW83KyM7qDFTkVERHKKAlAecSkuiXErHIudDgytQpmi3iZXJCIiUnApAOUR763cx8W4JKoGFqJP8wpmlyMiIlKgKQDlAX8du8i8zScBGPtoHdys+rGIiIjkJH3TmizZZmfYd7sB6NIomLvLFzO5IhERkYJPAchkM9ceZX9ELEW93RjStrrZ5YiIiDgFBSATnboUz8TVBwF4s10Nivq4m1yRiIiIc1AAMtFbP/zNlWQbjSsUo3PDMmaXIyIi4jQUgEzy055wfv47AlcXC2M71dacPyIiIrlIAcgEcYkpjF66B4Dn76tIlcDCJlckIiLiXBSATDAp7CBnohMoU9SLAQ9UMbscERERp6MAlMv2hcfwxdqjAIzpWBsvd6vJFYmIiDgfBaBcZLcbDPtuNza7QZtaJWlZPcDskkRERJySAlAuWvDXSbYcv4SPu5VRHWqaXY6IiIjTUgDKRfFJNjxcXXi1VVWC/LzMLkdERMRpuZpdgDPp3bwCrWoGEuTnaXYpIiIiTk0BKJcFF/M2uwQRERGnp0tgIiIi4nQUgERERMTpKACJiIiI01EAEhEREaejACQiIiJORwFIREREnI4CkIiIiDgdBSARERFxOgpAIiIi4nQUgERERMTpKACJiIiI01EAEhEREaejACQiIiJOR6vBZ8AwDABiYmJMrkREREQy69r39rXv8VtRAMpAbGwsAMHBwSZXIiIiIlkVGxuLn5/fLdtYjMzEJCdjt9s5c+YMhQsXxmKxZOu5Y2JiCA4O5uTJk/j6+mbruSXr9PPIW/TzyFv088hb9PP4d4ZhEBsbS6lSpXBxufUoH/UAZcDFxYUyZcrk6Hv4+vrqFzgP0c8jb9HPI2/RzyNv0c/j1v6t5+caDYIWERERp6MAJCIiIk5HASiXeXh4MGrUKDw8PMwuRdDPI6/RzyNv0c8jb9HPI3tpELSIiIg4HfUAiYiIiNNRABIRERGnowAkIiIiTkcBSERERJyOAlAu+uyzzyhfvjyenp6EhISwadMms0tySuPHj+fuu++mcOHCBAQE0KlTJ/bv3292WXLVu+++i8Vi4ZVXXjG7FKd2+vRpnnnmGYoXL46Xlxd16tThr7/+Mrssp2Sz2RgxYgQVKlTAy8uLSpUqMWbMmEytdyU3pwCUS+bPn8+gQYMYNWoUW7dupV69erRu3Zpz586ZXZrT+e233+jfvz8bNmzg559/Jjk5mYceeoi4uDizS3N6mzdv5vPPP6du3bpml+LULl26RLNmzXBzc+PHH3/k77//5qOPPqJo0aJml+aU3nvvPaZMmcLkyZPZu3cv7733Hu+//z6ffvqp2aXla7oNPpeEhIRw9913M3nyZMCx3lhwcDADBgxgyJAhJlfn3M6fP09AQAC//fYb9913n9nlOK3Lly9z11138b///Y933nmH+vXrM3HiRLPLckpDhgzhzz//5I8//jC7FAEeeeQRAgMDmTFjRuq+xx9/HC8vL2bPnm1iZfmbeoByQVJSElu2bCE0NDR1n4uLC6Ghoaxfv97EygQgOjoagGLFiplciXPr378/Dz/8cJr/T8QcS5cupVGjRjzxxBMEBATQoEEDpk+fbnZZTqtp06aEhYVx4MABAHbs2MHatWtp27atyZXlb1oMNRdERkZis9kIDAxMsz8wMJB9+/aZVJWAoyfulVdeoVmzZtSuXdvscpzWvHnz2Lp1K5s3bza7FAGOHDnClClTGDRoEG+++SabN2/m5Zdfxt3dnR49ephdntMZMmQIMTExVK9eHavVis1mY+zYsTz99NNml5avKQCJU+vfvz+7d+9m7dq1ZpfitE6ePMnAgQP5+eef8fT0NLscwfEPg0aNGjFu3DgAGjRowO7du5k6daoCkAkWLFjAnDlzmDt3LrVq1WL79u288sorlCpVSj+PO6AAlAv8/f2xWq1ERESk2R8REUHJkiVNqkpeeuklli1bxu+//06ZMmXMLsdpbdmyhXPnznHXXXel7rPZbPz+++9MnjyZxMRErFariRU6n6CgIGrWrJlmX40aNfj2229Nqsi5vf766wwZMoSuXbsCUKdOHY4fP8748eMVgO6AxgDlAnd3dxo2bEhYWFjqPrvdTlhYGE2aNDGxMudkGAYvvfQS3333Hb/88gsVKlQwuySn9uCDD7Jr1y62b9+e+mjUqBFPP/0027dvV/gxQbNmzdJNDXHgwAHKlStnUkXOLT4+HheXtF/XVqsVu91uUkUFg3qAcsmgQYPo0aMHjRo1onHjxkycOJG4uDh69epldmlOp3///sydO5fvv/+ewoULEx4eDoCfnx9eXl4mV+d8ChcunG78lY+PD8WLF9e4LJO8+uqrNG3alHHjxvHkk0+yadMmpk2bxrRp08wuzSm1b9+esWPHUrZsWWrVqsW2bduYMGECvXv3Nru0fE23weeiyZMn88EHHxAeHk79+vWZNGkSISEhZpfldCwWS4b7v/zyS3r27Jm7xUiGWrRoodvgTbZs2TKGDh3KwYMHqVChAoMGDaJv375ml+WUYmNjGTFiBN999x3nzp2jVKlSdOvWjZEjR+Lu7m52efmWApCIiIg4HY0BEhEREaejACQiIiJORwFIREREnI4CkIiIiDgdBSARERFxOgpAIiIi4nQUgERERMTpKACJiGSCxWJhyZIlZpchItlEAUhE8ryePXtisVjSPdq0aWN2aSKST2ktMBHJF9q0acOXX36ZZp+Hh4dJ1YhIfqceIBHJFzw8PChZsmSaR9GiRQHH5akpU6bQtm1bvLy8qFixIosWLUrz+l27dvHAAw/g5eVF8eLFef7557l8+XKaNjNnzqRWrVp4eHgQFBTESy+9lOZ4ZGQkjz76KN7e3lSpUoWlS5fm7IcWkRyjACQiBcKIESN4/PHH2bFjB08//TRdu3Zl7969AMTFxdG6dWuKFi3K5s2bWbhwIatXr04TcKZMmUL//v15/vnn2bVrF0uXLqVy5cpp3uOtt97iySefZOfOnbRr146nn36aixcv5urnFJFsYoiI5HE9evQwrFar4ePjk+YxduxYwzAMAzBeeOGFNK8JCQkx+vXrZxiGYUybNs0oWrSocfny5dTjy5cvN1xcXIzw8HDDMAyjVKlSxrBhw25aA2AMHz48dfvy5csGYPz444/Z9jlFJPdoDJCI5AstW7ZkypQpafYVK1Ys9XmTJk3SHGvSpAnbt28HYO/evdSrVw8fH5/U482aNcNut7N//34sFgtnzpzhwQcfvGUNdevWTX3u4+ODr68v586du92PJCImUgASkXzBx8cn3SWp7OLl5ZWpdm5ubmm2LRYLdrs9J0oSkRymMUAiUiBs2LAh3XaNGjUAqFGjBjt27CAuLi71+J9//omLiwvVqlWjcOHClC9fnrCwsFytWUTMox4gEckXEhMTCQ8PT7PP1dUVf39/ABYuXEijRo1o3rw5c+bMYdOmTcyYMQOAp59+mlGjRtGjRw9Gjx7N+fPnGTBgAM8++yyBgYEAjB49mhdeeIGAgADatm1LbGwsf/75JwMGDMjdDyoiuUIBSETyhZUrVxIUFJRmX7Vq1di3bx/guENr3rx5vPjiiwQFBfHNN99Qs2ZNALy9vVm1ahUDBw7k7rvvxtvbm8cff5wJEyaknqtHjx4kJCTw8ccfM3jwYPz9/encuXPufUARyVUWwzAMs4sQEbkTFouF7777jk6dOpldiojkExoDJCIiIk5HAUhEREScjsYAiUi+pyv5IpJV6gESERERp6MAJCIiIk5HAUhEREScjgKQiIiIOB0FIBEREXE6CkAiIiLidBSARERExOkoAImIiIjTUQASERERp/P/SL07g5FK2BIAAAAASUVORK5CYII=",
+      "text/plain": [
+       "<Figure size 640x480 with 1 Axes>"
+      ]
+     },
+     "metadata": {},
+     "output_type": "display_data"
+    }
+   ],
+   "source": [
+    "# Plot the Area Under Curve(AUC) of loss during training\n",
+    "plt.plot(history['train_auc_1'])\n",
+    "plt.plot(history['val_auc_1'])\n",
+    "plt.title('Model Area Under Curve')\n",
+    "plt.ylabel('Area Under Curve')\n",
+    "plt.xlabel('Epoch')\n",
+    "plt.legend(['Train', 'Val'], loc='upper left')\n",
+    "plt.show()"
+   ]
+  },
+  {
+   "cell_type": "markdown",
+   "metadata": {},
+   "source": [
+    "Let's call the evaluation function"
+   ]
+  },
+  {
+   "cell_type": "code",
+   "execution_count": 29,
+   "metadata": {},
+   "outputs": [
+    {
+     "name": "stderr",
+     "output_type": "stream",
+     "text": [
+      "Evaluate Processing:: 100%|█████████████████████████████████████████████████████████████████████████████████████| 8/8 [00:00<00:00, 171.46it/s, loss:0.2899125814437866 accuracy:0.8751381039619446 auc_1:0.8452339172363281]\n"
+     ]
+    }
+   ],
+   "source": [
+    "global_metric = sl_model.evaluate(test_data, test_label, batch_size=128)"
+   ]
+  },
+  {
+   "cell_type": "markdown",
+   "metadata": {},
+   "source": [
+    "## Contrast to local model"
+   ]
+  },
+  {
+   "cell_type": "markdown",
+   "metadata": {},
+   "source": [
+    "#### Model\n",
+    "The model structure is consistent with the model of split learning above, but only the model structure of Alice is used here. The model definition refers to the code below.\n",
+    "#### Data\n",
+    "The data also use kaggle's anti-fraud data. Here, we just use Alice's data of the new bank."
+   ]
+  },
+  {
+   "cell_type": "code",
+   "execution_count": 30,
+   "metadata": {},
+   "outputs": [],
+   "source": [
+    "from tensorflow import keras\n",
+    "from tensorflow.keras import layers\n",
+    "import tensorflow as tf\n",
+    "from sklearn.model_selection import train_test_split\n",
+    "\n",
+    "def create_model():\n",
+    "\n",
+    "    model = keras.Sequential(\n",
+    "        [\n",
+    "            keras.Input(shape=4),\n",
+    "            layers.Dense(100,activation =\"relu\" ),\n",
+    "            layers.Dense(64, activation='relu'),\n",
+    "            layers.Dense(64, activation='relu'),\n",
+    "            layers.Dense(1, activation='sigmoid')\n",
+    "        ]\n",
+    "    )\n",
+    "    model.compile(loss='binary_crossentropy',\n",
+    "                      optimizer='adam',\n",
+    "                      metrics=[\"accuracy\",tf.keras.metrics.AUC()])\n",
+    "    return model\n",
+    "\n",
+    "single_model = create_model()"
+   ]
+  },
+  {
+   "cell_type": "markdown",
+   "metadata": {},
+   "source": [
+    "data process"
+   ]
+  },
+  {
+   "cell_type": "code",
+   "execution_count": 31,
+   "metadata": {},
+   "outputs": [],
+   "source": [
+    "import pandas as pd\n",
+    "from sklearn.model_selection import train_test_split\n",
+    "from sklearn.preprocessing import MinMaxScaler\n",
+    "from sklearn.preprocessing import LabelEncoder\n",
+    "\n",
+    "encoder = LabelEncoder()\n",
+    "single_part_data = alice_data.copy()\n",
+    "\n",
+    "single_part_data['job'] = encoder.fit_transform(alice_data['job'])\n",
+    "single_part_data['marital'] = encoder.fit_transform(alice_data['marital'])\n",
+    "single_part_data['education'] = encoder.fit_transform(alice_data['education'])\n",
+    "single_part_data['y'] =  encoder.fit_transform(alice_data['y'])"
+   ]
+  },
+  {
+   "cell_type": "code",
+   "execution_count": 32,
+   "metadata": {},
+   "outputs": [],
+   "source": [
+    "y = single_part_data['y']\n",
+    "alice_data = single_part_data.drop(columns=['y'],inplace=False)"
+   ]
+  },
+  {
+   "cell_type": "code",
+   "execution_count": 33,
+   "metadata": {},
+   "outputs": [],
+   "source": [
+    "scaler = MinMaxScaler()\n",
+    "alice_data = scaler.fit_transform(alice_data)"
+   ]
+  },
+  {
+   "cell_type": "code",
+   "execution_count": 34,
+   "metadata": {},
+   "outputs": [],
+   "source": [
+    "train_data,test_data = train_test_split(alice_data,train_size=0.8,random_state=random_state)\n",
+    "train_label,test_label = train_test_split(y,train_size=0.8,random_state=random_state)"
+   ]
+  },
+  {
+   "cell_type": "code",
+   "execution_count": 35,
+   "metadata": {},
+   "outputs": [
+    {
+     "data": {
+      "text/plain": [
+       "(4521, 4)"
+      ]
+     },
+     "execution_count": 35,
+     "metadata": {},
+     "output_type": "execute_result"
+    }
+   ],
+   "source": [
+    "alice_data.shape"
+   ]
+  },
+  {
+   "cell_type": "code",
+   "execution_count": 36,
+   "metadata": {},
+   "outputs": [
+    {
+     "name": "stdout",
+     "output_type": "stream",
+     "text": [
+      "Epoch 1/10\n",
+      "29/29 [==============================] - 1s 10ms/step - loss: 0.5564 - accuracy: 0.8261 - auc_3: 0.4520 - val_loss: 0.4089 - val_accuracy: 0.8729 - val_auc_3: 0.4384\n",
+      "Epoch 2/10\n",
+      "29/29 [==============================] - 0s 3ms/step - loss: 0.3771 - accuracy: 0.8877 - auc_3: 0.4524 - val_loss: 0.3969 - val_accuracy: 0.8729 - val_auc_3: 0.4322\n",
+      "Epoch 3/10\n",
+      "29/29 [==============================] - 0s 3ms/step - loss: 0.3653 - accuracy: 0.8877 - auc_3: 0.4417 - val_loss: 0.3911 - val_accuracy: 0.8729 - val_auc_3: 0.4316\n",
+      "Epoch 4/10\n",
+      "29/29 [==============================] - 0s 3ms/step - loss: 0.3601 - accuracy: 0.8877 - auc_3: 0.4514 - val_loss: 0.3875 - val_accuracy: 0.8729 - val_auc_3: 0.4443\n",
+      "Epoch 5/10\n",
+      "29/29 [==============================] - 0s 3ms/step - loss: 0.3585 - accuracy: 0.8877 - auc_3: 0.4626 - val_loss: 0.3855 - val_accuracy: 0.8729 - val_auc_3: 0.4680\n",
+      "Epoch 6/10\n",
+      "29/29 [==============================] - 0s 3ms/step - loss: 0.3571 - accuracy: 0.8877 - auc_3: 0.4737 - val_loss: 0.3839 - val_accuracy: 0.8729 - val_auc_3: 0.4867\n",
+      "Epoch 7/10\n",
+      "29/29 [==============================] - 0s 3ms/step - loss: 0.3557 - accuracy: 0.8877 - auc_3: 0.4879 - val_loss: 0.3828 - val_accuracy: 0.8729 - val_auc_3: 0.5052\n",
+      "Epoch 8/10\n",
+      "29/29 [==============================] - 0s 2ms/step - loss: 0.3547 - accuracy: 0.8877 - auc_3: 0.5001 - val_loss: 0.3818 - val_accuracy: 0.8729 - val_auc_3: 0.5164\n",
+      "Epoch 9/10\n",
+      "29/29 [==============================] - 0s 2ms/step - loss: 0.3539 - accuracy: 0.8877 - auc_3: 0.5107 - val_loss: 0.3807 - val_accuracy: 0.8729 - val_auc_3: 0.5290\n",
+      "Epoch 10/10\n",
+      "29/29 [==============================] - 0s 2ms/step - loss: 0.3530 - accuracy: 0.8877 - auc_3: 0.5212 - val_loss: 0.3799 - val_accuracy: 0.8729 - val_auc_3: 0.5368\n"
+     ]
+    },
+    {
+     "data": {
+      "text/plain": [
+       "<keras.callbacks.History at 0x7fd7a85ec7c0>"
+      ]
+     },
+     "execution_count": 36,
+     "metadata": {},
+     "output_type": "execute_result"
+    }
+   ],
+   "source": [
+    "single_model.fit(train_data,train_label,validation_data=(test_data,test_label),batch_size=128,epochs=10,shuffle=False)"
+   ]
+  },
+  {
+   "cell_type": "code",
+   "execution_count": 37,
+   "metadata": {},
+   "outputs": [
+    {
+     "name": "stdout",
+     "output_type": "stream",
+     "text": [
+      "8/8 [==============================] - 0s 1ms/step - loss: 0.3799 - accuracy: 0.8729 - auc_3: 0.5368\n"
+     ]
+    },
+    {
+     "data": {
+      "text/plain": [
+       "[0.3799220025539398, 0.8729282021522522, 0.5367639064788818]"
+      ]
+     },
+     "execution_count": 37,
+     "metadata": {},
+     "output_type": "execute_result"
+    }
+   ],
+   "source": [
+    "single_model.evaluate(test_data, test_label, batch_size=128)"
+   ]
+  },
+  {
+   "cell_type": "markdown",
+   "metadata": {},
+   "source": [
+    "### Summary\n",
+    "The above two experiments simulate a typical vertical scene training problem. Alice and Bob have the same sample group, but each side has only a part of the features. If Alice only uses her own data to train the model, an accuracy of **0.872**, AUC **0.53** model can be obtained. However, if Bob's data are combined, a model with an accuracy of **0.875**  and AUC **0.885** can be obtained."
+   ]
+  },
+  {
+   "cell_type": "markdown",
+   "metadata": {},
+   "source": [
+    "## Conclusion"
+   ]
+  },
+  {
+   "cell_type": "markdown",
+   "metadata": {},
+   "source": [
+    "* This tutorial introduces what is split learning and how to do it in secretFlow  \n",
+    "* It can be seen from the experimental data that split learning has significant advantages in expanding sample dimension and improving model effect through joint multi-party training\n",
+    "* This tutorial uses plaintext aggregation to demonstrate, without considering the leakage problem of hidden layer. Secretflow provides AggLayer to avoid the leakage problem of hidden layer plaintext transmission through MPC,TEE,HE, and DP. If you are interested, please refer to relevant documents.\n",
+    "* Next, you may want to try different data sets, you need to vertically shard the data first and then follow the flow of this tutorial\n"
+   ]
+  }
+ ],
+ "metadata": {
+  "kernelspec": {
+   "display_name": "Python 3 (ipykernel)",
+   "language": "python",
+   "name": "python3"
+  },
+  "language_info": {
+   "codemirror_mode": {
+    "name": "ipython",
+    "version": 3
+   },
+   "file_extension": ".py",
+   "mimetype": "text/x-python",
+   "name": "python",
+   "nbconvert_exporter": "python",
+   "pygments_lexer": "ipython3",
+   "version": "3.8.16"
+  },
+  "vscode": {
+   "interpreter": {
+    "hash": "ae1fdd5fd034b7d694352220485921694ff89198520409089b4646721fce11ca"
+   }
+  }
+ },
+ "nbformat": 4,
+ "nbformat_minor": 4
+}