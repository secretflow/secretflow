--- conflicted
+++ resolved
@@ -2,21 +2,27 @@
 
 ## Pre-knowledge: about Ray
 
-SecretFlow uses Ray as its distributed framework. A Ray cluster consists of a head node and zero or several slave nodes, for more information about Ray, please visit [Ray official website](https://docs.ray.io/).
+SecretFlow uses Ray as its distributed framework. A Ray cluster consists of a
+head node and zero or several slave nodes, for more information about Ray,
+please visit [Ray official website](https://docs.ray.io/).
 
 ## Simulation
 
-SecretFlow is designed for fast simulation on a single host or on multiple nodes with single ray cluster.
+SecretFlow is designed for fast simulation on a single host or on multiple nodes
+with single ray cluster.
 
 **Note**
 
-SecretFlow with single ray cluster is for simulation only. Please refer to `production` section below for production.
+SecretFlow with single ray cluster is for simulation only. Please refer to
+`production` section below for production.
 
 ---
 
 ### Standalone mode for simulation
 
-Use `secretflow.init` directly to run secretflow in standalone mode. A ray cluster with only one node will be started, and it will automatically shut down when the program exits.
+Use `secretflow.init` directly to run secretflow in standalone mode. A ray
+cluster with only one node will be started, and it will automatically shut down
+when the program exits.
 
 ```python
 >>> import secretflow as sf
@@ -25,12 +31,15 @@
 
 ### Cluster mode for simulation
 
-In the cluster simulation mode, each Ray node simulates an participant. This is done by adding the participant name as resource tag on each Ray node, and then the calculation task of each participant is dispatched to the corresponding Ray node.
-The overall communication network is as follows.
+In the cluster simulation mode, each Ray node simulates an participant. This is
+done by adding the participant name as resource tag on each Ray node, and then
+the calculation task of each participant is dispatched to the corresponding Ray
+node. The overall communication network is as follows.
 
 ![simulation_comm](resources/simulation_comm_en.png)
 
-The following is an example showing how to build a cluster consisting of alice and bob on multiple nodes.
+The following is an example showing how to build a cluster consisting of alice
+and bob on multiple nodes.
 
 #### Start head node
 
@@ -41,7 +50,8 @@
 **NOTE**
 
 1. Remember to use the real ip and port instead.
-2. `{"alice": 16}` means that alice can run up to 16 workers at the same time. Just feel free to change it if you like.
+2. `{"alice": 16}` means that alice can run up to 16 workers at the same time.
+   Just feel free to change it if you like.
 
 ---
 
@@ -49,13 +59,15 @@
 ray start --head --node-ip-address="ip" --port="port" --resources='{"alice": 16}' --include-dashboard=False --disable-usage-stats
 ```
 
-Head node starts successfully if you see "Ray runtime started." in the screen output.
+Head node starts successfully if you see "Ray runtime started." in the screen
+output.
 
 Now we have a cluster with a head node only, let us start more nodes.
 
 #### Start other nodes
 
-Start a node with the tag "bob" on another machine. The node will connect to the head node and join the cluster.
+Start a node with the tag "bob" on another machine. The node will connect to the
+head node and join the cluster.
 
 ---
 
@@ -69,22 +81,26 @@
 ray start --address="ip:port" --resources='{"bob": 16}' --disable-usage-stats
 ```
 
-The node starts successfully if you see "Ray runtime started." in the screen output.
-A Ray cluster consisting of two Ray nodes has been built by now, while the head node simulates `alice` and the slave node simulates `bob`.
-
-You can repeat the step above to start more nodes with using other parties as resources tag as you like.
+The node starts successfully if you see "Ray runtime started." in the screen
+output. A Ray cluster consisting of two Ray nodes has been built by now, while
+the head node simulates `alice` and the slave node simulates `bob`.
+
+You can repeat the step above to start more nodes with using other parties as
+resources tag as you like.
 
 #### Start SecretFlow
 
-Now you can start SecretFlow and run your code.
-The following code shows that alice and bob each execute a function that returns the input value.
+Now you can start SecretFlow and run your code. The following code shows that
+alice and bob each execute a function that returns the input value.
 
 ---
 
 **Tips**
 
-1. Replace `ip:port` in `sf.init` with the `node-ip-address` and `port` of head node please.
-2. If you start more nodes (such as carol, davy, etc.), remember to add the new party name in the `parties=['alice', 'bob']` parameter.
+1. Replace `ip:port` in `sf.init` with the `node-ip-address` and `port` of head
+   node please.
+2. If you start more nodes (such as carol, davy, etc.), remember to add the new
+   party name in the `parties=['alice', 'bob']` parameter.
 
 ---
 
@@ -102,8 +118,8 @@
 
 #### (optional) How to shut down the cluster
 
-In some cases you would like to shut down the cluster, the following command will help you.
-Remember to run the command on all machines.
+In some cases you would like to shut down the cluster, the following command
+will help you. Remember to run the command on all machines.
 
 Note that all ray processors on the machine will be stopped, which means all ray
 clusters will be stopped.
@@ -114,11 +130,11 @@
 
 #### (optional) How to setup an SPU in cluster mode
 
-`SPU` consists of multi workers on different nodes.
-For performance reasons, the major part of SPU is written in C++.
-SPU is based on Brpc, which indicates it has a separated service mesh independent of Ray's networking.
-In a word, you need to assign different ports for the SPU for now.
-We are working on merging them.
+`SPU` consists of multi workers on different nodes. For performance reasons, the
+major part of SPU is written in C++. SPU is based on Brpc, which indicates it
+has a separated service mesh independent of Ray's networking. In a word, you
+need to assign different ports for the SPU for now. We are working on merging
+them.
 
 A typical SPU config is as follows.
 
@@ -126,10 +142,13 @@
 
 **Tips**
 
-1. Replace `address` in `sf.init` with the `node-ip-address` and `port` of head node please.
-2. Fill `address` of `alice` with the address which can be accessed by `bob` and choose **an unused port** different with Ray.
+1. Replace `address` in `sf.init` with the `node-ip-address` and `port` of head
+   node please.
+2. Fill `address` of `alice` with the address which can be accessed by `bob` and
+   choose **an unused port** different with Ray.
 3. `listen_addr` of `alice` can use the same port of alice `address`.
-4. Fill `address` of `bob` with the ip which can be accessed by `alice` and choose **an unused port** different with Ray.
+4. Fill `address` of `bob` with the ip which can be accessed by `alice` and
+   choose **an unused port** different with Ray.
 5. `listen_addr` of `bob` can use the same port of bob `address`.
 
 ---
@@ -166,14 +185,16 @@
 spu = sf.SPU(cluster_def=cluster_def)
 ```
 
-For more configurations of SPU, please refer to [SPU config](https://www.secretflow.org.cn/docs/spu/en/reference/runtime_config.html)
+For more configurations of SPU, please refer to
+[SPU config](https://www.secretflow.org.cn/docs/spu/en/reference/runtime_config.html)
 
 ---
 
 **Note**
 
-You will see the usage of setup an spu in many tutorials. But
-be careful that it works only in standalone mode because `sf.utils.testing.cluster_def` use `127.0.0.1` as the default ip.
+You will see the usage of setup an spu in many tutorials. But be careful that it
+works only in standalone mode because `sf.utils.testing.cluster_def` use
+`127.0.0.1` as the default ip.
 
 ```python
 >>> spu = sf.SPU(sf.utils.testing.cluster_def(['alice', 'bob', 'carol']))
@@ -183,29 +204,48 @@
 
 ### Deploy SecretFlow in a docker container with simulation mode
 
-You may need to understand the concept of [docker network](https://docs.docker.com/network/) firstly. The two main docker networks are [host network](https://docs.docker.com/network/host/) and [bridge network](https://docs.docker.com/network/bridge/), you can click the link to read the official documentation to learn more."
-
-SecretFlow recommends to start the container using the host network mode, and the following will explain the reasons to you.
+You may need to understand the concept of
+[docker network](https://docs.docker.com/network/) firstly. The two main docker
+networks are [host network](https://docs.docker.com/network/host/) and
+[bridge network](https://docs.docker.com/network/bridge/), you can click the
+link to read the official documentation to learn more."
+
+SecretFlow recommends to start the container using the host network mode, and
+the following will explain the reasons to you.
 
 #### (Recommended) Host network
 
-When you start the docker container using host network (e.g. run container with `--network host`), the container will share the network of the host machine. Therefore, no special configuration is required to build a SecretFlow cluster in this case, and you can directly use the address of the host as the communication address between nodes. Refer to the preceding steps for deployment..
+When you start the docker container using host network (e.g. run container with
+`--network host`), the container will share the network of the host machine.
+Therefore, no special configuration is required to build a SecretFlow cluster in
+this case, and you can directly use the address of the host as the communication
+address between nodes. Refer to the preceding steps for deployment..
 
 #### (Not recommended) Bridge network
 
-If you start the Docker container with a bridge network, it means that the container will have an isolated network with a different IP address from the host, and containers on different bridge networks are not connected by default.
-Although you can map ports to the host through port mapping, since the communication between Ray's multiple nodes is complex, involving many ports, it is easy to make mistakes and difficult to configure correctly, so we do not recommend using the bridge mode to build the simulation cluster.
-
-If you cannot use the host network for some unavoidable reasons, we hope the following instructions will be helpful for you to deploy SecretFlow using the bridge network.
+If you start the Docker container with a bridge network, it means that the
+container will have an isolated network with a different IP address from the
+host, and containers on different bridge networks are not connected by default.
+Although you can map ports to the host through port mapping, since the
+communication between Ray's multiple nodes is complex, involving many ports, it
+is easy to make mistakes and difficult to configure correctly, so we do not
+recommend using the bridge mode to build the simulation cluster.
+
+If you cannot use the host network for some unavoidable reasons, we hope the
+following instructions will be helpful for you to deploy SecretFlow using the
+bridge network.
 
 ##### Scenario 1: Deploying a simulation cluster using multiple Docker containers on a single machine.
 
-The following steps show how to start multiple containers on one machine. Since it is on the same machine, multiple containers can use the same bridge network for communication.
+The following steps show how to start multiple containers on one machine. Since
+it is on the same machine, multiple containers can use the same bridge network
+for communication.
 
 1. Create a bridege network
 
-The following command creates a bridge network with network segment 192.168.0.1/24 named `sfnet`.
-Note that this network segment is only an example, and you can modify the network segment address according to your own needs.
+The following command creates a bridge network with network segment
+192.168.0.1/24 named `sfnet`. Note that this network segment is only an example,
+and you can modify the network segment address according to your own needs.
 
 ```bash
 docker network create sfnet --subnet 192.168.0.1/24
@@ -213,13 +253,16 @@
 
 2. Start the first container to simulate party `alice`
 
-The following command starts the container named `secretflow0`, uses the bridege network created in the first step, and specifies the ip as 192.168.0.10.
+The following command starts the container named `secretflow0`, uses the bridege
+network created in the first step, and specifies the ip as 192.168.0.10.
 
 ```bash
 docker run -it --network sfnet --ip 192.168.0.10 --name secretflow1 secretflow/secretflow-anolis8:latest bash
 ```
 
-After the container is started successfully, then we start the head node of ray. The following command starts Ray's head node listening on port 9001 (you are free to choose an unused port).
+After the container is started successfully, then we start the head node of ray.
+The following command starts Ray's head node listening on port 9001 (you are
+free to choose an unused port).
 
 ```
 ray start --head --port=9001 --resources='{"alice": 16}' --include-dashboard=False --disable-usage-stats
@@ -227,23 +270,27 @@
 
 3. Start the second container to simulate party `bob`
 
-The following command starts the container named `secretflow1`, uses the bridege network created in the first step, and specifies the ip as 192.168.0.20.
+The following command starts the container named `secretflow1`, uses the bridege
+network created in the first step, and specifies the ip as 192.168.0.20.
 
 ```bash
 docker run -it --network sfnet --ip 192.168.0.20 --name secretflow2 secretflow/secretflow-anolis8:latest bash
 ```
 
-After starting the container, we start Ray's slave node. The following command starts a slave node and connects to the head node started in the previous step.
+After starting the container, we start Ray's slave node. The following command
+starts a slave node and connects to the head node started in the previous step.
 
 ```
 ray start --address=192.168.0.10:9001 --resources='{"bob": 16}' --disable-usage-stats
 ```
 
-So far we have built two Ray nodes, representing party alice and bob respectively.
+So far we have built two Ray nodes, representing party alice and bob
+respectively.
 
 4. Start SecretFlow
 
-We start SecretFlow in the first container, the following Python code shows that SecretFlow has successfully connected to the Ray cluster.
+We start SecretFlow in the first container, the following Python code shows that
+SecretFlow has successfully connected to the Ray cluster.
 
 ```python
 >>> import secretflow as sf
@@ -255,7 +302,9 @@
 
 5. (Optional) Start the SPU device
 
-This step describes how to start the SPU device. Suppose the SPU uses port 9100 on alice and port 9200 on bob. (port numbers are examples only, you can choose any free port)
+This step describes how to start the SPU device. Suppose the SPU uses port 9100
+on alice and port 9200 on bob. (port numbers are examples only, you can choose
+any free port)
 
 ```python
 import spu
@@ -291,15 +340,22 @@
 
 ##### (Not recommended strongly) Scenario 2: Deploy a simulation cluster using multiple docker containers on multiple machines
 
-Due to the complexity of the Ray communication protocol, including cross-node mutual access and using many ports, it's really complex and error-prone to deploy multiple containers on multiple machines using the bridge network to build a Ray cluster for simulation. Ray's official support for this is not good, so we do not recommend this deployment mode.
+Due to the complexity of the Ray communication protocol, including cross-node
+mutual access and using many ports, it's really complex and error-prone to
+deploy multiple containers on multiple machines using the bridge network to
+build a Ray cluster for simulation. Ray's official support for this is not good,
+so we do not recommend this deployment mode.
 
 ## Production
 
-SecretFlow provides multi controller mode for production with enhanced security. (If you want to know more, welcome to read [Programming in SecretFlow](../developer/design/programming_in_secretflow.md))
-
-A SecretFlow cluster for production consists of several ray clusters, and every party has its own ray cluster.
-**Each participant must execute the code at the same time to complete the task of collaboration.**
-The architecture of the production mode is shown in the figure below.
+SecretFlow provides multi controller mode for production with enhanced security.
+(If you want to know more, welcome to read
+[Programming in SecretFlow](../developer/design/programming_in_secretflow.md))
+
+A SecretFlow cluster for production consists of several ray clusters, and every
+party has its own ray cluster. **Each participant must execute the code at the
+same time to complete the task of collaboration.** The architecture of the
+production mode is shown in the figure below.
 
 ![simulation_comm](resources/rayfed_comm_en.png)
 
@@ -307,7 +363,8 @@
 
 ### Setup a SecretFlow cluster crossing silo
 
-The following is an example showing how to build a cluster consisting of alice and bob for production.
+The following is an example showing how to build a cluster consisting of alice
+and bob for production.
 
 ---
 
@@ -319,14 +376,15 @@
 
 #### Start SecretFlow on the node of `alice`
 
-`alice` starts its ray cluster firstly. Note that the command here is to start Ray's head node.
+`alice` starts its ray cluster firstly. Note that the command here is to start
+Ray's head node.
 
 ```bash
 ray start --head --node-ip-address="ip" --port="port" --include-dashboard=False --disable-usage-stats
 ```
 
-Head node starts successfully if you see "Ray runtime started." in the screen output.
-So far, Alice's Ray cluster has been successfully built.
+Head node starts successfully if you see "Ray runtime started." in the screen
+output. So far, Alice's Ray cluster has been successfully built.
 
 Then `alice` initializes SecretFlow with a cluster config and runs the code.
 
@@ -334,17 +392,21 @@
 
 **Tips**
 
-1. Replace `ip:port` in `sf.init` with the `node-ip-address` and `port` of head node please.
-2. Fill `address` of `alice` with the address which can be accessed by `bob`. Remember to choose an unused port different with port of Ray and SPU.
-3. Fill `address` of `bob` with the address which can be accessed by `alice`. Remember to choose an unused port different with port of Ray and SPU.
+1. Replace `ip:port` in `sf.init` with the `node-ip-address` and `port` of head
+   node please.
+2. Fill `address` of `alice` with the address which can be accessed by `bob`.
+   Remember to choose an unused port different with port of Ray and SPU.
+3. Fill `address` of `bob` with the address which can be accessed by `alice`.
+   Remember to choose an unused port different with port of Ray and SPU.
 4. Note that `self_party` is `alice`.
-5. Please note that `sf.init` does not need to provide the `parties` parameter, but needs to provide a `cluster_config` to describe the communication address and port between the two organizations.
-<<<<<<< HEAD
-
-=======
-6. To ensure `ports` of `alice` and `bob` can be accessed by each other and the firewall of the system isn't disabled, you are supposed to add the 'address' of `alice` and `bob` into the IP whitelist of each other.
+5. Please note that `sf.init` does not need to provide the `parties` parameter,
+   but needs to provide a `cluster_config` to describe the communication address
+   and port between the two organizations.
+6. To ensure `ports` of `alice` and `bob` can be accessed by each other and the
+   firewall of the system isn't disabled, you are supposed to add the 'address'
+   of `alice` and `bob` into the IP whitelist of each other.
 7. The `telnet` command is typically used to test the accessibility of a port.
->>>>>>> 4275227f
+
 ---
 
 ```python
@@ -371,32 +433,39 @@
 
 #### Start SecretFlow on the node of `bob`
 
-`bob` starts its ray cluster firstly. Note that the command here is to start the head node of Ray, because bob needs to build a separate Ray cluster.
+`bob` starts its ray cluster firstly. Note that the command here is to start the
+head node of Ray, because bob needs to build a separate Ray cluster.
 
 ```bash
 ray start --head --node-ip-address="ip" --port="port" --include-dashboard=False --disable-usage-stats
 ```
 
-Head node starts successfully if you see "Ray runtime started." in the screen output.
-So far, Alice's Ray cluster has been successfully built.
-
-Then `bob` initializes SecretFlow with a cluster config almost same as `alice` except for `self_party` and ray address and runs the code.
+Head node starts successfully if you see "Ray runtime started." in the screen
+output. So far, Alice's Ray cluster has been successfully built.
+
+Then `bob` initializes SecretFlow with a cluster config almost same as `alice`
+except for `self_party` and ray address and runs the code.
 
 ---
 
 **Tips**
 
-1. Replace `address` in `sf.init` with the `node-ip-address` and `port` of head node please. Note, here is bob’s head node address, please don’t fill in alice’s.
-2. Fill `address` of `alice` with the address which can be accessed by `bob`. Remember to choose an unused port different with port of Ray and SPU.
-3. Fill `address` of `bob` with the address which can be accessed by `alice`. Remember to choose an unused port different with port of Ray and SPU.
+1. Replace `address` in `sf.init` with the `node-ip-address` and `port` of head
+   node please. Note, here is bob’s head node address, please don’t fill in
+   alice’s.
+2. Fill `address` of `alice` with the address which can be accessed by `bob`.
+   Remember to choose an unused port different with port of Ray and SPU.
+3. Fill `address` of `bob` with the address which can be accessed by `alice`.
+   Remember to choose an unused port different with port of Ray and SPU.
 4. Note that `self_party` is `bob`.
-5. Please note that `sf.init` does not need to provide the `parties` parameter, but needs to provide a `cluster_config` to describe the communication address and port between the two organizations.
-<<<<<<< HEAD
-
-=======
-6. To ensure `ports` of `alice` and `bob` can be accessed by each other and the firewall of the system isn't disabled, you are supposed to add the 'address' of `alice` and `bob` into the IP whitelist of each other.
+5. Please note that `sf.init` does not need to provide the `parties` parameter,
+   but needs to provide a `cluster_config` to describe the communication address
+   and port between the two organizations.
+6. To ensure `ports` of `alice` and `bob` can be accessed by each other and the
+   firewall of the system isn't disabled, you are supposed to add the 'address'
+   of `alice` and `bob` into the IP whitelist of each other.
 7. The `telnet` command is typically used to test the accessibility of a port.
->>>>>>> 4275227f
+
 ---
 
 ```python
@@ -424,10 +493,15 @@
 
 ### How to setup SPU for production
 
-The way to build the SPU is the same as the simulation mode, the only difference is that building the SPU also needs to be executed by multiple parties at the same time, please read the previous article for more details.
-
-In order to avoid problems such as connection timeout caused by the startup time difference, you may need to set the `link_desc` parameter when initialize the SPU to adjust the connection-related parameters. For details, see
-[SPU](../source/secretflow.device.device.rst#secretflow.device.device.spu.SPU.__init__) .
+The way to build the SPU is the same as the simulation mode, the only difference
+is that building the SPU also needs to be executed by multiple parties at the
+same time, please read the previous article for more details.
+
+In order to avoid problems such as connection timeout caused by the startup time
+difference, you may need to set the `link_desc` parameter when initialize the
+SPU to adjust the connection-related parameters. For details, see
+[SPU](../source/secretflow.device.device.rst#secretflow.device.device.spu.SPU.__init__)
+.
 
 ### Suggestions for production
 
@@ -467,8 +541,11 @@
 
 2. Enhanced serialization/deserialization.
 
-   SecretFlow uses `pickle` in serialization/deserialization which is vulnerable. You can set `cross_silo_serializing_allowed_list` when init SecretFlow to specify an allowlist to restrict serializable objects.
-   An example could be （**You should not use this demo directly. Configure it to your actual needs.**）
+   SecretFlow uses `pickle` in serialization/deserialization which is
+   vulnerable. You can set `cross_silo_serializing_allowed_list` when init
+   SecretFlow to specify an allowlist to restrict serializable objects. An
+   example could be （**You should not use this demo directly. Configure it to
+   your actual needs.**）
 
    ```python
    allowed_list =  {
