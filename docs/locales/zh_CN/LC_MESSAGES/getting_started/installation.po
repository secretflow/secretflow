--- conflicted
+++ resolved
@@ -42,11 +42,7 @@
 msgid ""
 "For Windows users, you could [install SecretFlow base WSL2](##Option-4"
 "-from-WSL)."
-<<<<<<< HEAD
 msgstr "对于Windows用户，您可以 **从WSL安装隐语** 。"
-=======
-msgstr "对于Windows用户，你可以 **从WSL安装SecretFlow** 。"
->>>>>>> e94c703e
 
 #: ../../getting_started/installation.md:11
 msgid ""
@@ -76,11 +72,7 @@
 
 #: ../../getting_started/installation.md:24
 msgid "Option 1: from pypi"
-<<<<<<< HEAD
 msgstr "方式1: 通过pypi安装"
-=======
-msgstr "方式 1: 通过pypi安装"
->>>>>>> e94c703e
 
 #: ../../getting_started/installation.md:25
 msgid ""
@@ -92,11 +84,7 @@
 msgid ""
 "Note that it requires python version == 3.8, you can create a virtual "
 "environment with conda if not satisfied."
-<<<<<<< HEAD
 msgstr "请注意python版本需要是3.8，您也可以用conda构建一个虚拟环境若python版本不满足。"
-=======
-msgstr "请注意python版本需要是3.8，你也可以用conda构建一个虚拟环境。"
->>>>>>> e94c703e
 
 #: ../../getting_started/installation.md:34
 msgid "After that, please use pip to install SecretFlow."
@@ -104,19 +92,11 @@
 
 #: ../../getting_started/installation.md:40
 msgid "Option 2: from docker"
-<<<<<<< HEAD
 msgstr "方式2: 通过docker安装"
 
 #: ../../getting_started/installation.md:41
 msgid "You can also use SecretFlow Docker image to give SecretFlow a quick try."
 msgstr "您也可以通过隐语的Docker图像来快速尝试隐语。"
-=======
-msgstr "方式 2: 通过docker安装"
-
-#: ../../getting_started/installation.md:41
-msgid "You can also use SecretFlow Docker image to give SecretFlow a quick try."
-msgstr "你也可以通过SecretFlow的docker image来尝试运行SecretFlow。"
->>>>>>> e94c703e
 
 #: ../../getting_started/installation.md:43
 msgid ""
@@ -136,11 +116,7 @@
 
 #: ../../getting_started/installation.md:60
 msgid "Option 3: from source"
-<<<<<<< HEAD
 msgstr "方式3: 通过源码安装"
-=======
-msgstr "方式 3: 通过源码安装"
->>>>>>> e94c703e
 
 #: ../../getting_started/installation.md:62
 msgid "Download code and set up Python virtual environment."
@@ -148,25 +124,17 @@
 
 #: ../../getting_started/installation.md:72
 msgid "Install SecretFlow"
-msgstr "安装SecretFlow"
+msgstr "安装隐语"
 
 #: ../../getting_started/installation.md:80
 msgid "Option 4: from WSL"
-<<<<<<< HEAD
 msgstr "方式4: 通过WSL安装"
-=======
-msgstr "方式 4: 通过WSL安装"
->>>>>>> e94c703e
 
 #: ../../getting_started/installation.md:82
 msgid ""
 "SecretFlow does not support Windows directly now, however, a Windows user"
 " can use secretFlow by WSL(Windows Subsystem for Linux)."
-<<<<<<< HEAD
 msgstr "隐语不直接支持Window系统, Windows用户可以通过WSL(Windows Subsystem for Linux)来使用隐语"
-=======
-msgstr "隐语SecretFlow不直接支持Windows, 请使用WSL(Windows Subsystem for Linux)"
->>>>>>> e94c703e
 
 #: ../../getting_started/installation.md:84
 msgid "Install WSL2 in Windows"
@@ -356,15 +324,15 @@
 "For more information, please visit [the GPU docker images at "
 "Dockerhub](https://hub.docker.com/r/secretflow/secretflow-gpu)."
 msgstr ""
-"对于更多的信息，请访问 `Dockerhub上的 GPU docker 镜像 <https://hub.docker.com/r/secretflow/secretflow-gpu>`__"
+"对于更多的信息，请访问 `Dockerhub上的GPU docker镜像 <https://hub.docker.com/r/secretflow/secretflow-gpu>`__"
 
 #: ../../getting_started/installation.md:159
 msgid "Option 2: build the GPU docker image by yourself"
-msgstr "方式2：自行构建镜像"
+msgstr "方式2：自行构建GPU docker镜像"
 
 #: ../../getting_started/installation.md:160
 msgid "You also can build the Docker image by yourself."
-msgstr "您也可以自行构建 Docker 镜像"
+msgstr "您也可以自行构建Docker镜像"
 
 #: ../../getting_started/installation.md:162
 msgid "Use a dockerfile file to construct an image"
@@ -380,11 +348,7 @@
 
 #: ../../getting_started/installation.md:177
 msgid "Run an container and Check GPU"
-<<<<<<< HEAD
 msgstr "运行容器并检测GPU是否运行正常"
-=======
-msgstr "运行容器并检测GPU"
->>>>>>> e94c703e
 
 #: ../../getting_started/installation.md:178
 msgid "Run an container"
@@ -413,8 +377,4 @@
 
 #: ../../getting_started/installation.md:191
 msgid "Try your first SecretFlow program."
-<<<<<<< HEAD
-msgstr "建立您的第一个隐语程序。"
-=======
-msgstr "接下来请尝试您的第一个SecretFlow程序。"
->>>>>>> e94c703e
+msgstr "接下来请尝试您的第一个隐语程序。"
