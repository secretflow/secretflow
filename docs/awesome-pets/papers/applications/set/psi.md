--- conflicted
+++ resolved
@@ -130,14 +130,11 @@
 - PIR-PSI: Scaling Private Contact Discovery
   *Daniel Demmler, Peter Rindal, Mike Rosulek, Ni Trieu*
   PETS 2018, [eprint](https://eprint.iacr.org/2018/579), DRRT18
-<<<<<<< HEAD
-  
+
 - Fast Private Set Intersection from Homomorphic Encryption
   *Hao Chen, Kim Laine, Peter Rindal*
   CCS 2017, [eprint](https://eprint.iacr.org/2017/299.pdf), CLR17  
-=======
-
-
+  
 - Structure-Aware Private Set Intersection with Applications to Fuzzy Matching   
   *Gayathri Garimella, Mike Rosulek, Jaspal Singh*  
   CRYPTO 2022, [eprint](https://eprint.iacr.org/2022/1011.pdf), GRS22
@@ -145,4 +142,3 @@
 - Malicious Secure, Structure-Aware Private Set Intersection  
   *Gayathri Garimella, Mike Rosulek, Jaspal Singh*  
   CRYPTO 2023, [eprint](https://eprint.iacr.org/2023/1166), GRS23
->>>>>>> 22d8fd64
