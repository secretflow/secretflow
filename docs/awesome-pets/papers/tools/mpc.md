# Secure Multi-Party Computation (MPC)

![](https://badgen.net/badge/:update-to/:Apr-2023/red) ![](https://badgen.net/badge/:papers/:70/blue) 

> "The design of scure protocols that implement arbitrarily desired functionalities is a major part of mordern cryptography."
> -- Foundation of Cryptography, Volumn 2, Oded Goldreich.

MPC has evolved from a theoretical curiosity in the 1980s to a tool for building real systems today. Over the past decade, MPC has been one of the most active research areas in both theoretical and applied cryptography. In the following, we try to show the newest and interesting advances in mpc (both theory & applicaiton), and also the infulential papers in history.

Note: one paper may be included in several categories (e.g. a paper may introduce a new protocol for both OT and VOLE, we decide to include it in both categories).

## Table of Contents

- [Secure Multi-Party Computation (MPC)](#secure-multi-party-computation-mpc)
  - [Table of Contents](#table-of-contents)
  - [Offline Techniques](#offline-techniques)
    - [Oblivious transfer](#oblivious-transfer)
    - [vector Oblivious Linear Evaluation](#vector-oblivious-linear-evaluation)
    - [Pseudorandom-Correlation Generator](#pseudorandom-correlation-generator)
  - [Online Techniques](#online-techniques)
    - [Semi-Honest Secret Sharing](#semi-honest-secret-sharing)
    - [Malicious Secret Sharing](#malicious-secret-sharing)
    - [Function Secret Sharing](#function-secret-sharing)

## Offline Techniques

### Oblivious transfer

- Endemic Oblivious Transfer via Random Oracles, Revisited  
  *Zhelei Zhou, Bingsheng Zhang, Hong-Sheng Zhou, Kui Ren*  
  EuroCrypt 2023, [eprint](https://eprint.iacr.org/2022/1525), ZZZR23  

- SoftSpokenOT: Quieter OT Extension from Small-Field Silent VOLE in the Minicrypt Model  
  *Lawrence Roy*  
  Crypto 2022, [eprint](https://eprint.iacr.org/2022/192), Roy22

- Silver: Silent VOLE and Oblivious Transfer from Hardness of Decoding Structured LDPC Codes  
  *Geoffroy Couteau, Peter Rindal, Srinivasan Raghuraman*  
  Crypto 2021, [eprint](https://eprint.iacr.org/2021/1150), CRR21

- The Rise of Paillier: Homomorphic Secret Sharing and Public-Key Silent OT  
  *Claudio Orlandi, Peter Scholl, Sophia Yakoubov*  
  EuroCrypt 2021, [eprint](https://eprint.iacr.org/2021/262), OSY21

- Batching Base Oblivious Transfers  
  *Ian McQuoid, Mike Rosulek, Lawrence Roy*  
  AsiaCrypt 2021, [eprint](https://eprint.iacr.org/2021/682), MRR21

- Ferret: Fast Extension for Correlated OT with Small Communication  
  *Kang Yang, Chenkai Weng, Xiao Lan, Jiang Zhang, Xiao Wang*  
  CCS 2020, [eprint](https://eprint.iacr.org/2020/924.pdf), YWLZ+20  

- Efficient and Round-Optimal Oblivious Transfer and Commitment with Adaptive Security  
  *Ran Canetti, Pratik Sarkar, Xiao Wang*  
  AsiaCrypt 2020, [eprint](https://eprint.iacr.org/2020/545), CSW20  

- Efficient Two-Round OT Extension and Silent Non-Interactive Secure Computation  
  *Elette Boyle, Geoffroy Couteau, Niv Gilboa, Yuval Ishai, Lisa Kohl, Peter Rindal, Peter Scholl*  
  CCS 2019, [eprint](https://eprint.iacr.org/2019/1159), BCGI+19 (with Peter Rindal)
  
- Endemic Oblivious Transfer  
  *Daniel Masny, Peter Rindal*  
  CCS 2019, [eprint](https://eprint.iacr.org/2019/706), MR19
  
- Efficient Pseudorandom Correlation Generators: Silent OT Extension and More  
  *Elette Boyle, Geoffroy Couteau, Niv Gilboa, Yuval Ishai, Lisa Kohl, Peter Scholl*  
  Crypto 2019, [eprint](https://eprint.iacr.org/2019/448), BCGI+19 (without Peter Rindal)

- Equational Security Proofs of Oblivious Transfer Protocols
  *Baiyu Li, Daniele Micciancio*  
  PKC 2018, [eprint](https://eprint.iacr.org/2016/624), LM18  

- Actively Secure 1-out-of-N OT Extension with Application to Private Set Intersection  
  *Michele Orrù, Emmanuela Orsini, Peter Scholl*  
  CT-RSA 2017, [eprint](https://eprint.iacr.org/2016/933), OOS17

- Actively Secure OT Extension with Optimal Overhead  
  *Marcel Keller, Emmanuela Orsini, Peter Scholl*  
  Crypto 2015, [eprint](https://eprint.iacr.org/2015/546), KOS15
  
- The Simplest Protocol for Oblivious Transfer  
  *Tung Chou, Claudio Orlandi*  
  LatinCrypt 2015, [eprint](https://eprint.iacr.org/2015/267), CO15
  
- More Efficient Oblivious Transfer and Extensions for Faster Secure Computation  
  *Gilad Asharov, Yehuda Lindell, Thomas Schneider, Michael Zohner*  
  CCS 2013, [eprint](https://eprint.iacr.org/2013/552), ALSZ13
  
- A Framework for Efficient and Composable Oblivious Transfer  
  *Chris Peikert, Vinod Vaikuntanathan, Brent Waters*  
  Crypto 2008, [eprint](https://eprint.iacr.org/2007/348), PVW08  

- Extending Oblivious Transfers Efficiently  
  *Yuval Ishai, Joe Kilian, Kobbi Nissim, Erez Petrank*  
  Crypto 2003, [eprint](https://www.iacr.org/archive/crypto2003/27290145/27290145.pdf), IKNP03

- Oblivious Transfer and Polynomial Evaluation  
  *Moni Naor, Benny Pinkas*  
  STOC 1999, [eprint](https://dl.acm.org/doi/pdf/10.1145/301250.301312), NP99

### vector Oblivious Linear Evaluation

- Actively Secure Arithmetic Computation and VOLE with Constant Computational Overhead  
  *Benny Applebaum, Niv Konstantini*  
  EuroCrypt 2023, [eprint](https://eprint.iacr.org/2023/270), AK23  

- Two-Round Oblivious Linear Evaluation from Learning with Errors  
  *Pedro Branco, Nico Do ̈ttling, Paulo Mateus*  
  PKC 2022, [eprint](https://eprint.iacr.org/2020/635), BDM22

- Correlated Pseudorandomness from Expand-Accumulate Codes  
  *Elette Boyle, Geoffroy Couteau, Niv Gilboa, Yuval Ishai, Lisa Kohl, Nicolas Resch, Peter Scholl*  
  Crypto 2022, [eprint](https://eprint.iacr.org/2022/1014), BCG+22

- Two-Round Oblivious Linear Evaluation from Learning with Errors  
  *Pedro Branco, Nico Döttling, Paulo Mateus*  
  PKC 2022, [eprint](https://eprint.iacr.org/2020/635), BDM22

- Silver: Silent VOLE and Oblivious Transfer from Hardness of Decoding Structured LDPC Codes  
  *Geoffroy Couteau, Peter Rindal, Srinivasan Raghuraman*  
  Crypto 2021, [eprint](https://eprint.iacr.org/2021/1150), CRR21
  
- Efficient Protocols for Oblivious Linear Function Evaluation from Ring-LWE  
  *Carsten Baum, Daniel Escudero, Alberto Pedrouzo-Ulloa, Peter Scholl, Juan Ramón Troncoso-Pastoriza*  
  SCN 2020, [eprint](https://eprint.iacr.org/2020/970), BEPS+20
  
- Distributed vector-OLE: Improved constructions and implementation  
  *Phillipp Schoppmann, Adrià Gascón, Leonie Reichert, Mariana Raykova*  
  CCS 2019, [eprint](https://eprint.iacr.org/2019/1084), SGRR19
  
- Compressing vector OLE  
  *Elette Boyle, Geoffroy Couteau, Niv Gilboa, Yuval Ishai*  
  CCS 2018, [eprint](https://eprint.iacr.org/2019/273), BCGI18
  
- Secure Arithmetic Computation with Constant Computational Overhead  
  *Benny Applebaum, Ivan Damgård, Yuval Ishai, Michael Nielsen, Lior Zichron*  
  Crypto 2017, [eprint](https://eprint.iacr.org/2017/617), ADI+17  

- Maliciously secure oblivious linear function evaluation with constant overhead  
  *Satrajit Ghosh, Jesper Buus Nielsen, Tobias Nilges*  
  AsiaCrypt 2017, [eprint](https://eprint.iacr.org/2017/409), GNN17
  
- TinyOLE: Efficient actively secure two-party computation from oblivious linear function evaluation, 2017,  
  *Nico Döttling, Satrajit Ghosh, Jesper Buus Nielsen, Tobias Nilges, Roberto Trifiletti*  
  CCS 2017, [eprint](https://eprint.iacr.org/2017/790), DGNN+17
  
- Oblivious Transfer and Polynomial Evaluation  
  *Moni Naor, Benny Pinkas*  
  STOC 1999, [eprint](https://dl.acm.org/doi/pdf/10.1145/301250.301312), NP99
  
### Pseudorandom-Correlation Generator

- Correlated Pseudorandomness from Expand-Accumulate Codes  
  *Elette Boyle, Geoffroy Couteau, Niv Gilboa, Yuval Ishai, Lisa Kohl, Nicolas Resch, Peter Scholl*  
  Crypto 2022, [eprint](https://eprint.iacr.org/2022/1014), BCG+22

<<<<<<< HEAD
###  Linear Homomorphic Encryption

- Overdrive LowGear 2.0: Reduced-Bandwidth MPC without Sacrifice
  *Sebastian Hasler, Toomas Krips, Ralf Küsters, Pascal Reisert, Marc Rivinius*
  ASIA CCS 2023 [eprint](https://eprint.iacr.org/2023/462)

### Preprocessing

- Improved primitives for MPC over mixed arithmetic-binary circuits
  *Daniel Escudero, Satrajit Ghosh, Marcel Keller ,Rahul Rachuri, Peter Scholl*
  Crypto 2020, [eprint](https://eprint.iacr.org/2020/338.pdf)

- MArBled Circuits: Mixing Arithmetic and Boolean Circuits with Active Security
  *Dragos Rotaru, Tim Wood*
  IndoCrypt 2019, [eprint](https://eprint.iacr.org/2019/207)

- High-Throughput Secure Three-Party Computation for Malicious Adversaries and an Honest Majority
  *Jun Furukawa, Yehuda Lindell, Ariel Nof, Or Weistein*
  EuroCrypt 2017, [eprint](https://eprint.iacr.org/2016/944.pdf), FLNW17

=======
>>>>>>> 4caba2c5
## Online Techniques

### Semi-Honest Secret Sharing

- Cheetah: Lean and Fast Secure Two-Party Deep Neural Network Inference  
  *Zhicong Huang, Wen-jie Lu, Cheng Hong, Jiansheng Ding*  
  USENIX Security 2022, [eprint](https://eprint.iacr.org/2022/207), HLHD22

- ABY2.0: Improved Mixed-Protocol Secure Two-Party Computation  
  *Arpita Patra, Thomas Schneider, Ajith Suresh, Hossein Yalame*  
  Usenix Security 2021, [eprint](https://eprint.iacr.org/2020/1225), PSSY21
  
- Improved primitives for MPC over mixed arithmetic-binary circuits  
  *Daniel Escudero, Satrajit Ghosh, Marcel Keller ,Rahul Rachuri, Peter Scholl*  
  Crypto 2020, [eprint](https://eprint.iacr.org/2020/338.pdf)
  
- MArBled Circuits: Mixing Arithmetic and Boolean Circuits with Active Security  
  *Dragos Rotaru, Tim Wood*  
  IndoCrypt 2019, [eprint](https://eprint.iacr.org/2019/207)

- High-Throughput Secure Three-Party Computation for Malicious Adversaries and an Honest Majority  
  *Jun Furukawa, Yehuda Lindell, Ariel Nof, Or Weistein*  
  EuroCrypt 2017, [eprint](https://eprint.iacr.org/2016/944.pdf), FLNW17

- ABY - A Framework for Efficient Mixed-Protocol Secure Two-Party Computation  
  *Daniel Demmler, Thomas Schneider, Michael Zohner*  
  NDSS 2017, [eprint](https://www.ndss-symposium.org/wp-content/uploads/2017/09/08_2_1.pdf), DSZ17

- Secure Computation with Fixed-Point Numbers  
  *Octavian Catrina, Amitabh Saxena*  
  FC 2010, [eprint](https://ifca.ai/pub/fc10/31_47.pdf), CS10

- The Round Complexity of Secure Protocols  
  *Donald Beaver, Silvio Micali, Phillip Rogaway*  
  STOC 1990, [eprint](http://web.cs.ucdavis.edu/~rogaway/papers/bmr90), BMR90
  
- Completeness Theorems for Non-Cryptographic Fault Tolerant Distributed Computation  
  *Michael Ben-Or, Shafi Goldwasser, Avi Wigderson*  
  STOC 1988, [eprint](https://dl.acm.org/doi/10.1145/62212.62213), BGW88

- How to play any mental game?  
  *Oded Goldreich, Silvio Micali, Avi Wigderson*  
  STOC 1987, [eprint](https://dl.acm.org/doi/10.1145/28395.28420), GMW87
  
- How to generate and exchange secrets?  
  *Andrew Chi-Chih Yao*  
  FOCS 1986, [eprint](https://ieeexplore.ieee.org/document/4568207), Yao86

### Malicious Secret Sharing

- MHz2k: MPC from HE over Z2k with New Packing, Simpler Reshare, and Better ZKP  
  *Jung Hee Cheon, Dongwoo Kim, and Keewoo Lee*  
  Crypto 2021, [eprint](https://eprint.iacr.org/2021/1383), CKL21

- High-Performance Multi-party Computation for Binary Circuits Based on Oblivious Transfer  
  *Sai Sheshank Burra, Enrique Larraia, Jesper Buus Nielsen, Peter Sebastian Nordholt, Claudio Orlandi, Emmanuela Orsini, Peter Scholl, Nigel P. Smart*  
  JCryptpo 2021, [eprint](https://eprint.iacr.org/2015/472), BLNN+21

- An Efficient Passive-to-Active Compiler for Honest-Majority MPC over Rings  
  *Mark Absponel, Anders Dalskov, Daniel Escudero, Ariel Nof*  
  ACNS 2021, [eprint](https://eprint.iacr.org/2019/1298)

- Fantastic Four: Honest-Majority Four-Party Secure Computation With Malicious Security  
  *Anders Dalskov, Daniel Escudero, and Marcel Keller*  
  Usenix Security 2021, [eprint](https://eprint.iacr.org/2020/1330)

- Overdrive2k: Efficient Secure MPC over Z2k from Somewhat Homomorphic Encryption  
  *Emmanuela Orsini, Nigel P. Smart, Frederik Vercauteren*  
  CT-RSA 2020, [eprint](https://eprint.iacr.org/2019/153), OSV20

- MonZ2k: Fast Maliciously Secure Two Party Computation on Z2k  
  *Dario Catalano, Mario Di Raimondo, Dario Fiore, and Irene Giacomelli*  
  PKC 2020, [eprint](https://eprint.iacr.org/2019/211), CRFG20

- MP-SPDZ: A Versatile Framework for Multi-Party Computation  
  *Marcel Keller*  
  CCS 2020, [eprint](https://eprint.iacr.org/2020/521), Kel20

- Covert Security with Public Verifiability: Faster, Leaner, and Simpler  
  *Cheng Hong, Jonathan Katz, Vladimir Kolesnikov, Wen-jie Lu, Xiao Wang*  
  EuroCrypt 2019, [eprint](https://eprint.iacr.org/2018/1108), HKKL+19

- Two-Thirds Honest-Majority MPC for Malicious Adversaries at Almost the Cost of Semi-Honest  
  *Jun Furukawa, Yehuda Lindell*  
  CCS 2019, [eprint](https://eprint.iacr.org/2019/658), FL19

- Communication Lower Bounds for Statistically Secure MPC, With or Without Preprocessing  
  *Ivan Damgård, Kasper Green Larsen, Jesper Buus Nielsen*  
  Crypto 2019, [eprint](https://eprint.iacr.org/2019/220), DLN19

- New Primitives for Actively-Secure MPC over Rings with Applications to Private Machine Learning  
  *Ivan Damgård, Daniel Escudero, Tore Frederiksen, Marcel Keller, Peter Scholl, Nikolaj Volgushev*  
  SP 2019, [eprint](https://eprint.iacr.org/2019/599), DEFK+19

- Adaptively Secure MPC with Sublinear Communication Complexity  
  *Ran Cohen, Abhi Shelat, Daniel Wichs*  
  Crypto 2019, [eprint](https://eprint.iacr.org/2018/1161), CSW19

- ABY3: A Mixed Protocol Framework for Machine Learning  
  *Payman Mohassel, Peter Rindal*  
  CCS 2018, [eprint](https://eprint.iacr.org/2018/403), MR18

- Fast Large-Scale Honest-Majority MPC for Malicious Adversaries  
  *Koji Chida, Daniel Genkin, Koki Hamada, Dai Ikarashi, Ryo Kikuchi, Yehuda Lindell, Ariel Nof*  
  Crypto 2018, [eprint](https://eprint.iacr.org/2018/570)

- SPD$\mathbb {Z}_{2^k}$: Efficient MPC mod $2^k$ for Dishonest Majority  
  *Ronald Cramer, Ivan Damgård, Daniel Escudero, Peter Scholl, Chaoping Xing*  
  Crypto 2018, [eprint](https://eprint.iacr.org/2018/482.pdf), Spdz2k

- Optimized Honest-Majority MPC for Malicious Adversaries — Breaking the 1 Billion-Gate Per Second Barrier  
  *Toshinori Araki, Assi Barak, Jun Furukawa, Tamar Lichter, Yehuda Lindell, Ariel Nof, Kazuma Ohara, Adi Watzman, Or Weinstein*  
  S&P 2017, [eprint](https://www.ieee-security.org/TC/SP2017/papers/96.pdf)

- Zero-Knowledge Proofs on Secret-Shared Data via Fully Linear PCPs  
  *Dan Boneh, Elette Boyle, Henry Corrigan-Gibbs, Niv Gilboa, Yuval Ishai*  
  Crypto 2019, [eprint](https://eprint.iacr.org/2019/188.pdf), BBCG+19

- Practical Fully Secure Three-Party Computation via Sublinear Distributed Zero-Knowledge Proofs  
  *Elette Boyle, Niv Gilboa, Yuval Ishai, and Ariel Nof*  
  CCS 2019, [eprint](https://eprint.iacr.org/2019/1390), BGIN19


 ### Function Secret Sharing
- Programmable Distributed Point Functions  
  *Elette Boyle, Niv Gilboa, Yuval Ishai, Victor I. Kolobov*  
  Crypto 2022, [eprint](https://eprint.iacr.org/2022/1060.pdf), BGIK22
  
- Lightweight, Maliciously Secure Verifiable Function Secret Sharing  
  *Leo de Castro and Antigoni Polychroniadou*  
  EuroCrypt 2022, [eprint](https://eprint.iacr.org/2021/580.pdf), CP22

- Lightweight Techniques for Private Heavy Hitters  
  *Dan Boneh, Elette Boyle, Henry Corrigan-Gibbs, Niv Gilboa, Yuval Ishai*  
  SP 2021, [eprint](https://arxiv.org/abs/2012.14884), BBGG+21

- Function Secret Sharing for PSI-CA : With Applications to Private Contact Tracing  
  *Samuel Dittmer, Yuval Ishai, Steve Lu, Rafail Ostrovsky, Mohamed Elsabagh, Nikolaos Kiourtis, Brian Schulte, Angelos Stavrou*  
  Unpublished 2021, [eprint](https://eprint.iacr.org/2020/1599), DILO+21

- Function Secret Sharing for Mixed-Mode and Fixed-Point Secure Computation  
  *Elette Boyle, Nishanth Chandran, Niv Gilboa, Divya Gupta, Yuval Ishai, Nishant Kumar, Mayank Rathee*  
  EuroCrypt 2021, [eprint](https://eprint.iacr.org/2020/1392), BCGI+21

- Correlated Pseudorandom Functions from Variable-Density LPN  
  *Elette Boyle, Geoffroy Couteau, Niv Gilboa, Yuval Ishai, Lisa Kohl, Peter Scholl*  
  FOCS 2020, [eprint](https://eprint.iacr.org/2020/1417), BCGI+20

- Secure Computation with Preprocessing via Function Secret Sharing   
  *Elette Boyle, Niv Gilboa, Yuval Ishai*  
  TCC 2019, [eprint](https://eprint.iacr.org/2019/1095), BGI19

- Efficient Two-Round OT Extension and Silent Non-Interactive Secure Computation  
  *Elette Boyle, Geoffroy Couteau, Niv Gilboa, Yuval Ishai, Lisa Kohl, Peter Rindal, Peter Scholl*  
  CCS 2019, [eprint](https://eprint.iacr.org/2019/1159), BCGI+19

- Function secret sharing: Improvements and extensions  
  *Elette Boyle, Niv Gilboa, Yuval Ishai*  
  CCS 2016, [eprint](https://eprint.iacr.org/2018/707), BGI16

- Function Secret Sharing  
  *Elette Boyle, Niv Gilboa, Yuval Ishai*  
  EuroCrypt 2015, [eprint](https://www.iacr.org/archive/eurocrypt2015/90560300/90560300.pdf), BGI15

- Distributed Point Functions and Their Applications  
  *Niv Gilboa, Yuval Ishai*  
  EuroCrypt 2014, [eprint](https://www.iacr.org/archive/eurocrypt2014/84410245/84410245.pdf), GI14<|MERGE_RESOLUTION|>--- conflicted
+++ resolved
@@ -154,7 +154,6 @@
   *Elette Boyle, Geoffroy Couteau, Niv Gilboa, Yuval Ishai, Lisa Kohl, Nicolas Resch, Peter Scholl*  
   Crypto 2022, [eprint](https://eprint.iacr.org/2022/1014), BCG+22
 
-<<<<<<< HEAD
 ###  Linear Homomorphic Encryption
 
 - Overdrive LowGear 2.0: Reduced-Bandwidth MPC without Sacrifice
@@ -175,8 +174,6 @@
   *Jun Furukawa, Yehuda Lindell, Ariel Nof, Or Weistein*
   EuroCrypt 2017, [eprint](https://eprint.iacr.org/2016/944.pdf), FLNW17
 
-=======
->>>>>>> 4caba2c5
 ## Online Techniques
 
 ### Semi-Honest Secret Sharing
