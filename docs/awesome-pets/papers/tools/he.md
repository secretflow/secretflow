<<<<<<< HEAD
# Table of Contents
  * [FHE](#fhe)
  * [FHE-based MPC](#fhe-based-mpc)
  

## FHE

- *Kim Laine,*  
  [Simple Encrypted Arithmetic Library 2.3.1](https://www.microsoft.com/en-us/research/uploads/prod/2017/11/sealmanual-2-3-1.pdf)  

- *Alberto Ibarrondo, Alexander Viand,*  
  [Pyfhel: PYthon For Homomorphic Encryption Libraries](https://www.research-collection.ethz.ch/bitstream/handle/20.500.11850/522339/pyfhel.pdf?sequence=3)  
  WAHC '21

- *Vadim Lyubashevsky Chris Peikert Oded Regev,*  
  [On Ideal Lattices and Learning with Errors Over Rings](https://eprint.iacr.org/2012/230.pdf)  
  Eurocrypt 2010

- *Ilia Iliashenko1 and Vincent Zucca,*  
  [Faster homomorphic comparison operations for BGV and BFV](https://eprint.iacr.org/2021/315.pdf)  
  MINOR revision.PoPETS 2021

- *Zvika Brakerski, Craig Gentry, Vinod Vaikuntanathan,*  
  [(Leveled) fully homomorphic encryption without bootstrapping](https://dl.acm.org/doi/10.1145/2090236.2090262)  
  ITCS '12

- *Meghan Cowan, Deeksha Dangwal, Armin Alaghi, Caroline Trippel, Vincent T. Lee, Brandon Reagen,*  
  [Porcupine: A Synthesizing Compiler for Vectorized Homomorphic Encryption](https://arxiv.org/abs/2101.07841)  
  PLDI 2021

- *Wei Dai, Bain Capital Crypto,*  
  [PESCA: A Privacy-Enhancing Smart-Contract Architecture](https://eprint.iacr.org/2022/1119.pdf)  


## FHE-based MPC

- *Adriana Lopez-Alt, Eran Tromer, Vinod Vaikuntanathan,*  
  [On-the-Fly Multiparty Computation on the Cloud via Multikey Fully Homomorphic Encryption](https://eprint.iacr.org/2013/094.pdf)  
  STOC 2012

- *S. Dov Gordon, Feng-Hao Liu, Elaine Shi,*  
  [Constant-Round MPC with Fairness and Guarantee of Output Delivery](https://eprint.iacr.org/2015/371.pdf)  
  Annual International Cryptology Conference 2015

- *Pratyay Mukherjee, Daniel Wichs,*  
  [Two Round Multiparty Computation via Multi-Key FHE](https://eprint.iacr.org/2015/345.pdf)  
  EUROCRYPT 2016

- *Eunkyung Kim, Hyang-Sook Lee, Jeongeun Park,*  
  [Towards Round-Optimal Secure Multiparty Computations: Multikey FHE without a CRS](https://eprint.iacr.org/2018/1156.pdf)  
  ACISP2018

- *Zvika Brakerski, Shai Halevi, Antigoni Polychroniadou,*  
  [Four Round Secure Computation without Setup](https://eprint.iacr.org/2017/386.pdf)  
  TCC (1) 2017: 645-677

- *Hyang-Sook Lee, Jeongeun Park,*  
  [On the Security of Multikey Homomorphic Encryption](https://eprint.iacr.org/2019/1082.pdf)  
  IMA CC 2019

- *Hao Chen, Ilaria Chillotti, Yongsoo Song,*  
  [Multi-Key Homomophic Encryption from TFHE](https://eprint.iacr.org/2019/116.pdf)  
  ASIACRYPT 2019

- *Prabhanjan Ananth, Abhishek Jain, ZhengZhong Jin, Giulio Malavolta,*  
  [Multi-key Fully-Homomorphic Encryption in the Plain Model](https://eprint.iacr.org/2020/180.pdf)  
  TCC 2020

- *Fabrice Benhamouda, Aayush Jain, Ilan Komargodski, Huijia Lin,*  
  [Multiparty Reusable Non-Interactive Secure Computation from LWE](https://eprint.iacr.org/2021/378.pdf)  
  EUROCRYPT 2021

- *Dan Boneh, Rosario Gennaro, Steven Goldfeder, Aayush Jain, Sam Kim, Peter M. R. Rasmussen, Amit Sahai,*  
  [Threshold Cryptosystems From Threshold Fully Homomorphic Encryption](https://eprint.iacr.org/2017/956.pdf)  
  CRYPTO 2018: Advances in Cryptology – CRYPTO 2018 pp 565–596

- *Pascal Lafourcade, Gael Marcadet, Léo Robert,*  
  [Faster Non-interactive Verifiable Computing](https://eprint.iacr.org/2022/646)  
  Cluster Computing volume 24, pages475–488 (2021)

- *Siddhartha Chowdhury, Sayani Sinha, Animesh Singh, Shubham Mishra, Chandan Chaudhary, Sikhar Patranabis, Pratyay Mukherjee, Ayantika Chatterjee, Debdeep Mukhopadhyay,*  
  [Efficient Threshold FHE with Application to Real-Time Systems](https://eprint.iacr.org/2022/1625.pdf)  

- *Wutichai Chongchitmate, Rafail Ostrovsky,*  
  [Circuit-Private Multi-key FHE](https://link.springer.com/chapter/10.1007/978-3-662-54388-7_9)  
  PKC 2017

- *Dan Boneh, Saba Eskandarian, Lucjan Hanzlik, Nicola Greco,*  
  [Single Secret Leader Election](https://eprint.iacr.org/2020/025.pdf)  
  AFT '20

- *Katharina Boudgoust, Peter Scholl,*  
  [Simple Threshold (Fully Homomorphic) Encryption From LWE With Polynomial Modulus](https://eprint.iacr.org/2023/016.pdf)  
  IACR Cryptol. ePrint Arch. 2023: 16 (2023)

- *Florian Bourse, Malika Izabachène,*  
  [Plug-and-play sanitization for TFHE](https://eprint.iacr.org/2022/1438.pdf)  
  IACR Cryptol. ePrint Arch. 2022: 1438 (2022)

- *Shai Halevi, Carmit Hazay, Antigoni Polychroniadou, Muthuramakrishnan Venkitasubramaniam,*  
  [Round-Optimal Secure Multi-party Computation](https://link.springer.com/article/10.1007/s00145-021-09382-3)  
  CRYPTO 2018

- *Nico Döttling, Vipul Goyal, Giulio Malavolta, Justin Raizes,*  
  [Interaction-Preserving Compilers for Secure Computation](https://eprint.iacr.org/2021/1503.pdf)  
  ITCS 2022

- *Pascal Lafourcade, Gael Marcadet, Léo Robert,*  
  [RMC-PVC: A Multi-Client Reusable Verifiable Computation Protocol (Long version)](https://eprint.iacr.org/2022/1748.pdf)  
  SAC 23
- *Shai Halevi, Carmit Hazay, Antigoni Polychroniadou, Muthuramakrishnan Venkitasubramaniam,*  
  [Round-Optimal Secure Multi-party Computation](https://link.springer.com/article/10.1007/s00145-021-09382-3)  
  CRYPTO 2018

- *Nico Döttling, Vipul Goyal, Giulio Malavolta, Justin Raizes,*  
  [Interaction-Preserving Compilers for Secure Computation](https://eprint.iacr.org/2021/1503.pdf)  
  ITCS 2022
=======
# Homomorphic Encryption (HE)

![](https://badgen.net/badge/:update-to/:June-2023/red) ![](https://badgen.net/badge/:papers/:52/blue) 

HE, especially FHE(Fully Homomorphic Encryption), does matter and are keys for now and future.

- [Homomorphic Encryption (HE)](#homomorphic-encryption-he)
  - [Survey](#survey)
  - [Partial HE(PHE)](#partial-hephe)
  - [FHE](#fhe)
    - [Classical(or Milestones)](#classicalor-milestones)
    - [Multi-key FHE](#multi-key-fhe)
  - [Impl. Efforts](#impl-efforts)
    - [Hardware-based Acceleration](#hardware-based-acceleration)
    - [Open-sourced libs](#open-sourced-libs)
  - [Applications](#applications)
  - [Standard Efforts](#standard-efforts)

## Survey

- Computing Blindfolded,New Developments in Fully Homomorphic Encryption  
  *V. Vinod*  
  FOCS 2011, [paper](https://people.csail.mit.edu/vinodv/FHE/FHE-focs-survey.pdf), Vin11

- Practical homomorphic encryption: A survey  
  *C. Moore, M. O’Neill, E. O’Sullivan, Y. Doroz, and B. Sunar*  
  ISCAS 2014, [paper](https://pure.qub.ac.uk/files/17845072/Practical_Homomorphic_Encryption_Survey_CameraReady.pdf), MOO+14

- A Guide to Fully Homomorphic Encryption  
  *F. Armknecht, C. Boyd, C. Carr, A. Jaschke, and C. A. Reuter*  
  2016, [paper](https://eprint.iacr.org/2015/1192.pdf), ACC+16

- Homomorphic Encryption  
  *H. Shai*  
  2017, [paper](https://shaih.github.io/pubs/he-chapter.pdf), Shai17

- A Survey on Fully Homomorphic Encryption: An Engineering Perspective  
  *P. Martins, L. Sousa, and A. Mariano*  
  ACM Comput. Surv. 2018, [paper](https://eprint.iacr.org/2022/1602.pdf), MSM18

- Fundamentals of Fully Homomorphic Encryption – A survey  
  *Z. Brakerski*  
  [paper](https://eccc.weizmann.ac.il/report/2018/125/download/), Bra18

- A Decade (or So) of Fully Homomorphic Encryption  
  *C. Gentry*  
  presented at the Eurocrypt2021 invited talk, [paper](https://eurocrypt.iacr.org/2021/slides/gentry.pdf)

## Partial HE(PHE)

- ⭐️⭐️⭐️ A method for obtaining digital signatures and public-key cryptosystems  
*R. L. Rivest, A. Shamir, and L. Adleman*  
Communications of the ACM, [paper](https://dl.acm.org/doi/pdf/10.1145/359340.359342), RSA78

- Probabilistic encryption & how to play mental poker keeping secret all partial information  
  *S. Goldwasser and S. Micali*  
  STOC 82, [paper](https://dl.acm.org/doi/10.1145/800070.802212), GM82

- A Public Key Cryptosystem and a Signature Scheme Based on Discrete Logarithms  
  *T. ElGamal*  
  CRYPTO 1984, [paper](https://link.springer.com/chapter/10.1007/3-540-39568-7_2), ElGamal84


- ⭐️⭐️⭐️ A new public-key cryptosystem as secure as factoring,” in Advances in Cryptology  
  *T. Okamoto and S. Uchiyama*  
  EUROCRYPT 1998, [paper](https://link.springer.com/chapter/10.1007/bfb0054135), OU98

- A new public key cryptosystem based on higher residues  
  *D. Naccache and J. Stern*  
  CCS 98, [paper](https://dl.acm.org/doi/10.1145/288090.288106), NS98

- ⭐️⭐️⭐️ Public-Key Cryptosystems Based on Composite Degree Residuosity Classes  
  *P. Paillier*  
  EUROCRYPT 1999, [paper](https://link.springer.com/chapter/10.1007/3-540-48910-X_16), Paillier99

- ⭐️⭐️ Why Textbook ElGamal and RSA Encryption Are Insecure?  
  *D. Boneh, A. Joux, and P. Q. Nguyen*  
  ASIACRYPT 2000, [paper](https://link.springer.com/chapter/10.1007/3-540-44448-3_3), BJN00

- Chosen-Ciphertext Security for Any One-Way Cryptosystem  
  *D. Pointcheval*  
  PKC 2000, [paper](https://link.springer.com/chapter/10.1007/978-3-540-46588-1_10), Poi00

- A Generalisation, a Simplification and Some Applications of Paillier's Probabilistic Public-Key System  
  *Ivan Damgård and Mads Jurik*  
  PKC 2001, [paper](https://link.springer.com/chapter/10.1007/3-540-44586-2_9), DJ01

- Elliptic Curve Paillier Schemes  
  *S. D. Galbraith*  
  J. Cryptology 2002, [paper](https://link.springer.com/article/10.1007/s00145-001-0015-6), Gal02

- Multi-bit Cryptosystems Based on Lattice Problems  
  *A. Kawachi, K. Tanaka, and K. Xagawa*  
  PKC 2007, [paper](https://link.springer.com/chapter/10.1007/978-3-540-71677-8_21),KTX07

- Optimized Paillier’s Cryptosystem with Fast Encryption and Decryption  
  *H. Ma, S. Han, and H. Lei*  
  ACSAC 21, [paper](https://doi.org/10.1145/3485832.3485842), MHL21


## FHE

### Classical(or Milestones)

- A fully homomorphic encryption scheme  
  *Gentry, Craig*  
  Stanford university 2009, [paper](https://www.proquest.com/openview/93369e65682e50979432340f1fdae44e/1?pq-origsite=gscholar&cbl=18750), Gentry09  

- Fully Homomorphic Encryption Using Ideal Lattices  
  *Gentry, Craig*  
  STOC 2009, [paper](https://www.cs.cmu.edu/~odonnell/hits09/gentry-homomorphic-encryption.pdf), Gentry09  

- A simple BGN-type cryptosystem from LWE  
  *Gentry, Craig, Shai Halevi, and Vinod Vaikuntanathan*  
  EUROCRYPT 2010, [paper](https://link.springer.com/chapter/10.1007/978-3-642-13190-5_26), GSV10    

- Fully homomorphic encryption from ring-LWE and security for key dependent messages  
  *Zvika Brakerski, Vinod Vaikuntanathan*  
  CRYPTO 2011, [paper](https://www.iacr.org/archive/crypto2011/68410501/68410501.pdf), BV11  

- (Leveled) fully homomorphic encryption without bootstrapping  
  *Zvika Brakerski, Craig Gentry, Vinod Vaikuntanathan  
  ITCS 2012, [paper](https://eprint.iacr.org/2011/277.pdf), BGV12  

- Fully Homomorphic Encryption without Modulus Switching from Classical GapSVP  
  *Zvika Brakerski*  
  CRYPTO 2012, [paper](https://eprint.iacr.org/2012/078.pdf), Brakerski12  

- Somewhat Practical Fully Homomorphic Encryption  
  *Junfeng Fan, Frederik Vercauteren*  
  eprint 2012, [paper](https://eprint.iacr.org/2012/144.pdf), FV12  

- Packed Ciphertexts in LWE-based Homomorphic Encryption  
  *Zvika Brakerski, Craig Gentry, Shai Halevi*  
  PKC 2013, [paper](https://eprint.iacr.org/2012/565.pdf), BGH13  

- Homomorphic Encryption from Learning with Errors: Conceptually-Simpler, Asymptotically-Faster, Attribute-Based  
  *Craig Gentry, Amit Sahai, Brent Waters*  
  CRYPTO 2013, [paper](https://eprint.iacr.org/2013/340.pdf), GSW13  

- Efficient Fully Homomorphic Encryption from (Standard) LWE  
  *Zvika Brakerski, Vinod Vaikuntanathan*  
  SIAM Journal on computing 2014, [paper](https://eprint.iacr.org/2011/344.pdf), BV14  

- FHEW: Bootstrapping Homomorphic Encryption in less than a second  
  *Léo Ducas, Daniele Micciancio*  
  EUROCRYPT 2015, [paper](https://eprint.iacr.org/2014/816.pdf), DM15  

- Faster Fully Homomorphic Encryption: Bootstrapping in less than 0.1 Seconds  
  *Ilaria Chillotti, Nicolas Gama, Mariya Georgieva, and Malika Izabachène*  
  ASIACRYPT 2016, [paper](https://eprint.iacr.org/2016/870.pdf), CGG+16  

- Homomorphic Encryption for Arithmetic of Approximate Numbers  
  *Jung Hee Cheon, Andrey Kim, Miran Kim, Yongsoo Song*  
  ASIACRYPT 2017, [paper](https://eprint.iacr.org/2016/421.pdf) , CKKS17  

- Threshold Cryptosystems from Threshold Fully Homomorphic Encryption  
  *Dan Boneh, Rosario Gennaro, Steven Goldfeder, Aayush Jain, Sam Kim, Peter M. R. Rasmussen, Amit Sahai*  
  CRYPTO 2018, [paper](https://eprint.iacr.org/2017/956.pdf), BGG+18  

- TFHE: Fast Fully Homomorphic Encryption Over the Torus  
  *Ilaria Chillotti, Nicolas Gama, Mariya Georgieva, Malika Izabachène*  
  Journal of Cryptology 2019, [paper](https://eprint.iacr.org/2018/421.pdf), BGG+2019  

- Bootstrapping fully homomorphic encryption over the integers in less than one second  
  *Hilder Vitor Lima Pereira*  
  PKC 2021, [paper](https://eprint.iacr.org/2020/995.pdf), Pereira21  

- Improved Programmable Bootstrapping with Larger Precision and Efficient Arithmetic Circuits for TFHE  
  *Ilaria Chillotti, Damien Ligier, Jean-Baptiste Orfila, Samuel Tap*  
  ASIACRYPT 2021, [paper](https://eprint.iacr.org/2021/729.pdf), CLO+21  

- Efficient FHEW Bootstrapping with Small Evaluation Keys, and Applications to Threshold Homomorphic Encryption    
  *Yongwoo Lee, Daniele Micciancio, Andrey Kim, Rakyong Choi, Maxim Deryabin, Jieun Eom, Donghoon Yoo*  
  EUROCRYPT 2023, [paper](https://eprint.iacr.org/2022/198.pdf), LMK+23  

### Multi-key FHE

- On-the-Fly Multiparty Computation on the Cloud via Multikey Fully Homomorphic Encryption  
  *Adriana Lopez-Alt, Eran Tromer, Vinod Vaikuntanathan*  
  STOC 2012, [paper](https://eprint.iacr.org/2013/094.pdf), LTV12  

- Multi-Identity and Multi-Key Leveled FHE from Learning with Errors  
  *Michael Clear, Ciarán McGoldrick*  
  CRYPTO 2015, [paper](https://eprint.iacr.org/2014/798.pdf), CM15  

- Lattice-Based Fully Dynamic Multi-key FHE with Short Ciphertexts  
  *Zvika Brakerski, Renen Perlman*  
  CRYPTO 2016, [paper](https://eprint.iacr.org/2016/339.pdf), BP16  

- Multi-Key FHE from LWE, Revisited  
  *Chris Peikert, Sina Shiehian*  
  TCC 2016, [paper](https://eprint.iacr.org/2016/196.pdf), PS16  

- Two Round Multiparty Computation via Multi-Key FHE  
  *Pratyay Mukherjee, Daniel Wichs*  
  EUROCRYPT 2016, [paper](https://eprint.iacr.org/2015/345.pdf), MW16  

- Efficient Multi-Key Homomorphic Encryption with Packed Ciphertexts with Application to Oblivious Neural Network Inference  
  *Hao Chen, Wei Dai, Miran Kim, Yongsoo Song*  
  CCS 2019, [paper](https://eprint.iacr.org/2019/524.pdf), CDKS19  

- Multi-Key Homomophic Encryption from TFHE  
  *Hao Chen, Ilaria Chillotti, Yongsoo Song*  
  ASIACRYPT 2019, [paper](https://eprint.iacr.org/2019/116.pdf), CCS19  

## Impl. Efforts

- Can homomorphic encryption be practical?  
  *M. Naehrig, K. Lauter, and V. Vaikuntanathan*  
  the 3rd ACM workshop on Cloud computing security workshop 2011, [paper](https://eprint.iacr.org/2011/405.pdf), NLV11
- A Comparison of the Homomorphic Encryption Schemes FV and YASHE  
   *T. Lepoint and M. Naehrig*  
   AFRICACRYPT 2014, [paper](https://eprint.iacr.org/2014/062.pdf), LN14
- Building an Efficient Lattice Gadget Toolkit: Subgaussian Sampling and More  
  *N. Genise, D. Micciancio, and Y. Polyakov*  
  EUROCRYPT 2019, [paper](https://eprint.iacr.org/2018/946.pdf), GMP19
- Simple Encrypted Arithmetic Library - SEAL v2.1  
  *Hao Chen, Kim Laine, Rachel Player*  
  FC 2017,[paper](https://eprint.iacr.org/2017/224.pdf), [version 2.3 by Kim Laine](https://www.microsoft.com/en-us/research/uploads/prod/2017/11/sealmanual-2-3-1.pdf), CLP17
- Faster Homomorphic Linear Transformations in HElib  
  *S. Halevi and V. Shoup*  
  CRYPTO 2018, [paper](https://eprint.iacr.org/2018/244), HS18
- OpenFHE: Open-Source Fully Homomorphic Encryption Library  
  *A. A. Badawi et al.*  
  WAHC 2022, [paper](https://eprint.iacr.org/2022/915), BBB+22

### Hardware-based Acceleration

TODO:

### Open-sourced libs

| Name                                                         | Description                                                                                             | Scheme                                                                           | Language    |
| ------------------------------------------------------------ | ------------------------------------------------------------------------------------------------------- | -------------------------------------------------------------------------------- | ----------- |
| [Secretflow/HEU](https://github.com/secretflow/heu)          | A high-performance homomorphic encryption algorithm library                                             | Paillier, OU, ElGamal, FHE(in developing)                                                            | C++, python |
| [OpenFHE](https://github.com/openfheorg/openfhe-development) | OpenFHE is an open-source FHE library that includes efficient implementations of all common FHE schemes | - BFV, BGV, CKKS, DM, CGGI, <br/> - Threshold FHE & Proxy Re-Encryption for BFV, BGV, CKKS | C++         |
| [microsoft/SEAL](https://github.com/microsoft/SEAL)          | an easy-to-use open-source homomorphic encryption library                                               | BFV, BGV, CKKS                                                                   | C++, C#     |

See more, https://github.com/jonaschn/awesome-he#libraries

## Applications

Here just list several inspirational and instructive applicaitons.

## Standard Efforts

- PSEC-3: Provably Secure Elliptic Curve Encryption Scheme  
  *T. Okamoto and D. Pointcheval*  
  Submission to IEEE P1363a, 2000, [paper](https://citeseerx.ist.psu.edu/document?repid=rep1&type=pdf&doi=4acdabff9b41622d0ee49ade2d0b4302e3727bf5), OP00; [a note by Rachel Shipsey](https://www.cosic.esat.kuleuven.be/nessie/reports/phase1/rhuwp3-008b.pdf),  

- Homomorphic Encryption Security Standard v1.1  
  *Martin Albrecht and Melissa Chase and Hao Chen and Jintai Ding and Shafi Goldwasser and Sergey Gorbunov and Shai Halevi and Jeffrey Hoffstein and Kim Laine and Kristin Lauter and Satya Lokam and Daniele Micciancio and Dustin Moody and Travis Morrison and Amit Sahai and Vinod Vaikuntanathan*  
  HomomorphicEncryption.org, [paper](http://homomorphicencryption.org/wp-content/uploads/2018/11/HomomorphicEncryptionStandardv1.1.pdf), [homepage](https://homomorphicencryption.org/standard/), ACC+18
>>>>>>> cf9d1d97
<|MERGE_RESOLUTION|>--- conflicted
+++ resolved
@@ -1,8 +1,104 @@
-<<<<<<< HEAD
-# Table of Contents
-  * [FHE](#fhe)
-  * [FHE-based MPC](#fhe-based-mpc)
-  
+
+# Homomorphic Encryption (HE)
+
+![](https://badgen.net/badge/:update-to/:June-2023/red) ![](https://badgen.net/badge/:papers/:52/blue) 
+
+HE, especially FHE(Fully Homomorphic Encryption), does matter and are keys for now and future.
+
+- [Homomorphic Encryption (HE)](#homomorphic-encryption-he)
+  - [Survey](#survey)
+  - [Partial HE(PHE)](#partial-hephe)
+  - [FHE](#fhe)
+    - [Classical(or Milestones)](#classicalor-milestones)
+    - [Multi-key FHE](#multi-key-fhe)
+    - [FHE-based MPC](#fhe-based-mpc)
+  - [Impl. Efforts](#impl-efforts)
+    - [Hardware-based Acceleration](#hardware-based-acceleration)
+    - [Open-sourced libs](#open-sourced-libs)
+  - [Applications](#applications)
+  - [Standard Efforts](#standard-efforts)
+
+## Survey
+
+- Computing Blindfolded,New Developments in Fully Homomorphic Encryption  
+  *V. Vinod*  
+  FOCS 2011, [paper](https://people.csail.mit.edu/vinodv/FHE/FHE-focs-survey.pdf), Vin11
+
+- Practical homomorphic encryption: A survey  
+  *C. Moore, M. O’Neill, E. O’Sullivan, Y. Doroz, and B. Sunar*  
+  ISCAS 2014, [paper](https://pure.qub.ac.uk/files/17845072/Practical_Homomorphic_Encryption_Survey_CameraReady.pdf), MOO+14
+
+- A Guide to Fully Homomorphic Encryption  
+  *F. Armknecht, C. Boyd, C. Carr, A. Jaschke, and C. A. Reuter*  
+  2016, [paper](https://eprint.iacr.org/2015/1192.pdf), ACC+16
+
+- Homomorphic Encryption  
+  *H. Shai*  
+  2017, [paper](https://shaih.github.io/pubs/he-chapter.pdf), Shai17
+
+- A Survey on Fully Homomorphic Encryption: An Engineering Perspective  
+  *P. Martins, L. Sousa, and A. Mariano*  
+  ACM Comput. Surv. 2018, [paper](https://eprint.iacr.org/2022/1602.pdf), MSM18
+
+- Fundamentals of Fully Homomorphic Encryption – A survey  
+  *Z. Brakerski*  
+  [paper](https://eccc.weizmann.ac.il/report/2018/125/download/), Bra18
+
+- A Decade (or So) of Fully Homomorphic Encryption  
+  *C. Gentry*  
+  presented at the Eurocrypt2021 invited talk, [paper](https://eurocrypt.iacr.org/2021/slides/gentry.pdf)
+
+## Partial HE(PHE)
+
+- ⭐️⭐️⭐️ A method for obtaining digital signatures and public-key cryptosystems  
+*R. L. Rivest, A. Shamir, and L. Adleman*  
+Communications of the ACM, [paper](https://dl.acm.org/doi/pdf/10.1145/359340.359342), RSA78
+
+- Probabilistic encryption & how to play mental poker keeping secret all partial information  
+  *S. Goldwasser and S. Micali*  
+  STOC 82, [paper](https://dl.acm.org/doi/10.1145/800070.802212), GM82
+
+- A Public Key Cryptosystem and a Signature Scheme Based on Discrete Logarithms  
+  *T. ElGamal*  
+  CRYPTO 1984, [paper](https://link.springer.com/chapter/10.1007/3-540-39568-7_2), ElGamal84
+
+
+- ⭐️⭐️⭐️ A new public-key cryptosystem as secure as factoring,” in Advances in Cryptology  
+  *T. Okamoto and S. Uchiyama*  
+  EUROCRYPT 1998, [paper](https://link.springer.com/chapter/10.1007/bfb0054135), OU98
+
+- A new public key cryptosystem based on higher residues  
+  *D. Naccache and J. Stern*  
+  CCS 98, [paper](https://dl.acm.org/doi/10.1145/288090.288106), NS98
+
+- ⭐️⭐️⭐️ Public-Key Cryptosystems Based on Composite Degree Residuosity Classes  
+  *P. Paillier*  
+  EUROCRYPT 1999, [paper](https://link.springer.com/chapter/10.1007/3-540-48910-X_16), Paillier99
+
+- ⭐️⭐️ Why Textbook ElGamal and RSA Encryption Are Insecure?  
+  *D. Boneh, A. Joux, and P. Q. Nguyen*  
+  ASIACRYPT 2000, [paper](https://link.springer.com/chapter/10.1007/3-540-44448-3_3), BJN00
+
+- Chosen-Ciphertext Security for Any One-Way Cryptosystem  
+  *D. Pointcheval*  
+  PKC 2000, [paper](https://link.springer.com/chapter/10.1007/978-3-540-46588-1_10), Poi00
+
+- A Generalisation, a Simplification and Some Applications of Paillier's Probabilistic Public-Key System  
+  *Ivan Damgård and Mads Jurik*  
+  PKC 2001, [paper](https://link.springer.com/chapter/10.1007/3-540-44586-2_9), DJ01
+
+- Elliptic Curve Paillier Schemes  
+  *S. D. Galbraith*  
+  J. Cryptology 2002, [paper](https://link.springer.com/article/10.1007/s00145-001-0015-6), Gal02
+
+- Multi-bit Cryptosystems Based on Lattice Problems  
+  *A. Kawachi, K. Tanaka, and K. Xagawa*  
+  PKC 2007, [paper](https://link.springer.com/chapter/10.1007/978-3-540-71677-8_21),KTX07
+
+- Optimized Paillier’s Cryptosystem with Fast Encryption and Decryption  
+  *H. Ma, S. Han, and H. Lei*  
+  ACSAC 21, [paper](https://doi.org/10.1145/3485832.3485842), MHL21
+
 
 ## FHE
 
@@ -32,8 +128,111 @@
 - *Wei Dai, Bain Capital Crypto,*  
   [PESCA: A Privacy-Enhancing Smart-Contract Architecture](https://eprint.iacr.org/2022/1119.pdf)  
 
-
-## FHE-based MPC
+### Classical(or Milestones)
+
+- A fully homomorphic encryption scheme  
+  *Gentry, Craig*  
+  Stanford university 2009, [paper](https://www.proquest.com/openview/93369e65682e50979432340f1fdae44e/1?pq-origsite=gscholar&cbl=18750), Gentry09  
+
+- Fully Homomorphic Encryption Using Ideal Lattices  
+  *Gentry, Craig*  
+  STOC 2009, [paper](https://www.cs.cmu.edu/~odonnell/hits09/gentry-homomorphic-encryption.pdf), Gentry09  
+
+- A simple BGN-type cryptosystem from LWE  
+  *Gentry, Craig, Shai Halevi, and Vinod Vaikuntanathan*  
+  EUROCRYPT 2010, [paper](https://link.springer.com/chapter/10.1007/978-3-642-13190-5_26), GSV10    
+
+- Fully homomorphic encryption from ring-LWE and security for key dependent messages  
+  *Zvika Brakerski, Vinod Vaikuntanathan*  
+  CRYPTO 2011, [paper](https://www.iacr.org/archive/crypto2011/68410501/68410501.pdf), BV11  
+
+- (Leveled) fully homomorphic encryption without bootstrapping  
+  *Zvika Brakerski, Craig Gentry, Vinod Vaikuntanathan  
+  ITCS 2012, [paper](https://eprint.iacr.org/2011/277.pdf), BGV12  
+
+- Fully Homomorphic Encryption without Modulus Switching from Classical GapSVP  
+  *Zvika Brakerski*  
+  CRYPTO 2012, [paper](https://eprint.iacr.org/2012/078.pdf), Brakerski12  
+
+- Somewhat Practical Fully Homomorphic Encryption  
+  *Junfeng Fan, Frederik Vercauteren*  
+  eprint 2012, [paper](https://eprint.iacr.org/2012/144.pdf), FV12  
+
+- Packed Ciphertexts in LWE-based Homomorphic Encryption  
+  *Zvika Brakerski, Craig Gentry, Shai Halevi*  
+  PKC 2013, [paper](https://eprint.iacr.org/2012/565.pdf), BGH13  
+
+- Homomorphic Encryption from Learning with Errors: Conceptually-Simpler, Asymptotically-Faster, Attribute-Based  
+  *Craig Gentry, Amit Sahai, Brent Waters*  
+  CRYPTO 2013, [paper](https://eprint.iacr.org/2013/340.pdf), GSW13  
+
+- Efficient Fully Homomorphic Encryption from (Standard) LWE  
+  *Zvika Brakerski, Vinod Vaikuntanathan*  
+  SIAM Journal on computing 2014, [paper](https://eprint.iacr.org/2011/344.pdf), BV14  
+
+- FHEW: Bootstrapping Homomorphic Encryption in less than a second  
+  *Léo Ducas, Daniele Micciancio*  
+  EUROCRYPT 2015, [paper](https://eprint.iacr.org/2014/816.pdf), DM15  
+
+- Faster Fully Homomorphic Encryption: Bootstrapping in less than 0.1 Seconds  
+  *Ilaria Chillotti, Nicolas Gama, Mariya Georgieva, and Malika Izabachène*  
+  ASIACRYPT 2016, [paper](https://eprint.iacr.org/2016/870.pdf), CGG+16  
+
+- Homomorphic Encryption for Arithmetic of Approximate Numbers  
+  *Jung Hee Cheon, Andrey Kim, Miran Kim, Yongsoo Song*  
+  ASIACRYPT 2017, [paper](https://eprint.iacr.org/2016/421.pdf) , CKKS17  
+
+- Threshold Cryptosystems from Threshold Fully Homomorphic Encryption  
+  *Dan Boneh, Rosario Gennaro, Steven Goldfeder, Aayush Jain, Sam Kim, Peter M. R. Rasmussen, Amit Sahai*  
+  CRYPTO 2018, [paper](https://eprint.iacr.org/2017/956.pdf), BGG+18  
+
+- TFHE: Fast Fully Homomorphic Encryption Over the Torus  
+  *Ilaria Chillotti, Nicolas Gama, Mariya Georgieva, Malika Izabachène*  
+  Journal of Cryptology 2019, [paper](https://eprint.iacr.org/2018/421.pdf), BGG+2019  
+
+- Bootstrapping fully homomorphic encryption over the integers in less than one second  
+  *Hilder Vitor Lima Pereira*  
+  PKC 2021, [paper](https://eprint.iacr.org/2020/995.pdf), Pereira21  
+
+- Improved Programmable Bootstrapping with Larger Precision and Efficient Arithmetic Circuits for TFHE  
+  *Ilaria Chillotti, Damien Ligier, Jean-Baptiste Orfila, Samuel Tap*  
+  ASIACRYPT 2021, [paper](https://eprint.iacr.org/2021/729.pdf), CLO+21  
+
+- Efficient FHEW Bootstrapping with Small Evaluation Keys, and Applications to Threshold Homomorphic Encryption    
+  *Yongwoo Lee, Daniele Micciancio, Andrey Kim, Rakyong Choi, Maxim Deryabin, Jieun Eom, Donghoon Yoo*  
+  EUROCRYPT 2023, [paper](https://eprint.iacr.org/2022/198.pdf), LMK+23  
+
+### Multi-key FHE
+
+- On-the-Fly Multiparty Computation on the Cloud via Multikey Fully Homomorphic Encryption  
+  *Adriana Lopez-Alt, Eran Tromer, Vinod Vaikuntanathan*  
+  STOC 2012, [paper](https://eprint.iacr.org/2013/094.pdf), LTV12  
+
+- Multi-Identity and Multi-Key Leveled FHE from Learning with Errors  
+  *Michael Clear, Ciarán McGoldrick*  
+  CRYPTO 2015, [paper](https://eprint.iacr.org/2014/798.pdf), CM15  
+
+- Lattice-Based Fully Dynamic Multi-key FHE with Short Ciphertexts  
+  *Zvika Brakerski, Renen Perlman*  
+  CRYPTO 2016, [paper](https://eprint.iacr.org/2016/339.pdf), BP16  
+
+- Multi-Key FHE from LWE, Revisited  
+  *Chris Peikert, Sina Shiehian*  
+  TCC 2016, [paper](https://eprint.iacr.org/2016/196.pdf), PS16  
+
+- Two Round Multiparty Computation via Multi-Key FHE  
+  *Pratyay Mukherjee, Daniel Wichs*  
+  EUROCRYPT 2016, [paper](https://eprint.iacr.org/2015/345.pdf), MW16  
+
+- Efficient Multi-Key Homomorphic Encryption with Packed Ciphertexts with Application to Oblivious Neural Network Inference  
+  *Hao Chen, Wei Dai, Miran Kim, Yongsoo Song*  
+  CCS 2019, [paper](https://eprint.iacr.org/2019/524.pdf), CDKS19  
+
+- Multi-Key Homomophic Encryption from TFHE  
+  *Hao Chen, Ilaria Chillotti, Yongsoo Song*  
+  ASIACRYPT 2019, [paper](https://eprint.iacr.org/2019/116.pdf), CCS19  
+  
+### FHE-based MPC
 
 - *Adriana Lopez-Alt, Eran Tromer, Vinod Vaikuntanathan,*  
   [On-the-Fly Multiparty Computation on the Cloud via Multikey Fully Homomorphic Encryption](https://eprint.iacr.org/2013/094.pdf)  
@@ -116,212 +315,6 @@
 - *Nico Döttling, Vipul Goyal, Giulio Malavolta, Justin Raizes,*  
   [Interaction-Preserving Compilers for Secure Computation](https://eprint.iacr.org/2021/1503.pdf)  
   ITCS 2022
-=======
-# Homomorphic Encryption (HE)
-
-![](https://badgen.net/badge/:update-to/:June-2023/red) ![](https://badgen.net/badge/:papers/:52/blue) 
-
-HE, especially FHE(Fully Homomorphic Encryption), does matter and are keys for now and future.
-
-- [Homomorphic Encryption (HE)](#homomorphic-encryption-he)
-  - [Survey](#survey)
-  - [Partial HE(PHE)](#partial-hephe)
-  - [FHE](#fhe)
-    - [Classical(or Milestones)](#classicalor-milestones)
-    - [Multi-key FHE](#multi-key-fhe)
-  - [Impl. Efforts](#impl-efforts)
-    - [Hardware-based Acceleration](#hardware-based-acceleration)
-    - [Open-sourced libs](#open-sourced-libs)
-  - [Applications](#applications)
-  - [Standard Efforts](#standard-efforts)
-
-## Survey
-
-- Computing Blindfolded,New Developments in Fully Homomorphic Encryption  
-  *V. Vinod*  
-  FOCS 2011, [paper](https://people.csail.mit.edu/vinodv/FHE/FHE-focs-survey.pdf), Vin11
-
-- Practical homomorphic encryption: A survey  
-  *C. Moore, M. O’Neill, E. O’Sullivan, Y. Doroz, and B. Sunar*  
-  ISCAS 2014, [paper](https://pure.qub.ac.uk/files/17845072/Practical_Homomorphic_Encryption_Survey_CameraReady.pdf), MOO+14
-
-- A Guide to Fully Homomorphic Encryption  
-  *F. Armknecht, C. Boyd, C. Carr, A. Jaschke, and C. A. Reuter*  
-  2016, [paper](https://eprint.iacr.org/2015/1192.pdf), ACC+16
-
-- Homomorphic Encryption  
-  *H. Shai*  
-  2017, [paper](https://shaih.github.io/pubs/he-chapter.pdf), Shai17
-
-- A Survey on Fully Homomorphic Encryption: An Engineering Perspective  
-  *P. Martins, L. Sousa, and A. Mariano*  
-  ACM Comput. Surv. 2018, [paper](https://eprint.iacr.org/2022/1602.pdf), MSM18
-
-- Fundamentals of Fully Homomorphic Encryption – A survey  
-  *Z. Brakerski*  
-  [paper](https://eccc.weizmann.ac.il/report/2018/125/download/), Bra18
-
-- A Decade (or So) of Fully Homomorphic Encryption  
-  *C. Gentry*  
-  presented at the Eurocrypt2021 invited talk, [paper](https://eurocrypt.iacr.org/2021/slides/gentry.pdf)
-
-## Partial HE(PHE)
-
-- ⭐️⭐️⭐️ A method for obtaining digital signatures and public-key cryptosystems  
-*R. L. Rivest, A. Shamir, and L. Adleman*  
-Communications of the ACM, [paper](https://dl.acm.org/doi/pdf/10.1145/359340.359342), RSA78
-
-- Probabilistic encryption & how to play mental poker keeping secret all partial information  
-  *S. Goldwasser and S. Micali*  
-  STOC 82, [paper](https://dl.acm.org/doi/10.1145/800070.802212), GM82
-
-- A Public Key Cryptosystem and a Signature Scheme Based on Discrete Logarithms  
-  *T. ElGamal*  
-  CRYPTO 1984, [paper](https://link.springer.com/chapter/10.1007/3-540-39568-7_2), ElGamal84
-
-
-- ⭐️⭐️⭐️ A new public-key cryptosystem as secure as factoring,” in Advances in Cryptology  
-  *T. Okamoto and S. Uchiyama*  
-  EUROCRYPT 1998, [paper](https://link.springer.com/chapter/10.1007/bfb0054135), OU98
-
-- A new public key cryptosystem based on higher residues  
-  *D. Naccache and J. Stern*  
-  CCS 98, [paper](https://dl.acm.org/doi/10.1145/288090.288106), NS98
-
-- ⭐️⭐️⭐️ Public-Key Cryptosystems Based on Composite Degree Residuosity Classes  
-  *P. Paillier*  
-  EUROCRYPT 1999, [paper](https://link.springer.com/chapter/10.1007/3-540-48910-X_16), Paillier99
-
-- ⭐️⭐️ Why Textbook ElGamal and RSA Encryption Are Insecure?  
-  *D. Boneh, A. Joux, and P. Q. Nguyen*  
-  ASIACRYPT 2000, [paper](https://link.springer.com/chapter/10.1007/3-540-44448-3_3), BJN00
-
-- Chosen-Ciphertext Security for Any One-Way Cryptosystem  
-  *D. Pointcheval*  
-  PKC 2000, [paper](https://link.springer.com/chapter/10.1007/978-3-540-46588-1_10), Poi00
-
-- A Generalisation, a Simplification and Some Applications of Paillier's Probabilistic Public-Key System  
-  *Ivan Damgård and Mads Jurik*  
-  PKC 2001, [paper](https://link.springer.com/chapter/10.1007/3-540-44586-2_9), DJ01
-
-- Elliptic Curve Paillier Schemes  
-  *S. D. Galbraith*  
-  J. Cryptology 2002, [paper](https://link.springer.com/article/10.1007/s00145-001-0015-6), Gal02
-
-- Multi-bit Cryptosystems Based on Lattice Problems  
-  *A. Kawachi, K. Tanaka, and K. Xagawa*  
-  PKC 2007, [paper](https://link.springer.com/chapter/10.1007/978-3-540-71677-8_21),KTX07
-
-- Optimized Paillier’s Cryptosystem with Fast Encryption and Decryption  
-  *H. Ma, S. Han, and H. Lei*  
-  ACSAC 21, [paper](https://doi.org/10.1145/3485832.3485842), MHL21
-
-
-## FHE
-
-### Classical(or Milestones)
-
-- A fully homomorphic encryption scheme  
-  *Gentry, Craig*  
-  Stanford university 2009, [paper](https://www.proquest.com/openview/93369e65682e50979432340f1fdae44e/1?pq-origsite=gscholar&cbl=18750), Gentry09  
-
-- Fully Homomorphic Encryption Using Ideal Lattices  
-  *Gentry, Craig*  
-  STOC 2009, [paper](https://www.cs.cmu.edu/~odonnell/hits09/gentry-homomorphic-encryption.pdf), Gentry09  
-
-- A simple BGN-type cryptosystem from LWE  
-  *Gentry, Craig, Shai Halevi, and Vinod Vaikuntanathan*  
-  EUROCRYPT 2010, [paper](https://link.springer.com/chapter/10.1007/978-3-642-13190-5_26), GSV10    
-
-- Fully homomorphic encryption from ring-LWE and security for key dependent messages  
-  *Zvika Brakerski, Vinod Vaikuntanathan*  
-  CRYPTO 2011, [paper](https://www.iacr.org/archive/crypto2011/68410501/68410501.pdf), BV11  
-
-- (Leveled) fully homomorphic encryption without bootstrapping  
-  *Zvika Brakerski, Craig Gentry, Vinod Vaikuntanathan  
-  ITCS 2012, [paper](https://eprint.iacr.org/2011/277.pdf), BGV12  
-
-- Fully Homomorphic Encryption without Modulus Switching from Classical GapSVP  
-  *Zvika Brakerski*  
-  CRYPTO 2012, [paper](https://eprint.iacr.org/2012/078.pdf), Brakerski12  
-
-- Somewhat Practical Fully Homomorphic Encryption  
-  *Junfeng Fan, Frederik Vercauteren*  
-  eprint 2012, [paper](https://eprint.iacr.org/2012/144.pdf), FV12  
-
-- Packed Ciphertexts in LWE-based Homomorphic Encryption  
-  *Zvika Brakerski, Craig Gentry, Shai Halevi*  
-  PKC 2013, [paper](https://eprint.iacr.org/2012/565.pdf), BGH13  
-
-- Homomorphic Encryption from Learning with Errors: Conceptually-Simpler, Asymptotically-Faster, Attribute-Based  
-  *Craig Gentry, Amit Sahai, Brent Waters*  
-  CRYPTO 2013, [paper](https://eprint.iacr.org/2013/340.pdf), GSW13  
-
-- Efficient Fully Homomorphic Encryption from (Standard) LWE  
-  *Zvika Brakerski, Vinod Vaikuntanathan*  
-  SIAM Journal on computing 2014, [paper](https://eprint.iacr.org/2011/344.pdf), BV14  
-
-- FHEW: Bootstrapping Homomorphic Encryption in less than a second  
-  *Léo Ducas, Daniele Micciancio*  
-  EUROCRYPT 2015, [paper](https://eprint.iacr.org/2014/816.pdf), DM15  
-
-- Faster Fully Homomorphic Encryption: Bootstrapping in less than 0.1 Seconds  
-  *Ilaria Chillotti, Nicolas Gama, Mariya Georgieva, and Malika Izabachène*  
-  ASIACRYPT 2016, [paper](https://eprint.iacr.org/2016/870.pdf), CGG+16  
-
-- Homomorphic Encryption for Arithmetic of Approximate Numbers  
-  *Jung Hee Cheon, Andrey Kim, Miran Kim, Yongsoo Song*  
-  ASIACRYPT 2017, [paper](https://eprint.iacr.org/2016/421.pdf) , CKKS17  
-
-- Threshold Cryptosystems from Threshold Fully Homomorphic Encryption  
-  *Dan Boneh, Rosario Gennaro, Steven Goldfeder, Aayush Jain, Sam Kim, Peter M. R. Rasmussen, Amit Sahai*  
-  CRYPTO 2018, [paper](https://eprint.iacr.org/2017/956.pdf), BGG+18  
-
-- TFHE: Fast Fully Homomorphic Encryption Over the Torus  
-  *Ilaria Chillotti, Nicolas Gama, Mariya Georgieva, Malika Izabachène*  
-  Journal of Cryptology 2019, [paper](https://eprint.iacr.org/2018/421.pdf), BGG+2019  
-
-- Bootstrapping fully homomorphic encryption over the integers in less than one second  
-  *Hilder Vitor Lima Pereira*  
-  PKC 2021, [paper](https://eprint.iacr.org/2020/995.pdf), Pereira21  
-
-- Improved Programmable Bootstrapping with Larger Precision and Efficient Arithmetic Circuits for TFHE  
-  *Ilaria Chillotti, Damien Ligier, Jean-Baptiste Orfila, Samuel Tap*  
-  ASIACRYPT 2021, [paper](https://eprint.iacr.org/2021/729.pdf), CLO+21  
-
-- Efficient FHEW Bootstrapping with Small Evaluation Keys, and Applications to Threshold Homomorphic Encryption    
-  *Yongwoo Lee, Daniele Micciancio, Andrey Kim, Rakyong Choi, Maxim Deryabin, Jieun Eom, Donghoon Yoo*  
-  EUROCRYPT 2023, [paper](https://eprint.iacr.org/2022/198.pdf), LMK+23  
-
-### Multi-key FHE
-
-- On-the-Fly Multiparty Computation on the Cloud via Multikey Fully Homomorphic Encryption  
-  *Adriana Lopez-Alt, Eran Tromer, Vinod Vaikuntanathan*  
-  STOC 2012, [paper](https://eprint.iacr.org/2013/094.pdf), LTV12  
-
-- Multi-Identity and Multi-Key Leveled FHE from Learning with Errors  
-  *Michael Clear, Ciarán McGoldrick*  
-  CRYPTO 2015, [paper](https://eprint.iacr.org/2014/798.pdf), CM15  
-
-- Lattice-Based Fully Dynamic Multi-key FHE with Short Ciphertexts  
-  *Zvika Brakerski, Renen Perlman*  
-  CRYPTO 2016, [paper](https://eprint.iacr.org/2016/339.pdf), BP16  
-
-- Multi-Key FHE from LWE, Revisited  
-  *Chris Peikert, Sina Shiehian*  
-  TCC 2016, [paper](https://eprint.iacr.org/2016/196.pdf), PS16  
-
-- Two Round Multiparty Computation via Multi-Key FHE  
-  *Pratyay Mukherjee, Daniel Wichs*  
-  EUROCRYPT 2016, [paper](https://eprint.iacr.org/2015/345.pdf), MW16  
-
-- Efficient Multi-Key Homomorphic Encryption with Packed Ciphertexts with Application to Oblivious Neural Network Inference  
-  *Hao Chen, Wei Dai, Miran Kim, Yongsoo Song*  
-  CCS 2019, [paper](https://eprint.iacr.org/2019/524.pdf), CDKS19  
-
-- Multi-Key Homomophic Encryption from TFHE  
-  *Hao Chen, Ilaria Chillotti, Yongsoo Song*  
-  ASIACRYPT 2019, [paper](https://eprint.iacr.org/2019/116.pdf), CCS19  
 
 ## Impl. Efforts
 
@@ -371,4 +364,3 @@
 - Homomorphic Encryption Security Standard v1.1  
   *Martin Albrecht and Melissa Chase and Hao Chen and Jintai Ding and Shafi Goldwasser and Sergey Gorbunov and Shai Halevi and Jeffrey Hoffstein and Kim Laine and Kristin Lauter and Satya Lokam and Daniele Micciancio and Dustin Moody and Travis Morrison and Amit Sahai and Vinod Vaikuntanathan*  
   HomomorphicEncryption.org, [paper](http://homomorphicencryption.org/wp-content/uploads/2018/11/HomomorphicEncryptionStandardv1.1.pdf), [homepage](https://homomorphicencryption.org/standard/), ACC+18
->>>>>>> cf9d1d97
